/*
 * Copyright (c) 2011-2019 Columbia University, System Level Design Group
 * SPDX-License-Identifier: Apache-2.0
 */

#include "libesp.h"

unsigned DMA_WORD_PER_BEAT(unsigned _st)
{
	return (sizeof(void *) / _st);
}

static contig_handle_t contig;
static pthread_t *thread;

void *accelerator_thread( void *ptr )
{
	esp_thread_info_t *info = (esp_thread_info_t *) ptr;
	struct timespec th_start;
	struct timespec th_end;
	int rc = 0;

	gettime(&th_start);
	switch (info->type) {
	// <<--esp-ioctl-->>
<<<<<<< HEAD
	case obfuscator :
		rc = ioctl(info->fd, OBFUSCATOR_IOC_ACCESS, info->desc.obfuscator_desc);
=======
	case aes :
		rc = ioctl(info->fd, AES_IOC_ACCESS, info->desc.aes_desc);
>>>>>>> 80fbedf0
		break;
	case fftaccelerator :
		rc = ioctl(info->fd, FFTACCELERATOR_IOC_ACCESS, info->desc.fftaccelerator_desc);
		break;
	case adderaccelerator :
		rc = ioctl(info->fd, ADDERACCELERATOR_IOC_ACCESS, info->desc.adderaccelerator_desc);
		break;
	case fft :
		rc = ioctl(info->fd, FFT_IOC_ACCESS, info->desc.fft_desc);
		break;
	case adder :
		rc = ioctl(info->fd, ADDER_IOC_ACCESS, info->desc.adder_desc);
		break;
	case CounterAccelerator :
		rc = ioctl(info->fd, COUNTERACCELERATOR_IOC_ACCESS, info->desc.CounterAccelerator_desc);
		break;
	case dummy :
		rc = ioctl(info->fd, DUMMY_IOC_ACCESS, info->desc.dummy_desc);
		break;
	case sort :
		rc = ioctl(info->fd, SORT_IOC_ACCESS, info->desc.sort_desc);
		break;
	case spmv :
		rc = ioctl(info->fd, SPMV_IOC_ACCESS, info->desc.spmv_desc);
		break;
	case synth :
		rc = ioctl(info->fd, SYNTH_IOC_ACCESS, info->desc.synth_desc);
		break;
	case visionchip :
		rc = ioctl(info->fd, VISIONCHIP_IOC_ACCESS, info->desc.visionchip_desc);
		break;
	case vitbfly2 :
		rc = ioctl(info->fd, VITBFLY2_IOC_ACCESS, info->desc.vitbfly2_desc);
		break;
	}
	gettime(&th_end);
	if (rc < 0) {
		perror("ioctl");
	}
	info->hw_ns = ts_subtract(&th_start, &th_end);

	return NULL;
}

void *esp_alloc(size_t size)
{
	return contig_alloc(size, &contig);
}

static void esp_prepare(struct esp_access *esp)
{
	esp->contig = contig_to_khandle(contig);
	esp->run = true;
}

static void esp_config(esp_thread_info_t cfg[], unsigned nacc)
{
	int i;
	for (i = 0; i < nacc; i++) {
		esp_thread_info_t *info = &cfg[i];

		if (!info->run)
			continue;

		switch (info->type) {
		// <<--esp-prepare-->>
<<<<<<< HEAD
		case obfuscator :
			esp_prepare(&info->desc.obfuscator_desc.esp);
=======
		case aes :
			esp_prepare(&info->desc.aes_desc.esp);
>>>>>>> 80fbedf0
			break;
		case fftaccelerator :
			esp_prepare(&info->desc.fftaccelerator_desc.esp);
			break;
		case adderaccelerator :
			esp_prepare(&info->desc.adderaccelerator_desc.esp);
			break;
		case fft :
			esp_prepare(&info->desc.fft_desc.esp);
			break;
		case adder:
			esp_prepare(&info->desc.adder_desc.esp);
			break;
		case CounterAccelerator:
			esp_prepare(&info->desc.CounterAccelerator_desc.esp);
			break;
		case dummy:
			esp_prepare(&info->desc.dummy_desc.esp);
			break;
		case sort:
			esp_prepare(&info->desc.sort_desc.esp);
			break;
		case spmv:
			esp_prepare(&info->desc.spmv_desc.esp);
			break;
		case synth:
			esp_prepare(&info->desc.synth_desc.esp);
			break;
		case visionchip:
			esp_prepare(&info->desc.visionchip_desc.esp);
			break;
		case vitbfly2:
			esp_prepare(&info->desc.vitbfly2_desc.esp);
			break;
		default :
			contig_free(contig);
			die("Error: accelerator type specified for accelerator %s not supported\n", info->devname);
			break;
		}
	}
}

static void print_time_info(esp_thread_info_t info[], unsigned long long hw_ns, int nthreads)
{
	int i;

	/* printf("  > Test time: %llu ns\n", hw_ns); */

	for (i = 0; i < nthreads; i++)
		if (info->run)
			printf("    > %s time: %llu ns\n", info[i].devname, info[i].hw_ns);
}

void esp_run(esp_thread_info_t cfg[], unsigned nacc)
{
	int i;
	struct timespec th_start;
	struct timespec th_end;
	thread = malloc(nacc * sizeof(pthread_t));
	int rc = 0;

	esp_config(cfg, nacc);

	for (i = 0; i < nacc; i++) {
		esp_thread_info_t *info = &cfg[i];
		char path[70];
		const char *prefix = "/dev/";

		if (strlen(info->devname) > 64) {
			contig_free(contig);
			die("Error: device name %s exceeds maximum length of 64 characters\n", info->devname);
		}

		sprintf(path, "%s%s", prefix, info->devname);

		info->fd = open(path, O_RDWR, 0);
		if (info->fd < 0) {
			contig_free(contig);
			die_errno("fopen failed\n");
		}
	}

	gettime(&th_start);
	for (i = 0; i < nacc; i++) {
		esp_thread_info_t *info = &cfg[i];

		if (!info->run)
			continue;

		rc = pthread_create(&thread[i], NULL, accelerator_thread, (void*) info);
		if(rc != 0) {
			perror("pthread_create");
		}
	}
	for (i = 0; i < nacc; i++) {
		esp_thread_info_t *info = &cfg[i];

		if (!info->run)
			continue;

		rc = pthread_join(thread[i], NULL);
		if(rc != 0) {
			perror("pthread_join");
		}

		close(info->fd);
	}
	gettime(&th_end);
	print_time_info(cfg, ts_subtract(&th_start, &th_end), nacc);

	free(thread);
}


void esp_cleanup()
{
	contig_free(contig);
}<|MERGE_RESOLUTION|>--- conflicted
+++ resolved
@@ -23,13 +23,11 @@
 	gettime(&th_start);
 	switch (info->type) {
 	// <<--esp-ioctl-->>
-<<<<<<< HEAD
 	case obfuscator :
 		rc = ioctl(info->fd, OBFUSCATOR_IOC_ACCESS, info->desc.obfuscator_desc);
-=======
-	case aes :
+	    break;
+    case aes :
 		rc = ioctl(info->fd, AES_IOC_ACCESS, info->desc.aes_desc);
->>>>>>> 80fbedf0
 		break;
 	case fftaccelerator :
 		rc = ioctl(info->fd, FFTACCELERATOR_IOC_ACCESS, info->desc.fftaccelerator_desc);
@@ -96,13 +94,11 @@
 
 		switch (info->type) {
 		// <<--esp-prepare-->>
-<<<<<<< HEAD
 		case obfuscator :
 			esp_prepare(&info->desc.obfuscator_desc.esp);
-=======
-		case aes :
+		    break;
+        case aes :
 			esp_prepare(&info->desc.aes_desc.esp);
->>>>>>> 80fbedf0
 			break;
 		case fftaccelerator :
 			esp_prepare(&info->desc.fftaccelerator_desc.esp);
