/*
 * Copyright (c) 2011-2019 Columbia University, System Level Design Group
 * SPDX-License-Identifier: Apache-2.0
 */

#ifndef __ESPLIB_H__
#define __ESPLIB_H__

#include <assert.h>
#include <fcntl.h>
#include <math.h>
#include <pthread.h>
#include <sys/types.h>
#include <sys/mman.h>
#include <sys/stat.h>
#include <sys/ioctl.h>
#include <stdint.h>
#include <stdio.h>
#include <stdlib.h>
#include <string.h>
#include <unistd.h>

#include "my_stringify.h"
#include "fixed_point.h"
#include "contig.h"
#include "esp.h"
#include "test/time.h"
#include "test/test.h"

#include <esp.h>
#include <esp_accelerator.h>

// <<--esp-include-->>
<<<<<<< HEAD
#include "obfuscator.h"
=======
#include "aes.h"
>>>>>>> 80fbedf0
#include "FFTAccelerator.h"
#include "AdderAccelerator.h"
#include "fft.h"
#include "adder.h"
#include "CounterAccelerator.h"
#include "dummy.h"
#include "sort.h"
#include "spmv.h"
#include "synth.h"
#include "visionchip.h"
#include "vitbfly2.h"

unsigned DMA_WORD_PER_BEAT(unsigned _st);

enum esp_accelerator_type {
	// <<--esp-enum-->>
<<<<<<< HEAD
	obfuscator,
=======
	aes,
>>>>>>> 80fbedf0
	fftaccelerator,
	adderaccelerator,
	fft,
	adder,
	CounterAccelerator,
	dummy,
	sort,
	spmv,
	synth,
	visionchip,
	vitbfly2,
};

union esp_accelerator_descriptor {
	// <<--esp-descriptor-->>
<<<<<<< HEAD
	struct obfuscator_access obfuscator_desc;
=======
	struct aes_access aes_desc;
>>>>>>> 80fbedf0
	struct fftaccelerator_access fftaccelerator_desc;
	struct adderaccelerator_access adderaccelerator_desc;
	struct fft_access fft_desc;
	struct adder_access adder_desc;
	struct CounterAccelerator_access CounterAccelerator_desc;
	struct dummy_access dummy_desc;
	struct sort_access sort_desc;
	struct spmv_access spmv_desc;
	struct synth_access synth_desc;
	struct visionchip_access visionchip_desc;
	struct vitbfly2_access vitbfly2_desc;
};

struct esp_accelerator_thread_info {
	bool run;
	char *devname;
	enum esp_accelerator_type type;
	/* Partially Filled-in by ESPLIB */
	union esp_accelerator_descriptor desc;
	/* Filled-in by ESPLIB */
	int fd;
	contig_handle_t *hwbuf;
	unsigned long long hw_ns;
};

typedef struct esp_accelerator_thread_info esp_thread_info_t;

void *esp_alloc(size_t size);
void esp_run(esp_thread_info_t cfg[], unsigned nacc);
void esp_cleanup();

#endif /* __ESPLIB_H__ */<|MERGE_RESOLUTION|>--- conflicted
+++ resolved
@@ -31,11 +31,8 @@
 #include <esp_accelerator.h>
 
 // <<--esp-include-->>
-<<<<<<< HEAD
 #include "obfuscator.h"
-=======
 #include "aes.h"
->>>>>>> 80fbedf0
 #include "FFTAccelerator.h"
 #include "AdderAccelerator.h"
 #include "fft.h"
@@ -52,11 +49,8 @@
 
 enum esp_accelerator_type {
 	// <<--esp-enum-->>
-<<<<<<< HEAD
 	obfuscator,
-=======
 	aes,
->>>>>>> 80fbedf0
 	fftaccelerator,
 	adderaccelerator,
 	fft,
@@ -72,11 +66,8 @@
 
 union esp_accelerator_descriptor {
 	// <<--esp-descriptor-->>
-<<<<<<< HEAD
 	struct obfuscator_access obfuscator_desc;
-=======
 	struct aes_access aes_desc;
->>>>>>> 80fbedf0
 	struct fftaccelerator_access fftaccelerator_desc;
 	struct adderaccelerator_access adderaccelerator_desc;
 	struct fft_access fft_desc;
