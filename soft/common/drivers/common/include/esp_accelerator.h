--- conflicted
+++ resolved
@@ -63,16 +63,8 @@
 #define P2P_SHIFT_SRCS_X(_n) (P2P_BIT_SRCS_YX + _n * 2 * YX_WIDTH)
 #define P2P_SHIFT_MCAST_NDESTS 28
 
-<<<<<<< HEAD
-/* bank(11)       : RESERVED */
-#define YX_REG 0x2c
-#define YX_SHIFT_X 0
-#define YX_SHIFT_Y 16
-#define YX_MASK_YX 0xF
-=======
 /* bank(10)       : SRC_OFFSET (offset in bytes from beginning of physical buffer) */
 #define SRC_OFFSET_REG 0x28
->>>>>>> cba4ad8b
 
 /* bank(11)       : DST_OFFSET (offset in bytes from beginning of physical buffer) */
 #define DST_OFFSET_REG 0x2C
@@ -84,9 +76,9 @@
 /* bank(13)       : YX_REG - LSBs reserved for local tile's coordinates */
 #define YX_REG 0x34
 #define YX_SHIFT_X 0
-#define YX_SHIFT_Y 3
-#define YX_MASK_YX 0x7
-#define YX_WIDTH 3
+#define YX_SHIFT_Y 4
+#define YX_MASK_YX 0xF
+#define YX_WIDTH 4
 
 /* bank(14)       : YX_REG_2 */
 #define YX_REG_2 0x38
