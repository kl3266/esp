--- conflicted
+++ resolved
@@ -375,11 +375,7 @@
 
 root = Tk()
 root.title("ESP SoC Generator")
-<<<<<<< HEAD
-soc = SoC_Config(DMA_WIDTH, TECH, LINUX_MAC, LEON3_STACK, FPGA_BOARD, EMU_TECH, EMU_FREQ, True, root)
-=======
-soc = SoC_Config(ARCH_BITS, TECH_TYPE, TECH, LINUX_MAC, LEON3_STACK, FPGA_BOARD, EMU_TECH, EMU_FREQ, True)
->>>>>>> 13a5e2a7
+soc = SoC_Config(ARCH_BITS, TECH_TYPE, TECH, LINUX_MAC, LEON3_STACK, FPGA_BOARD, EMU_TECH, EMU_FREQ, True, root)
 
 root.geometry("1024x768")
 w, h = root.winfo_screenwidth(), root.winfo_screenheight()
