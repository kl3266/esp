#!/usr/bin/env python3

# Copyright (c) 2011-2022 Columbia University, System Level Design Group
# SPDX-License-Identifier: Apache-2.0

###############################################################################
#
# ESP Wrapper Generator for Accelerators
#
###############################################################################

import sys

from tkinter import *
from tkinter import messagebox
from soc import *
from socmap_gen import *
from mmi64_gen import *
from power_gen import *

def print_usage():
  print("Usage                    : ./esp_creator_batch.py <dma_width> <tech> <linux_mac> <leon3_stack> <fpga_board>")
  print("")
  print("")
  print("      <dma_width>        : Bit-width for the DMA channel (currently supporting 32 bits only)")
  print("      <tech>             : Target technology (e.g. virtex7, virtexu, virtexup, ...)")
  print("      <linux_mac>        : MAC Address for Linux network interface")
  print("      <leon3_stack>      : Stack Pointer for LEON3")
  print("      <fpga_board>       : Target FPGA board")
  print("")

<<<<<<< HEAD
if len(sys.argv) != 7:
=======
if len(sys.argv) != 6:
>>>>>>> f70fa82c
    print_usage()
    sys.exit(1)

DMA_WIDTH = int(sys.argv[1])
TECH = sys.argv[2]
LINUX_MAC = sys.argv[3]
LEON3_STACK = sys.argv[4]
<<<<<<< HEAD
EMU_TECH = sys.argv[5]
EMU_FREQ = sys.argv[6]

root = Tk()
soc = SoC_Config(DMA_WIDTH, TECH, LINUX_MAC, LEON3_STACK, EMU_TECH, EMU_FREQ, False)
=======
FPGA_BOARD = sys.argv[5]

root = Tk()
soc = SoC_Config(DMA_WIDTH, TECH, LINUX_MAC, LEON3_STACK, FPGA_BOARD, False)
>>>>>>> f70fa82c

esp_config = soc_config(soc)
create_socmap(esp_config, soc)
create_power(soc)
create_mmi64_regs(soc)<|MERGE_RESOLUTION|>--- conflicted
+++ resolved
@@ -19,7 +19,7 @@
 from power_gen import *
 
 def print_usage():
-  print("Usage                    : ./esp_creator_batch.py <dma_width> <tech> <linux_mac> <leon3_stack> <fpga_board>")
+  print("Usage                    : ./esp_creator_batch.py <dma_width> <tech> <linux_mac> <leon3_stack> <fpga_board> <emu_tech> <emu_freq>")
   print("")
   print("")
   print("      <dma_width>        : Bit-width for the DMA channel (currently supporting 32 bits only)")
@@ -27,13 +27,11 @@
   print("      <linux_mac>        : MAC Address for Linux network interface")
   print("      <leon3_stack>      : Stack Pointer for LEON3")
   print("      <fpga_board>       : Target FPGA board")
+  print("      <emu_tech>         : Target technology override for FPGA emulation of ASIC design")
+  print("      <emu_freq>         : Ethernet MDC scaler override for FPGA emulation of ASIC design")
   print("")
 
-<<<<<<< HEAD
-if len(sys.argv) != 7:
-=======
-if len(sys.argv) != 6:
->>>>>>> f70fa82c
+if len(sys.argv) != 8:
     print_usage()
     sys.exit(1)
 
@@ -41,18 +39,12 @@
 TECH = sys.argv[2]
 LINUX_MAC = sys.argv[3]
 LEON3_STACK = sys.argv[4]
-<<<<<<< HEAD
-EMU_TECH = sys.argv[5]
-EMU_FREQ = sys.argv[6]
+FPGA_BOARD = sys.argv[5]
+EMU_TECH = sys.argv[6]
+EMU_FREQ = sys.argv[7]
 
 root = Tk()
-soc = SoC_Config(DMA_WIDTH, TECH, LINUX_MAC, LEON3_STACK, EMU_TECH, EMU_FREQ, False)
-=======
-FPGA_BOARD = sys.argv[5]
-
-root = Tk()
-soc = SoC_Config(DMA_WIDTH, TECH, LINUX_MAC, LEON3_STACK, FPGA_BOARD, False)
->>>>>>> f70fa82c
+soc = SoC_Config(DMA_WIDTH, TECH, LINUX_MAC, LEON3_STACK, FPGA_BOARD, EMU_TECH, EMU_FREQ, False)
 
 esp_config = soc_config(soc)
 create_socmap(esp_config, soc)
