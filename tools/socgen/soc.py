#!/usr/bin/env python3

# Copyright (c) 2011-2024 Columbia University, System Level Design Group
# SPDX-License-Identifier: Apache-2.0

from tkinter import *
from tkinter import messagebox
import os.path
import glob
import sys
import re

import NoCConfiguration as ncfg

def get_immediate_subdirectories(a_dir):
  return [name for name in os.listdir(a_dir)
        if os.path.isdir(os.path.join(a_dir, name))]

class Components():

  def __init__(self, TECH, DMA_WIDTH, CPU_ARCH):
    self.EMPTY = [
      "empty",
    ]
    self.PROCESSORS = [
      "cpu",
    ]
    self.MISC = [
      "IO",
    ]
    self.MEM = [
      "mem",
    ]
    self.SLM = [
      "slm",
    ]
    self.ACCELERATORS = [
    ]

    self.POINTS = {}
    self.VENDOR = {}

    tech_dir = TECH
    ESP_ROOT = os.path.realpath(os.path.dirname(os.path.realpath(__file__)) + "/../../")
    acc_dir = ESP_ROOT + "/tech/" + tech_dir + "/acc"
    dirs = get_immediate_subdirectories(acc_dir)
    dirs = sorted(dirs, key=str.upper)
    for acc in dirs:
      self.POINTS[acc.upper()] = []
      self.VENDOR[acc.upper()] = "sld"
      acc_dp = get_immediate_subdirectories(acc_dir + '/' + acc)
      for dp_str in acc_dp:
        dp = dp_str.replace(acc + "_", "")
        dp_info = dp.split("_")
        skip = False
        for item in dp_info:
          if re.match(r'dma[1-9]+', item, re.M|re.I):
            dp_dma_width = int(item.replace("dma", ""))
<<<<<<< HEAD
            if dp_dma_width != DMA_WIDTH:
              skip = True
              break
=======
            #if dp_dma_width != DMA_WIDTH:
            #  skip = True
            #  break;
>>>>>>> 13a5e2a7
        if skip:
          continue
        self.POINTS[acc.upper()].append(dp)
      if len(self.POINTS[acc.upper()]) != 0:
        self.ACCELERATORS.append(acc.upper())

    acc_dir = ESP_ROOT + "/accelerators/third-party"
    dirs = get_immediate_subdirectories(acc_dir)
    dirs = sorted(dirs, key=str.upper)
    for acc in dirs:
      dma_support = False
      with open(acc_dir + "/" + acc + "/" + acc + ".dma_widths") as f:
        for line in f:
          if line.find(str(DMA_WIDTH)) != -1:
            dma_support = True

      if dma_support == True:
        self.POINTS[acc.upper()] = []
        with open(acc_dir + "/" + acc + "/vendor") as f:
          vendor = f.readline().strip()
        self.VENDOR[acc.upper()] = vendor
        dp = ""
        self.POINTS[acc.upper()].append(dp)
        self.ACCELERATORS.append(acc.upper())


#board configuration
class SoC_Config():
  LEON3_HAS_FPU = "0"
  HAS_ETH = False
  HAS_SG = False
  HAS_SGMII = True
  IP_ADDR = ""
  TECH = "virtex7"
  FPGA_BOARD = "xilinx-vc707-xc7vx485t"
  ARCH_BITS = 32

  def changed(self, *args): 
    if self.cache_impl.get() == "ESP RTL":
      self.acc_l2_ways.set(self.l2_ways.get())
      self.acc_l2_sets.set(self.l2_sets.get())
      self.cache_rtl.set(1)
      self.cache_spandex.set(0)
    elif self.cache_impl.get() == "ESP HLS":
      self.cache_rtl.set(0)
      self.cache_spandex.set(0)
    else:
      self.cache_rtl.set(0)
      self.cache_spandex.set(1)

  def update_list_of_ips(self):
    self.list_of_ips = tuple(self.IPs.EMPTY) + tuple(self.IPs.PROCESSORS) + tuple(self.IPs.MISC) + tuple(self.IPs.MEM) + tuple(self.IPs.SLM) + tuple(self.IPs.ACCELERATORS)

  def read_config(self, temporary):
    filename = ".esp_config"
    warning = False
    if temporary == True:
      filename = ".esp_config.bak"
      warning = True
      if os.path.isfile(filename) == False:
        filename = ".esp_config"
        warning = False
        if os.path.isfile(filename) == False:
          return -1
    if os.path.isfile(filename) == False:
      print("Configuration file is not available")
      return -1
    if warning:
      first = True
      if os.path.isfile(".esp_config") == True:
        orig = open(".esp_config", 'r')
        with open(".esp_config.bak") as bak:
          for line_bak in bak:
            line_orig = orig.readline()
            if line_bak != line_orig:
              if first:
                print("WARNING: temporary configuration. Modifications are not reported into 'socmap.vhd' yet")
                first = False
              print("SAVED: " + line_orig.replace("\n","") + " -- TEMP: " + line_bak.replace("\n",""))
    fp = open(filename, 'r')
    # CPU architecture
    line = fp.readline()
    item = line.split()
    self.CPU_ARCH.set(item[2])
    if item[2] == "ariane":
        self.ARCH_BITS = 64
    else:
        self.ARCH_BITS = 32
    # CPU count (skip this info while rebuilding SoC config)
    line = fp.readline()
    # Scatter-gather
    line = fp.readline()
    if line.find("CONFIG_HAS_SG = y") != -1:
      self.transfers.set(1)
      self.HAS_SG = True
    else:
      self.transfers.set(0)
    # Topology
    line = fp.readline()
    item = line.split()
    rows = int(item[2])
    line = fp.readline()
    item = line.split()
    cols = int(item[2])
<<<<<<< HEAD
    # top is an empty string
    self.noc.top = self.root
=======
    line = fp.readline()
    item = line.split()
    self.noc.coh_noc_width.set(int(item[2]))
    line = fp.readline()
    item = line.split()
    self.noc.dma_noc_width.set(int(item[2]))
>>>>>>> 13a5e2a7
    self.noc.create_topology(self.noc.top, rows, cols)
    # CONFIG_CPU_CACHES = L2_SETS L2_WAYS LLC_SETS LLC_WAYS
    line = fp.readline()
    if line.find("CONFIG_CACHE_EN = y") != -1:
      self.cache_en.set(1)
    else:
      self.cache_en.set(0)
    line = fp.readline()
    if line.find("CONFIG_CACHE_RTL = y") != -1:
      self.cache_spandex.set(0)
      self.cache_rtl.set(1)
      self.cache_impl.set("ESP RTL")
      line = fp.readline()
      if line.find("CONFIG_CACHE_SPANDEX = y") != -1:
        print("WARNING: Spandex RTL implementation is not available yet. Reverting to ESP RTL caches")
    else:
      self.cache_rtl.set(0)
      line = fp.readline()
      if line.find("CONFIG_CACHE_SPANDEX = y") != -1:
        self.cache_spandex.set(1)
        self.cache_impl.set("SPANDEX HLS")
      else:
        self.cache_spandex.set(0)
        self.cache_impl.set("ESP HLS")
    line = fp.readline()
    item = line.split()
    self.l2_sets.set(int(item[2]))
    self.l2_ways.set(int(item[3]))
    self.llc_sets.set(int(item[4]))
    self.llc_ways.set(int(item[5]))
    # CONFIG_ACC_CACHES = ACC_L2_SETS ACC_L2_WAYS
    line = fp.readline()
    item = line.split()
    self.acc_l2_sets.set(int(item[2]))
    self.acc_l2_ways.set(int(item[3]))
    # CONFIG_CACHE_LINE_SIZE = CACHE_LINE_BITS
    line = fp.readline()
    item = line.split()
    self.cache_line_size.set(int(item[2]))
    # CONFIG_SLM_KBYTES
    line = fp.readline()
    item = line.split()
    self.slm_kbytes.set(int(item[2]))
    # JTAG (test)
    line = fp.readline()
    if line.find("CONFIG_JTAG_EN = y") != -1:
      self.jtag_en.set(1)
    else:
      self.jtag_en.set(0)
    # Ethernet
    line = fp.readline()
    if line.find("CONFIG_ETH_EN = y") != -1:
      self.eth_en.set(1)
    else:
      self.eth_en.set(0)
    # IO Link
    line = fp.readline()
    if line.find("CONFIG_IOLINK_EN = y") != -1:
      self.iolink_en.set(1)
    else:
      self.iolink_en.set(0)
    line = fp.readline()
    item = line.split()
    self.iolink_width.set(int(item[2]))
    # Mem Link
    line = fp.readline()
    item = line.split()
    self.mem_link_width.set(int(item[2]))
    # SVGA
    line = fp.readline()
    if line.find("CONFIG_SVGA_EN = y") != -1:
      self.svga_en.set(1)
    else:
      self.svga_en.set(0)
    # Debug Link
    line = fp.readline()
    item = line.split()
    self.dsu_ip = item[2]
    line = fp.readline()
    item = line.split()
    self.dsu_eth = item[2]
    # Monitors
    line = fp.readline()
    if line.find("CONFIG_MON_DDR = y") != -1:
        self.noc.monitor_ddr.set(1)
    line = fp.readline()
    if line.find("CONFIG_MON_MEM = y") != -1:
        self.noc.monitor_mem.set(1)
    line = fp.readline()
    if line.find("CONFIG_MON_INJ = y") != -1:
        self.noc.monitor_inj.set(1)
    line = fp.readline()
    if line.find("CONFIG_MON_ROUTERS = y") != -1:
        self.noc.monitor_routers.set(1)
    line = fp.readline()
    if line.find("CONFIG_MON_ACCELERATORS = y") != -1:
        self.noc.monitor_accelerators.set(1)
    line = fp.readline()
    if line.find("CONFIG_MON_L2 = y") != -1:
        self.noc.monitor_l2.set(1)
    line = fp.readline()
    if line.find("CONFIG_MON_LLC = y") != -1:
        self.noc.monitor_llc.set(1)
    line = fp.readline()
    if line.find("CONFIG_MON_DVFS = y") != -1:
        self.noc.monitor_dvfs.set(1)
    # Tiles configuration
    for y in range(0, self.noc.rows):
      for x in range(0, self.noc.cols):
        line = fp.readline().replace("\n","")
        print(line)
        tile = self.noc.topology[y][x]
        tokens = line.split(' ')
        if len(tokens) > 1:
          tile.ip_type.set(tokens[4])
          tile.clk_region.set(int(tokens[5]))
          tile.has_pll.set(int(tokens[6]))
          tile.has_clkbuf.set(int(tokens[7]))
          if tokens[3] == "cpu" and self.cache_en.get() == 1:
            tile.has_l2.set(1)
          if tokens[3] == "slm":
            tile.has_ddr.set(tokens[8])
          if tokens[3] == "acc":
            tile.point.set(tokens[8])
            tile.has_l2.set(tokens[9])
            tile.vendor = tokens[10]
    # DVFS (skip whether it has it or not; we know that already)
    line = fp.readline()
    line = fp.readline()
    item = line.split()
    vf_points = int(item[2])
    self.noc.vf_points = vf_points
    # Power annotation
    for y in range(0, self.noc.rows):
      for x in range(0, self.noc.cols):
        line = fp.readline().replace("\n","")
        tile = self.noc.topology[y][x]
        if len(line) == 0:
          return
        tokens = line.split(' ')
        tile.create_characterization(self, self.noc.vf_points)
        if tile.ip_type.get() == tokens[2]:
          for vf in range(self.noc.vf_points):
            tile.energy_values.vf_points[vf].voltage = float(tokens[3 + vf * 3])
            tile.energy_values.vf_points[vf].frequency = float(tokens[3 + vf * 3 + 1])
            tile.energy_values.vf_points[vf].energy = float(tokens[3 + vf * 3 + 2])
    return 0

  def write_config(self, dsu_ip, dsu_eth):
    print("Writing backup configuration: \".esp_config.bak\"")
    fp = open('.esp_config.bak', 'w')
    has_dvfs = False
    fp.write("CPU_ARCH = " + self.CPU_ARCH.get() + "\n")
    fp.write("NCPU_TILE = " + str(self.noc.get_cpu_num(self)) + "\n")
    if self.transfers.get() == 1:
      fp.write("CONFIG_HAS_SG = y\n")
    else:
      fp.write("#CONFIG_HAS_SG is not set\n")
    fp.write("CONFIG_NOC_ROWS = " + str(self.noc.rows) + "\n")
    fp.write("CONFIG_NOC_COLS = " + str(self.noc.cols) + "\n")
    fp.write("CONFIG_COH_NOC_WIDTH = " + str(self.noc.coh_noc_width.get()) + "\n")
    fp.write("CONFIG_DMA_NOC_WIDTH = " + str(self.noc.dma_noc_width.get()) + "\n")
    if self.cache_en.get() == 1:
      fp.write("CONFIG_CACHE_EN = y\n")
    else:
      fp.write("#CONFIG_CACHE_EN is not set\n")
    if self.cache_rtl.get() == 1:
      fp.write("CONFIG_CACHE_RTL = y\n")
    else:
      fp.write("#CONFIG_CACHE_RTL is not set\n")
    if self.cache_spandex.get() == 1:
      fp.write("CONFIG_CACHE_SPANDEX = y\n")
    else:
      fp.write("#CONFIG_CACHE_SPANDEX is not set\n")
    fp.write("CONFIG_CPU_CACHES = " + str(self.l2_sets.get()) + " " + str(self.l2_ways.get()) + " " + str(self.llc_sets.get()) + " " + str(self.llc_ways.get()) + "\n")
    fp.write("CONFIG_ACC_CACHES = " + str(self.acc_l2_sets.get()) + " " + str(self.acc_l2_ways.get()) + "\n")
    fp.write("CONFIG_CACHE_LINE_SIZE = " + str(self.cache_line_size.get()) + "\n")
    fp.write("CONFIG_SLM_KBYTES = " + str(self.slm_kbytes.get()) + "\n")
    if self.jtag_en.get() == 1:
      fp.write("CONFIG_JTAG_EN = y\n")
    else:
      fp.write("#CONFIG_JTAG_EN is not set\n")
    if self.eth_en.get() == 1:
      fp.write("CONFIG_ETH_EN = y\n")
    else:
      fp.write("#CONFIG_ETH_EN is not set\n")
    if self.iolink_en.get() == 1:
      fp.write("CONFIG_IOLINK_EN = y\n")
    else:
      fp.write("#CONFIG_IOLINK_EN is not set\n")
    fp.write("CONFIG_IOLINK_WIDTH = " + str(self.iolink_width.get()) + "\n")
    fp.write("CONFIG_MEM_LINK_WIDTH = " + str(self.mem_link_width.get()) + "\n")
    if self.svga_en.get() == 1:
      fp.write("CONFIG_SVGA_EN = y\n")
    else:
      fp.write("#CONFIG_SVGA_EN is not set\n")
    if len(dsu_ip) == 8 and len(dsu_eth) == 12:
      self.dsu_ip = dsu_ip
      self.dsu_eth = dsu_eth
    fp.write("CONGIG_DSU_IP = " + self.dsu_ip + "\n")
    fp.write("CONGIG_DSU_ETH = " + self.dsu_eth + "\n")
    if self.noc.monitor_ddr.get() == 1:
      fp.write("CONFIG_MON_DDR = y\n")
    else:
      fp.write("#CONFIG_MON_DDR is not set\n")
    if self.noc.monitor_mem.get() == 1:
      fp.write("CONFIG_MON_MEM = y\n")
    else:
      fp.write("#CONFIG_MON_MEM is not set\n")
    if self.noc.monitor_inj.get() == 1:
      fp.write("CONFIG_MON_INJ = y\n")
    else:
      fp.write("#CONFIG_MON_INJ is not set\n")
    if self.noc.monitor_routers.get() == 1:
      fp.write("CONFIG_MON_ROUTERS = y\n")
    else:
      fp.write("#CONFIG_MON_ROUTERS is not set\n")
    if self.noc.monitor_accelerators.get() == 1:
      fp.write("CONFIG_MON_ACCELERATORS = y\n")
    else:
      fp.write("#CONFIG_MON_ACCELERATORS is not set\n")
    if self.noc.monitor_l2.get() == 1:
      fp.write("CONFIG_MON_L2 = y\n")
    else:
      fp.write("#CONFIG_MON_L2 is not set\n")
    if self.noc.monitor_llc.get() == 1:
      fp.write("CONFIG_MON_LLC = y\n")
    else:
      fp.write("#CONFIG_MON_LLC is not set\n")
    if self.noc.monitor_dvfs.get() == 1:
      fp.write("CONFIG_MON_DVFS = y\n")
    else:
      fp.write("#CONFIG_MON_DVFS is not set\n")
    i = 0
    for y in range(0, self.noc.rows):
      for x in range(0, self.noc.cols):
        tile = self.noc.topology[y][x]
        selection = tile.ip_type.get()
        is_cpu = False
        is_accelerator = False
        is_slm = False
        fp.write("TILE_" + str(y) + "_" + str(x) + " = ")
        # Tile number
        fp.write(str(i) + " ")
        # Tile type
        if self.IPs.PROCESSORS.count(selection):
          is_cpu = True
          fp.write("cpu")
        elif self.IPs.MISC.count(selection):
          fp.write("misc")
        elif self.IPs.MEM.count(selection):
          fp.write("mem")
        elif self.IPs.SLM.count(selection):
          is_slm = True
          fp.write("slm")
        elif self.IPs.ACCELERATORS.count(selection):
          is_accelerator = True
          fp.write("acc")
        else:
          fp.write("empty")
        # Selected accelerator or tile type repeated
        fp.write(" " + selection)
        # Clock region info
        try:
          clk_region = tile.clk_region.get()
          fp.write(" " + str(clk_region))
          if clk_region != 0:
            has_dvfs = True;
        except:
          fp.write(" " + str(0))
        fp.write(" " + str(tile.has_pll.get()))
        fp.write(" " + str(tile.has_clkbuf.get()))
        # SLM tile configuration
        if is_slm:
          fp.write(" " + str(tile.has_ddr.get()))
        # Acceleator tile configuration
        if is_accelerator:
          fp.write(" " + str(tile.point.get()))
          fp.write(" " + str(tile.has_l2.get()))
          fp.write(" " + str(tile.vendor))
        fp.write("\n")
        i += 1
    if has_dvfs:
      fp.write("CONFIG_HAS_DVFS = y\n")
    else:
      fp.write("#CONFIG_HAS_DVFS is not set\n")
    fp.write("CONFIG_VF_POINTS = " + str(self.noc.vf_points) + "\n")
    for y in range(self.noc.rows):
      for x in range(self.noc.cols):
        tile = self.noc.topology[y][x]
        selection = tile.ip_type.get()
        fp.write("POWER_" + str(y) + "_" + str(x) + " = ")
        fp.write(selection + " ")
        if self.IPs.ACCELERATORS.count(selection) == 0:
          for vf in range(self.noc.vf_points):
            fp.write(str(0) + " " + str(0) + " " + str(0) + " ")
          fp.write("\n")
        else:
          for vf in range(self.noc.vf_points):
            fp.write(str(tile.energy_values.vf_points[vf].voltage) + " " + str(tile.energy_values.vf_points[vf].frequency) + " " + str(tile.energy_values.vf_points[vf].energy) + " ")
          fp.write("\n")

  def check_cfg(self, line, token, end):
    line = line[line.find(token)+len(token):]
    line = line[:line.find(end)]
    line = line.strip()
    return line

  def set_IP(self):
    self.IP_ADDR = str(int('0x' + self.dsu_ip[:2], 16)) + "." + str(int('0x' + self.dsu_ip[2:4], 16)) + "." + str(int('0x' + self.dsu_ip[4:6], 16)) + "." + str(int('0x' + self.dsu_ip[6:], 16))

<<<<<<< HEAD
  def __init__(self, DMA_WIDTH, TECH, LINUX_MAC, LEON3_STACK, FPGA_BOARD, EMU_TECH, EMU_FREQ, temporary, root):
    self.DMA_WIDTH = DMA_WIDTH
=======
  def __init__(self, ARCH_BITS, TECH_TYPE, TECH, LINUX_MAC, LEON3_STACK, FPGA_BOARD, EMU_TECH, EMU_FREQ, temporary):
    self.ARCH_BITS = ARCH_BITS
    self.TECH_TYPE = TECH_TYPE
>>>>>>> 13a5e2a7
    self.TECH = TECH
    self.LINUX_MAC = LINUX_MAC
    self.LEON3_STACK = LEON3_STACK
    self.FPGA_BOARD = FPGA_BOARD
    self.ESP_EMU_TECH = EMU_TECH
    self.ESP_EMU_FREQ = EMU_FREQ
    #0 = Bigphysical area ; 1 = Scatter/Gather
    self.transfers = IntVar()
    # CPU architecture
    self.CPU_ARCH = StringVar()
    # Cache hierarchy
    self.cache_en = IntVar()
    self.cache_rtl = IntVar()
    self.cache_spandex = IntVar()
    self.cache_impl = StringVar()
    self.l2_sets = IntVar()
    self.l2_ways = IntVar()
    self.llc_sets = IntVar()
    self.llc_ways = IntVar()
    self.acc_l2_sets = IntVar()
    self.acc_l2_ways = IntVar()
    self.cache_line_size = IntVar()
    # SLM
    self.slm_kbytes = IntVar()
    # Peripherals
    self.jtag_en = IntVar()
    self.eth_en = IntVar()
    self.iolink_en = IntVar()
    self.iolink_width = IntVar()
    self.mem_link_width = IntVar()
    self.svga_en = IntVar()
    # Debug Link
    self.dsu_ip = ""
    self.dsu_eth = ""
    self.root = root

    # Define whether SGMII has to be used or not: it is not used for ProFPGA boards
    if self.FPGA_BOARD.find("profpga") != -1:
      self.HAS_SGMII = False

    # Define maximum number of memory tiles
    if self.FPGA_BOARD.find("xilinx") != -1:
      self.nmem_max = 1
    elif self.FPGA_BOARD == "profpga-xc7v2000t":
      self.nmem_max = 2
    else:
      self.nmem_max = 4

    # Read GRLIB configurations
    with open("../grlib/grlib_config.vhd") as fp:
      for line in fp:
        # Check if Leon3 is configured to use the FPU
        if line.find("CFG_FPU : integer") != -1:
          self.LEON3_HAS_FPU = self.check_cfg(line, "integer := ", " ")

    # Read ESP configuration
    self.noc = ncfg.NoC()
    self.read_config(temporary)
    self.set_IP()

    # Discover components
    self.IPs = Components(self.TECH, self.noc.dma_noc_width.get(), self.CPU_ARCH.get())
    self.update_list_of_ips()<|MERGE_RESOLUTION|>--- conflicted
+++ resolved
@@ -56,15 +56,9 @@
         for item in dp_info:
           if re.match(r'dma[1-9]+', item, re.M|re.I):
             dp_dma_width = int(item.replace("dma", ""))
-<<<<<<< HEAD
-            if dp_dma_width != DMA_WIDTH:
-              skip = True
-              break
-=======
             #if dp_dma_width != DMA_WIDTH:
             #  skip = True
             #  break;
->>>>>>> 13a5e2a7
         if skip:
           continue
         self.POINTS[acc.upper()].append(dp)
@@ -169,17 +163,14 @@
     line = fp.readline()
     item = line.split()
     cols = int(item[2])
-<<<<<<< HEAD
     # top is an empty string
     self.noc.top = self.root
-=======
     line = fp.readline()
     item = line.split()
     self.noc.coh_noc_width.set(int(item[2]))
     line = fp.readline()
     item = line.split()
     self.noc.dma_noc_width.set(int(item[2]))
->>>>>>> 13a5e2a7
     self.noc.create_topology(self.noc.top, rows, cols)
     # CONFIG_CPU_CACHES = L2_SETS L2_WAYS LLC_SETS LLC_WAYS
     line = fp.readline()
@@ -491,14 +482,10 @@
   def set_IP(self):
     self.IP_ADDR = str(int('0x' + self.dsu_ip[:2], 16)) + "." + str(int('0x' + self.dsu_ip[2:4], 16)) + "." + str(int('0x' + self.dsu_ip[4:6], 16)) + "." + str(int('0x' + self.dsu_ip[6:], 16))
 
-<<<<<<< HEAD
-  def __init__(self, DMA_WIDTH, TECH, LINUX_MAC, LEON3_STACK, FPGA_BOARD, EMU_TECH, EMU_FREQ, temporary, root):
-    self.DMA_WIDTH = DMA_WIDTH
-=======
-  def __init__(self, ARCH_BITS, TECH_TYPE, TECH, LINUX_MAC, LEON3_STACK, FPGA_BOARD, EMU_TECH, EMU_FREQ, temporary):
+
+  def __init__(self, ARCH_BITS, TECH_TYPE, TECH, LINUX_MAC, LEON3_STACK, FPGA_BOARD, EMU_TECH, EMU_FREQ, temporary, root):
     self.ARCH_BITS = ARCH_BITS
     self.TECH_TYPE = TECH_TYPE
->>>>>>> 13a5e2a7
     self.TECH = TECH
     self.LINUX_MAC = LINUX_MAC
     self.LEON3_STACK = LEON3_STACK
