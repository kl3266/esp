#!/usr/bin/env python3

# Copyright (c) 2011-2022 Columbia University, System Level Design Group
# SPDX-License-Identifier: Apache-2.0

from collections import defaultdict
import math
from thirdparty import *

# Maximum number of AHB and APB slaves can also be increased, but Leon3 utility
# mklinuximg, GRLIB AMBA package and bare-metal probe constants must be updated.
# The related constants are defined in
# <mklinuximg>/include/ambapp.h
# <esp>/rtl/include/grlib/amba/amba.vhd
# <esp>/soft/leon3/include/esp_probe.h
NAPBS = 128
NAHBS = 16
# Physical interrupt lines
IRQ_LINES = 32
# Maximum number of components is not an actual limitation in ESP
# We simply set some value consistently with RTL, but these limits
# can be increased by editing nocpackage accordingly.
# <esp>/rtl/include/sld/noc/nocpackage.vhd
NCPU_MAX = 4
NMEM_MAX = 4
NSLM_MAX = 16
# Caches are provisioning 4 bits for IDs and 16 bits for sharers
# This can be changed here:
# <esp>/systemc/common/caches/cache_consts.h
# <esp>/rtl/include/sld/caches/cachepackage.vhd
NFULL_COHERENT_MAX = 16
NLLC_COHERENT_MAX = 64
# The NoC routers are using 3 bits for both Y and X coordinates.
# The 34-bits header can host up to 5 bits if necessary.
# <esp>/rtl/[include|src]/sld/noc/*.vhd
NTILE_MAX = 64
# The number of accelerators depends on how many I/O devices can be addressed.
# This can be changed by updating the constant NAPBS as explained above, as well
# as the corresponding constant in
# <esp>/rtl/include/sld/noc/nocpackage.vhd
# The following indices  are reserved:
# 0 - BOOT ROM memory controller
# 1 - UART
# 2 - Interrupt controller
# 3 - Timer
# 4 - ESPLink
# 5-8 - DVFS controller
# 9-12 - Processors' private cache controller (must change with NCPU_MAX)
# 13 - SVGA controller
# 14 - Ethernet MAC controller
# 15 - Ethernet SGMII PHY controller
# 16-19 - LLC cache controller (must change with NMEM_MAX)
# 20-83 - Distributed monitors (equal to the number of tiles NTILE_MAX)
# 84-(NAPBS-1) - Accelerators
NACC_MAX = NAPBS - 2 * NCPU_MAX - NMEM_MAX - NTILE_MAX - 8

# Default device mapping
RST_ADDR = dict()
RST_ADDR["leon3"] = 0x0
RST_ADDR["ariane"] = 0x10000
RST_ADDR["ibex"] = 0x80

# Default start address for device tree
RODATA_ADDR = dict()
RODATA_ADDR["leon3"] = 0x0
RODATA_ADDR["ariane"] = 0x10400
RODATA_ADDR["ibex"] = 0x500

# Boot ROM slave index (With Leon3 this exists in simulation only for now)
AHBROM_HINDEX = 0

# Memory-mapped registers slave index
AHB2APB_HINDEX = 1

# Memory-mapped registers base address (includes peripherals and accelerators)
AHB2APB_HADDR = dict()
AHB2APB_HADDR["leon3"] = 0x800
AHB2APB_HADDR["ariane"] = 0x600
AHB2APB_HADDR["ibex"] = 0x600

# RISC-V CPU Local Interruptor index
RISCV_CLINT_HINDEX = 2

# Memory controller slave index
DDR_HINDEX = [4, 5, 6, 7]

# First shared-local memory slave index
SLM_HINDEX = 8

# Main memory area (12 MSBs)
DDR_HADDR = dict()
DDR_HADDR["leon3"] = 0x400
DDR_HADDR["ariane"] = 0x800
DDR_HADDR["ibex"] = 0x800

# SLM base address
SLM_HADDR = 0x040
SLMDDR_HADDR = 0xC00

# Main memory size (12 MSBs)
DDR_SIZE = 0x400

# Frame-buffer index
FB_HINDEX = 12

# CPU tile power manager I/O-bus slave index
DVFS_PINDEX = [5, 6, 7, 8]

# private cache physical interrupt line
L2_CACHE_PIRQ = 3

# Private cache I/O-bus slave indices (more indices can be reserved if necessary)
L2_CACHE_PINDEX = [9, 10, 11, 12]

# Last-level cache physical interrupt line
LLC_CACHE_PIRQ = 4

# Last-level cache I/O-bus slave indices (more indices can be reserved if necessary)
LLC_CACHE_PINDEX = [16, 17, 18, 19]

# ESP Tile CSRs APB indices
CSR_PINDEX = list(range(20, 20 + NTILE_MAX))

# I/O memory area offset for CSRs
CSR_APB_ADDR = 0x900
CSR_APB_ADDR_MSK = 0xffe

# First I/O-bus index for accelerators
SLD_APB_PINDEX = 20 + NTILE_MAX

# I/O memory area offset for accelerators (address bits 19-8)
SLD_APB_ADDR = 0x100

# default mask for accelerators' registers base address (256 Bytes regions per accelerator)
SLD_APB_ADDR_MSK = 0xfff

# Number of bits for the custom I/O link interface
IOLINK_BITS = 16

###########
# Constants for third-party accelerators

# third-party accelerators counter
THIRDPARTY_N = 0

# third-party APB address and mask
# If APB EXT ADDR SIZE is not zero, then APB mask will be applied to
# the extended address. Each device instance will reserve EXT SIZE
# bytes in the address space, even if a signle instance would take
# less. This is to simplify (hence speedup) APB decode.
# APB EXT ADDR most significant hex digit (i.e. digit 7) must be 0
THIRDPARTY_APB_ADDRESS          = 0x00000000
THIRDPARTY_APB_ADDRESS_SIZE     = 0x00040000
THIRDPARTY_APB_EXT_ADDRESS      = 0x00400000
THIRDPARTY_APB_EXT_ADDRESS_SIZE = 0x00100000

# Memory reserved for accelerators
ACC_MEM_RESERVED_START_ADDR = 0xA0200000
ACC_MEM_RESERVED_TOTAL_SIZE = 0x1FE00000
THIRDPARTY_MEM_RESERVED_ADDR = 0xB0000000
THIRDPARTY_MEM_RESERVED_SIZE = 0x10000000

# End of constants for third-party accelerators
###########

class acc_info:
  uppercase_name = ""
  lowercase_name = ""
  vendor = ""
  id = -1
  idx = -1
  irq = 5

class cache_info:
  id = -1
  idx = -1


class tile_info:
  type = "empty"
  x = 0
  y = 0
  cpu_id = -1
  mem_id = -1
  slm_id = -1
  slmddr_id = -1
  l2 = cache_info()
  llc = cache_info()
  dvfs = cache_info()
  acc = acc_info()
  clk_region = 0
  has_l2 = 0
  design_point = 0
  has_pll = 0
  has_clkbuf = 0

  def __init__(self):
    return

def uint_to_bin(x, bits):
  b = ""
  z = 1 << (bits - 1)
  while z > 0:
    if x & z == z:
       b += "1"
    else:
       b += "0"
    z >>= 1
  return b

class soc_config:
  tech = "virtex7"
  cpu_arch = "leon3"
  #components
  ncpu = 0
  nacc = 0
  nmem = 0
  nslm = 0
  slm_kbytes = 0
  slm_tot_kbytes = 0
  slm_full_mask = 0
  nslmddr = 0
  slmddr_kbytes = 0
  slmddr_tot_kbytes = 0
  slmddr_full_mask = 0
  ntiles = 0
  coherence = True
  has_dvfs = False
  ndomain = 1
  has_svga = False
  has_eth = False
  has_sgmii = False
  has_jtag = False
  # Numer of CPU DVFS controller (== number of CPU tiles w/ PLL)
  ndvfs = 0
  # Number of private caches (== number of CPUs + accelerators w/ L2 iff coherence)
  nl2 = 0
  # Number of LLC split (== number of memory tiles iff coherence)
  nllc = 0
  # Number of coherent-DMA devices (== number of accelerators + Ethernet iff coherence)
  ncdma = 0
  # Number of third party accelerators
  nthirdparty = 0

  accelerators = []
  l2s = []
  llcs = []
  dvfs_ctrls = []
  tiles = []
  regions = []
  contig_alloc_ddr = []

  def __init__(self, soc):
    #components
    self.tech = soc.TECH
    self.linux_mac = soc.LINUX_MAC
    self.leon3_stack = soc.LEON3_STACK
    self.cpu_arch = soc.CPU_ARCH.get()
    self.ncpu = soc.noc.get_cpu_num(soc)
    self.nmem = soc.noc.get_mem_num(soc)
    self.nslm = soc.noc.get_slm_num(soc)
    self.slm_kbytes = soc.slm_kbytes.get()
    if self.nslm != 0:
      self.slm_tot_kbytes = self.slm_kbytes * self.nslm
    if self.slm_tot_kbytes > 1024:
      self.slm_full_mask = 0xfff & ~(int(self.slm_tot_kbytes / 1024) - 1)
    else:
      self.slm_full_mask = 0xfff
    self.nslmddr = soc.noc.get_slmddr_num(soc)
    self.slmddr_kbytes = 512 * 1024
    if self.nslmddr != 0:
      self.slmddr_tot_kbytes = self.slmddr_kbytes * self.nslmddr
    self.slmddr_full_mask = 0xfff & ~(int(self.slmddr_tot_kbytes / 1024) - 1)
    self.nacc = soc.noc.get_acc_num(soc)
    self.ntiles = soc.noc.rows * soc.noc.cols
    if soc.cache_en.get() == 0:
      self.coherence = False
    else:
      self.coherence = True
    self.has_dvfs = soc.noc.has_dvfs()
    if self.has_dvfs:
      self.regions = soc.noc.get_clk_regions()
      self.ndomain = len(self.regions)
    else:
      self.regions = []
      self.ndomain = 1
    self.has_svga = soc.svga_en.get()
    self.has_eth = soc.eth_en.get()
    self.has_sgmii = soc.HAS_SGMII
    self.has_jtag = soc.jtag_en.get()
    if self.coherence:
      self.ncdma = self.nacc + 1
      self.nllc = self.nmem
    else:
      self.ncdma = 0
      self.nllc = 0
    self.accelerators = []
    self.l2s = []
    self.llcs = []
    self.tiles = [tile_info() for x in range(0, self.ntiles)]

    t = 0
    # CPU/CACHE ID assigned dynamically to CPUs
    cpu_id = 0
    # CPU DVFS controller ID
    cpu_dvfs_id = 0
    # CACHE ID assigned dynamically to fully-coherent accelerators
    acc_l2_id = self.ncpu
    # LLC ID assigned dynamically to each memory tile
    llc_id = 0
    # MEM ID assigned dynamically to each memory tile
    mem_id = 0
    # SLM ID assigned dynamically to each shared-local memory tile
    slm_id = 0
    slmddr_id = 0
    # Accelerator/DMA ID assigned dynamically to each accelerator tile
    acc_id = 0
    # Accelerator interrupt dynamically to each accelerator tile because RISC-V PLIC does not work properly with shared lines
    acc_irq = 3
    if self.cpu_arch == "ariane" or self.cpu_arch == "ibex":
      acc_irq = 5

    for x in range(soc.noc.rows):
      for y in range(soc.noc.cols):
        # Get type of tile
        selection = soc.noc.topology[x][y].ip_type.get()
        # Compute tile ID based on YX coordinates
        t = y + x * soc.noc.cols

        self.tiles[t].row = x
        self.tiles[t].col = y
        self.tiles[t].clk_region = soc.noc.topology[x][y].get_clk_region()
        self.tiles[t].design_point = soc.noc.topology[x][y].point.get()
        self.tiles[t].has_pll = soc.noc.topology[x][y].has_pll.get()
        self.tiles[t].has_clkbuf = soc.noc.topology[x][y].has_clkbuf.get()
        self.tiles[t].has_l2 = soc.noc.topology[x][y].has_l2.get()
        self.tiles[t].has_ddr = soc.noc.topology[x][y].has_ddr.get()

        # Assign IDs
        if selection == "cpu":
          self.tiles[t].type = "cpu"
          self.tiles[t].cpu_id = cpu_id
          if self.coherence:
            l2 = cache_info()
            l2.id = cpu_id
            l2.idx = L2_CACHE_PINDEX[cpu_id]
            self.l2s.append(l2)
            self.tiles[t].l2 = l2
            self.nl2 = self.nl2 + 1
          if self.tiles[t].has_pll != 0:
            dvfs_ctrl = cache_info()
            dvfs_ctrl.id = cpu_dvfs_id
            dvfs_ctrl.idx = DVFS_PINDEX[cpu_dvfs_id]
            self.dvfs_ctrls.append(dvfs_ctrl)
            self.tiles[t].dvfs = dvfs_ctrl
            self.ndvfs = self.ndvfs + 1
            cpu_dvfs_id = cpu_dvfs_id + 1
          cpu_id = cpu_id + 1
        if selection == "slm" and self.tiles[t].has_ddr == 0:
          self.tiles[t].type = "slm"
          self.tiles[t].slm_id = slm_id
          slm_id = slm_id + 1
        if selection == "slm" and self.tiles[t].has_ddr != 0:
          self.tiles[t].type = "slmddr"
          self.tiles[t].slmddr_id = slmddr_id
          slmddr_id = slmddr_id + 1
        if selection == "mem":
          self.tiles[t].type = "mem"
          self.tiles[t].mem_id = mem_id
          mem_id = mem_id + 1
          if self.coherence:
            llc = cache_info()
            llc.id = llc_id;
            llc.idx = LLC_CACHE_PINDEX[llc_id]
            self.llcs.append(llc)
            self.tiles[t].llc = llc
            llc_id = llc_id + 1
        if selection == "IO":
          self.tiles[t].type = "misc"
        if soc.IPs.ACCELERATORS.count(selection):
          self.tiles[t].type = "acc"
          acc = acc_info()
          acc.uppercase_name = selection
          acc.lowercase_name = selection.lower()
          acc.id = acc_id
          acc.irq = acc_irq
          acc.idx = SLD_APB_PINDEX + acc_id
          acc.vendor = soc.noc.topology[x][y].vendor
          if acc.vendor != "sld":
              self.nthirdparty += 1
          self.tiles[t].acc = acc
          self.accelerators.append(acc)
          acc_id = acc_id + 1
          if self.cpu_arch == "ariane" or self.cpu_arch == "ibex":
            acc_irq = acc_irq + 1
            # Skip interrupt lines reserved to Ethernet
            if acc_irq == 11:
              acc_irq = 13

          if self.coherence and (self.tiles[t].has_l2 == 1):
            l2 = cache_info()
            l2.id = acc_l2_id
            self.l2s.append(l2)
            self.tiles[t].l2 = l2
            self.nl2 = self.nl2 + 1
            acc_l2_id = acc_l2_id + 1


def print_header(fp, package):
  fp.write("-- Copyright (c) 2011-2022 Columbia University, System Level Design Group\n")
  fp.write("-- SPDX-License-Identifier: Apache-2.0\n\n")

def print_libs(fp, std_only):
  fp.write("library ieee;\n")
  fp.write("use ieee.std_logic_1164.all;\n")
  fp.write("use ieee.numeric_std.all;\n")

  if not std_only:
    fp.write("use work.esp_global.all;\n")
    fp.write("use work.stdlib.all;\n")
    fp.write("use work.grlib_config.all;\n")
    fp.write("use work.gencomp.all;\n")
    fp.write("use work.amba.all;\n")
    fp.write("use work.sld_devices.all;\n")
    fp.write("use work.devices.all;\n")
    fp.write("use work.misc.all;\n")
    fp.write("use work.leon3.all;\n")
    fp.write("use work.nocpackage.all;\n")
    fp.write("use work.cachepackage.all;\n")
    fp.write("use work.allcaches.all;\n")

  fp.write("\n")

def print_global_constants(fp, soc):
  fp.write("  ------ Emulation parameters for ASIC designs\n")
  if soc.ESP_EMU_TECH != "none":
    fp.write("  constant ESP_EMU : integer := 1;\n")
    fp.write("  constant ESP_EMU_FREQ : integer := " + str(soc.ESP_EMU_FREQ) + ";\n")
  else:
    fp.write("  constant ESP_EMU : integer := 0;\n")
    fp.write("  constant ESP_EMU_FREQ : integer := 0;\n")
  fp.write("\n")

  fp.write("  ------ Global architecture parameters\n")

  fp.write("  ------ General\n")
  fp.write("  constant ARCH_BITS : integer := " + str(soc.DMA_WIDTH) + ";\n")
  # Keep cache-line size constant to 128 bits for now. We don't want huge line buffers
  fp.write("  constant GLOB_WORD_OFFSET_BITS : integer := " + str(int(math.log2(128/soc.DMA_WIDTH))) + ";\n")
  fp.write("  constant GLOB_BYTE_OFFSET_BITS : integer := " + str(int(math.log2(soc.DMA_WIDTH/8))) +";\n")
  fp.write("  constant GLOB_OFFSET_BITS : integer := GLOB_WORD_OFFSET_BITS + GLOB_BYTE_OFFSET_BITS;\n")
  fp.write("  constant GLOB_ADDR_INCR : integer := " + str(int(soc.DMA_WIDTH/8)) +";\n")
  # TODO: Keep physical address to 32 bits for now to reduce tag size. This will increase to support more memory
  fp.write("  constant GLOB_PHYS_ADDR_BITS : integer := " + str(32) +";\n")
  fp.write("  constant GLOB_MAXIOSLV : integer := " + str(NAPBS) + ";\n\n")

  #
  fp.write("  ------ CPU\n")
  fp.write("  type cpu_arch_type is (leon3, ariane, ibex);\n")
  fp.write("  constant GLOB_CPU_ARCH : cpu_arch_type := " + soc.CPU_ARCH.get() + ";\n")
  if soc.CPU_ARCH.get() == "ariane":
    fp.write("  constant GLOB_CPU_AXI : integer range 0 to 1 := 1;\n")
  else:
    fp.write("  constant GLOB_CPU_AXI : integer range 0 to 1 := 0;\n")
  if soc.CPU_ARCH.get() == "leon3":
    fp.write("  constant GLOB_CPU_RISCV : integer range 0 to 1 := 0;\n")
  else:
    fp.write("  constant GLOB_CPU_RISCV : integer range 0 to 1 := 1;\n")
  if soc.CPU_ARCH.get() == "ariane":
    fp.write("  constant GLOB_CPU_LLSC : integer range 0 to 1 := 1;\n\n")
  else:
    fp.write("  constant GLOB_CPU_LLSC : integer range 0 to 1 := 0;\n\n")

def print_constants(fp, soc, esp_config):

  #
  fp.write("  ------ Shared local memory (SLM)\n")
  fp.write("  constant CFG_SLM_KBYTES : integer := " + str(esp_config.slm_kbytes) + ";\n")
  fp.write("  constant CFG_SLMDDR_KBYTES : integer := " + str(esp_config.slmddr_kbytes) + ";\n\n")

  #
  fp.write("  ------ DMA memory allocation (contiguous buffer or scatter/gather)\n")
  fp.write("  constant CFG_SCATTER_GATHER : integer range 0 to 1 := " + str(soc.transfers.get()) + ";\n\n")

  #
  fp.write("  ------ Cache hierarchy\n")
  if soc.cache_rtl.get() == 1:
    fp.write("  constant CFG_CACHE_RTL   : integer := 1;\n")
  else:
    fp.write("  constant CFG_CACHE_RTL   : integer := 0;\n")
  if soc.cache_spandex.get() == 1:
    fp.write("  constant USE_SPANDEX     : integer := 1;\n")
  else:
    fp.write("  constant USE_SPANDEX     : integer := 0;\n")
  if esp_config.coherence:
    fp.write("  constant CFG_L2_ENABLE   : integer := 1;\n")
    fp.write("  constant CFG_L2_DISABLE  : integer := 0;\n")
    fp.write("  constant CFG_LLC_ENABLE  : integer := 1;\n")
  else:
    fp.write("  constant CFG_L2_ENABLE   : integer := 0;\n")
    fp.write("  constant CFG_L2_DISABLE  : integer := 1;\n")
    fp.write("  constant CFG_LLC_ENABLE  : integer := 0;\n")
  fp.write("  constant CFG_L2_SETS     : integer := " + str(soc.l2_sets.get()      ) +  ";\n")
  fp.write("  constant CFG_L2_WAYS     : integer := " + str(soc.l2_ways.get()      ) +  ";\n")
  fp.write("  constant CFG_LLC_SETS    : integer := " + str(soc.llc_sets.get()     ) +  ";\n")
  fp.write("  constant CFG_LLC_WAYS    : integer := " + str(soc.llc_ways.get()     ) +  ";\n")
  fp.write("  constant CFG_ACC_L2_SETS : integer := " + str(soc.acc_l2_sets.get()  ) +  ";\n")
  fp.write("  constant CFG_ACC_L2_WAYS : integer := " + str(soc.acc_l2_ways.get()  ) +  ";\n\n")

  #
  fp.write("  ------ Caches interrupt line\n")
  fp.write("  constant CFG_SLD_LLC_CACHE_IRQ : integer := " + str(LLC_CACHE_PIRQ) + ";\n")
  fp.write("  constant CFG_SLD_L2_CACHE_IRQ : integer := " + str(L2_CACHE_PIRQ) + ";\n\n")

  #
  fp.write("  ------ UART\n")
  fp.write("  constant CFG_UART1_ENABLE : integer := 1;\n")
  fp.write("  constant CFG_UART1_FIFO : integer := 32;\n")
  fp.write("  constant CFG_UART1_IRQ : integer := (2);\n\n")

  #
  fp.write("  ------ JTAG based DSU interface (DO NOT ENABLE, NOT SUPPORTED)\n")
  fp.write("  constant CFG_AHB_JTAG : integer := 0;\n\n")

  #
  fp.write("  ------ JTAG based test interface\n")
  fp.write("  constant CFG_JTAG_EN : integer := " + str(soc.jtag_en.get()) + ";\n\n")

  #
  fp.write("  ------ Ethernet\n")
  fp.write("  constant CFG_ETH_EN : integer := " + str(soc.eth_en.get()) + ";\n\n")
  fp.write("  ------ Gaisler Ethernet core\n")
  fp.write("  constant CFG_GRETH : integer := 1;\n")
  fp.write("  constant CFG_GRETH1G : integer := 0;\n")
  fp.write("  constant CFG_ETH_FIFO : integer := 8;\n")
  fp.write("  constant CFG_GRETH_FT : integer := 0;\n")
  fp.write("  constant CFG_GRETH_EDCLFT : integer := 0;\n\n")

  #
  fp.write("  ------ SVGA\n")
  if esp_config.has_svga:
    fp.write("  constant CFG_SVGA_ENABLE : integer := 1;\n")
    fp.write("  constant CFG_SVGA_MEMORY_HADDR : integer := 16#301#;\n\n")
  else:
    fp.write("  constant CFG_SVGA_ENABLE : integer := 0;\n")
    fp.write("  constant CFG_SVGA_MEMORY_HADDR : integer := 16#B01#;\n\n")

  #
  fp.write("  ------ Ethernet DSU\n")
  fp.write("  constant CFG_DSU_ETH : integer := 1 + 0 + 0;\n")
  fp.write("  constant CFG_ETH_BUF : integer := 16;\n")
  fp.write("  constant CFG_ETH_IPM : integer := 16#" + soc.dsu_ip[:4] + "#;\n")
  fp.write("  constant CFG_ETH_IPL : integer := 16#" + soc.dsu_ip[4:] + "#;\n")
  fp.write("  constant CFG_ETH_ENM : integer := 16#" + soc.dsu_eth[:6] + "#;\n")
  fp.write("  constant CFG_ETH_ENL : integer := 16#" + soc.dsu_eth[6:] + "#;\n\n")

  #
  fp.write("  ------ NoC\n")
  fp.write("  constant CFG_XLEN : integer := " + str(soc.noc.cols) + ";\n")
  fp.write("  constant CFG_YLEN : integer := " + str(soc.noc.rows) + ";\n")
  fp.write("  constant CFG_TILES_NUM : integer := CFG_XLEN * CFG_YLEN;\n\n")

  #
  fp.write("  ------ Custom I/O link\n")
  fp.write("  constant CFG_IOLINK_BITS : integer := " + str(IOLINK_BITS) + ";\n")
  
  #
  fp.write("  ------ Monitors (requires proFPGA MMI64)\n")
  fp.write("  constant CFG_MON_DDR_EN : integer := " + str(soc.noc.monitor_ddr.get()) + ";\n")
  fp.write("  constant CFG_MON_MEM_EN : integer := " + str(soc.noc.monitor_mem.get()) + ";\n")
  fp.write("  constant CFG_MON_NOC_INJECT_EN : integer := " + str(soc.noc.monitor_inj.get()) + ";\n")
  fp.write("  constant CFG_MON_NOC_QUEUES_EN : integer := " + str(soc.noc.monitor_routers.get()) + ";\n")
  fp.write("  constant CFG_MON_ACC_EN : integer := " + str(soc.noc.monitor_accelerators.get()) + ";\n")
  fp.write("  constant CFG_MON_L2_EN : integer := " + str(soc.noc.monitor_l2.get()) + ";\n")
  fp.write("  constant CFG_MON_LLC_EN : integer := " + str(soc.noc.monitor_llc.get()) + ";\n")
  fp.write("  constant CFG_MON_DVFS_EN : integer := " + str(soc.noc.monitor_dvfs.get()) + ";\n\n")

  #
  fp.write("  ------ Number of components\n")
  fp.write("  constant CFG_NCPU_TILE : integer := " + str(esp_config.ncpu) + ";\n")
  fp.write("  constant CFG_NMEM_TILE : integer := " + str(esp_config.nmem) + ";\n")
  fp.write("  constant CFG_NSLM_TILE : integer := " + str(esp_config.nslm) + ";\n")
  fp.write("  constant CFG_NSLMDDR_TILE : integer := " + str(esp_config.nslmddr) + ";\n")
  fp.write("  constant CFG_NL2 : integer := " + str(esp_config.nl2) + ";\n")
  fp.write("  constant CFG_NLLC : integer := " + str(esp_config.nllc) + ";\n")
  fp.write("  constant CFG_NLLC_COHERENT : integer := " + str(esp_config.ncdma) + ";\n\n")

  
  #
  fp.write("  ------ AMBA settings\n")
  fp.write("  constant CFG_DEFMST : integer := (0);\n")
  fp.write("  constant CFG_RROBIN : integer := 1;\n")
  fp.write("  constant CFG_SPLIT : integer := 0;\n")
  fp.write("  constant CFG_FPNPEN : integer := 1;\n")
  fp.write("  constant CFG_AHBIO : integer := 16#FFF#;\n")
  fp.write("  constant CFG_AHB_MON : integer := 0;\n")
  fp.write("  constant CFG_AHB_MONERR : integer := 0;\n")
  fp.write("  constant CFG_AHB_MONWAR : integer := 0;\n")
  fp.write("  constant CFG_AHB_DTRACE : integer := 0;\n\n")

  #
  fp.write("  ------ Local-port synchronizers (always present)\n")
  fp.write("  constant CFG_HAS_SYNC : integer := 1;\n\n")

  #
  fp.write("  ------ Domain voltage-frequency scaling (DVFS)\n")
  if esp_config.has_dvfs:
    fp.write("  constant CFG_HAS_DVFS : integer := 1;\n\n")
  else:
    fp.write("  constant CFG_HAS_DVFS : integer := 0;\n\n")

  #
  fp.write("  ------ Synthesis options\n")
  fp.write("  constant CFG_SCAN : integer := 0;\n\n")
   
  #
  fp.write("  ------ GRLIB debugging\n")
  fp.write("  constant CFG_DUART : integer := 1;\n\n")

def print_mapping(fp, soc, esp_config):

  if soc.ESP_EMU_TECH != "none":
    fp.write("  constant CFG_FABTECH : integer := " + soc.ESP_EMU_TECH  + ";\n\n")
  else:
    fp.write("  constant CFG_FABTECH : integer := " + soc.TECH  + ";\n\n")
  fp.write("\n")

  #
  fp.write("  ------ Maximum number of slaves on both HP bus and I/O-bus\n")
  fp.write("  constant maxahbm : integer := NAHBMST;\n")
  fp.write("  constant maxahbs : integer := NAHBSLV;\n\n")

  #
  fp.write("  -- Arrays of Plug&Play info\n")
  fp.write("  subtype apb_l2_pconfig_vector is apb_config_vector_type(0 to CFG_NL2-1);\n")
  fp.write("  subtype apb_llc_pconfig_vector is apb_config_vector_type(0 to CFG_NLLC-1);\n")

  #
  fp.write("  -- Array of design-point or implementation IDs\n")
  fp.write("  type tile_hlscfg_array is array (0 to CFG_TILES_NUM - 1) of hlscfg_t;\n")

  #
  fp.write("  -- Array of attributes for clock regions\n")
  fp.write("  type domain_type_array is array (0 to " + str(esp_config.ndomain - 1) + ") of integer;\n")

  #
  fp.write("  -- Array of device IDs\n")
  fp.write("  type tile_device_array is array (0 to CFG_TILES_NUM - 1) of devid_t;\n")

  #
  fp.write("  -- Array of I/O-bus indices\n")
  fp.write("  type tile_idx_array is array (0 to CFG_TILES_NUM - 1) of integer range 0 to NAPBSLV - 1;\n")

  #
  fp.write("  -- Array of attributes for I/O-bus slave devices\n")
  fp.write("  type apb_attribute_array is array (0 to NAPBSLV - 1) of integer;\n")

  #
  fp.write("  -- Array of IRQ line numbers\n")
  fp.write("  type tile_irq_array is array (0 to CFG_TILES_NUM - 1) of integer range 0 to NAHBIRQ - 1;\n")

  #
  fp.write("  -- Array of 12-bit addresses\n")
  fp.write("  type tile_addr_array is array (0 to CFG_TILES_NUM - 1) of integer range 0 to 4095;\n")

  #
  fp.write("  -- Array of flags\n")
  fp.write("  type tile_flag_array is array (0 to CFG_TILES_NUM - 1) of integer range 0 to 1;\n")

  fp.write("\n")

  #
  fp.write("  ------ Plug&Play info on HP bus\n")

  #
  fp.write("  -- Leon3 CPU cores\n")
  fp.write("  constant leon3_hconfig : ahb_config_type := (\n")
  fp.write("    0 => ahb_device_reg ( VENDOR_GAISLER, GAISLER_LEON3, 0, LEON3_VERSION, 0),\n")
  fp.write("    others => zero32);\n\n")

  #
  fp.write("  -- Ibex CPU cores\n")
  fp.write("  constant ibex_hconfig : ahb_config_type := (\n")
  fp.write("    0 => ahb_device_reg ( VENDOR_LOWRISC, LOWRISC_IBEX_SMALL, 0, 0, 0),\n")
  fp.write("    others => zero32);\n\n")

  #
  fp.write("  -- JTAG master interface, acting as debug access point\n")
  if esp_config.has_jtag:
    fp.write("  constant JTAG_USEOLDCOM : integer := 0;\n")
    fp.write("  constant JTAG_REREAD : integer := 1;\n")
    fp.write("  constant JTAG_REVISION : integer := 2 - (2-JTAG_REREAD)*JTAG_USEOLDCOM;\n")
    fp.write("  constant jtag_hconfig : ahb_config_type := (\n")
    fp.write("    0 => ahb_device_reg ( VENDOR_GAISLER, GAISLER_AHBJTAG, 0, JTAG_REVISION, 0),\n")
    fp.write("    others => zero32);\n\n")

  #
  fp.write("  -- Ethernet master interface, acting as debug access point\n")
  if soc.eth_en.get():
    fp.write("  constant eth0_hconfig : ahb_config_type := (\n")
    fp.write("    0 => ahb_device_reg ( VENDOR_GAISLER, GAISLER_ETHMAC, 0, 0, 0),\n")
    fp.write("    others => zero32);\n\n")

  #
  fp.write("  -- Enable SGMII controller iff needed\n")
  if esp_config.has_sgmii:
    fp.write("  constant CFG_SGMII : integer range 0 to 1 := 1;\n\n")
  else:
    fp.write("  constant CFG_SGMII : integer range 0 to 1 := 0;\n\n")

  #
  fp.write("  -- SVGA controller, acting as master on a dedicated bus connecte to the frame buffer\n")
  if esp_config.has_svga:
    fp.write("  constant svga_hconfig : ahb_config_type := (\n")
    fp.write("    0 => ahb_device_reg ( VENDOR_GAISLER, GAISLER_SVGACTRL, 0, 3, 1),\n")
    fp.write("    others => zero32);\n\n")

  #
  fp.write("  -- BOOT ROM HP slave\n")
  fp.write("  constant ahbrom_hindex  : integer := " + str(AHBROM_HINDEX) + ";\n")
  fp.write("  constant ahbrom_haddr   : integer := 16#000#;\n")
  fp.write("  constant ahbrom_hmask   : integer := 16#fff#;\n")
  fp.write("  constant ahbrom_hconfig : ahb_config_type := (\n")
  fp.write("    0 => ahb_device_reg ( VENDOR_GAISLER, GAISLER_AHBROM, 0, 0, 0),\n")
  fp.write("    4 => ahb_membar(ahbrom_haddr, '1', '1', ahbrom_hmask),\n")
  fp.write("    others => zero32);\n")

  
  fp.write("  -- AHB2APB bus bridge slave\n")
  fp.write("  constant CFG_APBADDR : integer := 16#" + format(AHB2APB_HADDR[esp_config.cpu_arch], '03X') + "#;\n")
  fp.write("  constant ahb2apb_hindex : integer := " + str(AHB2APB_HINDEX) + ";\n")
  fp.write("  constant ahb2apb_haddr : integer := CFG_APBADDR;\n")
  fp.write("  constant ahb2apb_hmask : integer := 16#F00#;\n")
  fp.write("  constant ahb2apb_hconfig : ahb_config_type := (\n")
  fp.write("    0 => ahb_device_reg ( 1, 6, 0, 0, 0),\n")
  fp.write("    4 => ahb_membar(CFG_APBADDR, '0', '0', ahb2apb_hmask),\n")
  fp.write("    others => zero32);\n\n")

  #
  fp.write("  -- RISC-V CLINT\n")
  fp.write("  constant clint_hindex  : integer := " + str(RISCV_CLINT_HINDEX) + ";\n")
  fp.write("  constant clint_haddr   : integer := 16#020#;\n")
  fp.write("  constant clint_hmask   : integer := 16#fff#;\n")
  fp.write("  constant clint_hconfig : ahb_config_type := (\n")
  fp.write("    0 => ahb_device_reg ( VENDOR_SIFIVE, SIFIVE_CLINT0, 0, 0, 0),\n")
  fp.write("    4 => ahb_membar(clint_haddr, '0', '0', clint_hmask),\n")
  fp.write("    others => zero32);\n\n")

  #
  fp.write("  -- Debug access points proxy index\n")
  fp.write("  constant dbg_remote_ahb_hindex : integer := 3;\n\n")

  #
  fp.write("  ----  Shared Local Memory\n")
  # Reserve 64MB (no need to check total size!)
  # If memory tiles are present: 0x04000000 - 0x08000000 
  # If no memory tile is present:
  #  - RISC-V   : 0x80000000 - 0x88000000
  #  - SPARC V8 : 0x40000000 - 0x48000000
  # Smaller alowed size for an SLM tile is 1 MB
  if esp_config.nmem == 0:
    # Use SLM in as main memory
    global SLM_HADDR
    SLM_HADDR = DDR_HADDR[esp_config.cpu_arch]
  offset = SLM_HADDR;
  mask = 0xfff
  if esp_config.slm_kbytes >= 1024:
    mask = 0xfff & ~(int(esp_config.slm_kbytes / 1024) - 1)
  # Use any available hindex
  hindex = SLM_HINDEX

  if esp_config.nslm == 0:
    fp.write("  constant slm_hindex : attribute_vector(0 to 0) := (\n")
  else:
    fp.write("  constant slm_hindex : attribute_vector(0 to CFG_NSLM_TILE - 1) := (\n")
  for i in range(0, esp_config.nslm):
    fp.write("    " + str(i) + " => " + str(hindex) + ",\n")
    hindex = hindex + 1;
    if hindex == 12:
      hindex = 13
  fp.write("    others => 0);\n")

  if esp_config.nslm == 0:
    fp.write("  constant slm_haddr : attribute_vector(0 to 0) := (\n")
  else:
    fp.write("  constant slm_haddr : attribute_vector(0 to CFG_NSLM_TILE - 1) := (\n")
  for i in range(0, esp_config.nslm):
    fp.write("    " + str(i) + " => 16#" + format(offset, '03X') + "#,\n")
    offset = offset + int(esp_config.slm_kbytes / 1024)
  fp.write("    others => 0);\n")

  if esp_config.nslm == 0:
    fp.write("  constant slm_hmask : attribute_vector(0 to 0) := (\n")
  else:
    fp.write("  constant slm_hmask : attribute_vector(0 to CFG_NSLM_TILE - 1) := (\n")
  for i in range(0, esp_config.nslm):
    fp.write("    " + str(i) + " => 16#" + format(mask, '03X') + "#,\n")
  fp.write("    others => 0);\n")

  fp.write("  constant slm_hconfig : ahb_slv_config_vector := (\n")
  for i in range(0, esp_config.nslm):
    fp.write("    " + str(i) + " => (\n")
    fp.write("      0 => ahb_device_reg ( VENDOR_SLD, SLD_SLM, 0, 0, 0),\n")
    fp.write("      4 => ahb_membar(slm_haddr(" + str(i) + "), '0', '0', slm_hmask(" + str(i) + ")),\n")
    fp.write("      others => zero32),\n")
  fp.write("    others => hconfig_none);\n\n")

  fp.write("  -- CPU tiles don't need to know how the address space is split across shared\n")
  fp.write("  -- local memory tiles and each CPU should be able to address any region\n")
  fp.write("  -- transparently.\n")
  fp.write("  constant cpu_tile_slm_hconfig : ahb_config_type := (\n")
  fp.write("    0 => ahb_device_reg ( VENDOR_SLD, SLD_SLM, 0, 0, 0),\n")
  fp.write("    4 => ahb_membar(16#" + format(SLM_HADDR, '03X') + "#, '0', '0', 16#" + format(esp_config.slm_full_mask, '03X')  + "#),\n")
  fp.write("    others => zero32);\n\n")


  # SLM Tiles with off-chip DDR memory
  global SLMDDR_HADDR
  offset = SLMDDR_HADDR;
  mask = 0xfff
  mask = 0xfff & ~(int(esp_config.slmddr_kbytes / 1024) - 1)
  # Use any available hindex
  hindex = SLM_HINDEX + esp_config.nslm

  if esp_config.nslmddr == 0:
    fp.write("  constant slmddr_hindex : attribute_vector(0 to 0) := (\n")
  else:
    fp.write("  constant slmddr_hindex : attribute_vector(0 to CFG_NSLMDDR_TILE - 1) := (\n")
  for i in range(0, esp_config.nslmddr):
    fp.write("    " + str(i) + " => " + str(hindex) + ",\n")
    hindex = hindex + 1;
    if hindex == 12:
      hindex = 13
  fp.write("    others => 0);\n")

  if esp_config.nslmddr == 0:
    fp.write("  constant slmddr_haddr : attribute_vector(0 to 0) := (\n")
  else:
    fp.write("  constant slmddr_haddr : attribute_vector(0 to CFG_NSLMDDR_TILE - 1) := (\n")
  for i in range(0, esp_config.nslmddr):
    fp.write("    " + str(i) + " => 16#" + format(offset, '03X') + "#,\n")
    offset = offset + int(esp_config.slmddr_kbytes / 1024)
  fp.write("    others => 0);\n")

  if esp_config.nslmddr == 0:
    fp.write("  constant slmddr_hmask : attribute_vector(0 to 0) := (\n")
  else:
    fp.write("  constant slmddr_hmask : attribute_vector(0 to CFG_NSLMDDR_TILE - 1) := (\n")
  for i in range(0, esp_config.nslmddr):
    fp.write("    " + str(i) + " => 16#" + format(mask, '03X') + "#,\n")
  fp.write("    others => 0);\n")

  fp.write("  constant slmddr_hconfig : ahb_slv_config_vector := (\n")
  for i in range(0, esp_config.nslmddr):
    fp.write("    " + str(i) + " => (\n")
    fp.write("      0 => ahb_device_reg (VENDOR_GAISLER, GAISLER_MIG_7SERIES, 0, 0, 0),\n")
    fp.write("      4 => ahb_membar(slmddr_haddr(" + str(i) + "), '0', '0', slmddr_hmask(" + str(i) + ")),\n")
    fp.write("      others => zero32),\n")
  fp.write("    others => hconfig_none);\n\n")

  fp.write("  -- CPU tiles don't need to know how the address space is split across shared\n")
  fp.write("  -- local memory tiles and each CPU should be able to address any region\n")
  fp.write("  -- transparently.\n")
  fp.write("  constant cpu_tile_slmddr_hconfig : ahb_config_type := (\n")
  fp.write("    0 => ahb_device_reg ( VENDOR_GAISLER, GAISLER_MIG_7SERIES, 0, 0, 0),\n")
  fp.write("    4 => ahb_membar(16#" + format(SLMDDR_HADDR, '03X') + "#, '0', '0', 16#" + format(esp_config.slmddr_full_mask, '03X')  + "#),\n")
  fp.write("    others => zero32);\n\n")


  #
  fp.write("  ----  Memory controllers\n")
  offset = DDR_HADDR[esp_config.cpu_arch];
  if esp_config.nmem > 0:
    size = int(DDR_SIZE / esp_config.nmem)
  else:
    size = DDR_SIZE
  mask = 0xfff & ~(size - 1)
  full_mask = 0xfff & ~(DDR_SIZE - 1)

  #
  fp.write("  -- CPU tiles don't need to know how the address space is split across memory tiles\n")
  fp.write("  -- and each CPU should be able to address any region transparently.\n")
  fp.write("  constant cpu_tile_mig7_hconfig : ahb_config_type := (\n")
  fp.write("    0 => ahb_device_reg ( VENDOR_GAISLER, GAISLER_MIG_7SERIES, 0, 0, 0),\n")
  fp.write("    4 => ahb_membar(16#" + format(DDR_HADDR[esp_config.cpu_arch], '03X') + "#, '1', '1', 16#" + format(full_mask, '03X')  + "#),\n")
  fp.write("    others => zero32);\n")

  #
  if esp_config.nmem == 0:
    ddr_vec_attribute_msb = "0"
  else:
    ddr_vec_attribute_msb = "CFG_NMEM_TILE - 1"

  fp.write("  -- Network interfaces and ESP proxies, instead, need to know how to route packets\n")
  fp.write("  constant ddr_hindex : attribute_vector(0 to " + ddr_vec_attribute_msb  + ") := (\n")
  for i in range(0, esp_config.nmem):
    fp.write("    " + str(i) + " => " + str(DDR_HINDEX[i]) + ",\n")
  fp.write("    others => 0);\n")

  fp.write("  constant ddr_haddr : attribute_vector(0 to " + ddr_vec_attribute_msb  + ") := (\n")
  for i in range(0, esp_config.nmem):
    fp.write("    " + str(i) + " => 16#" + format(offset, '03X') + "#,\n")
    offset = offset + size
  fp.write("    others => 0);\n")

  fp.write("  constant ddr_hmask : attribute_vector(0 to " + ddr_vec_attribute_msb  + ") := (\n")
  for i in range(0, esp_config.nmem):
    fp.write("    " + str(i) + " => 16#" + format(mask, '03X') + "#,\n")
  fp.write("    others => 0);\n")

  #
  fp.write("  -- Create a list of memory controllers info based on the number of memory tiles\n")
  fp.write("  -- We use the MIG interface from GRLIB, which has a device entry for the 7SERIES\n")
  fp.write("  -- Xilinx FPGAs only, however, we provide a patched version of the IP for the\n")
  fp.write("  -- UltraScale(+) FPGAs. The patched intercace shared the same device ID with the\n")
  fp.write("  -- 7SERIES MIG.\n")
  fp.write("  constant mig7_hconfig : ahb_slv_config_vector := (\n")
  for i in range(0, esp_config.nmem):
    fp.write("    " + str(i) + " => (\n")
    fp.write("      0 => ahb_device_reg ( VENDOR_GAISLER, GAISLER_MIG_7SERIES, 0, 0, 0),\n")
    fp.write("      4 => ahb_membar(ddr_haddr(" + str(i) + "), '1', '1', ddr_hmask(" + str(i) + ")),\n")
    fp.write("      others => zero32),\n")
  fp.write("    others => hconfig_none);\n")

  #
  fp.write("  -- On-chip frame buffer (GRLIB)\n")
  fp.write("  constant fb_hindex : integer := " + str(FB_HINDEX) + ";\n")
  fp.write("  constant fb_hmask : integer := 16#FFF#;\n")
  fp.write("  constant fb_haddr : integer := CFG_SVGA_MEMORY_HADDR;\n")
  if esp_config.has_svga:
    fp.write("  constant fb_hconfig : ahb_config_type := (\n")
    fp.write("    0 => ahb_device_reg ( VENDOR_SLD, SLD_AHBRAM_DP, 0, 11, 0),\n")
    fp.write("    4 => ahb_membar(fb_haddr, '0', '0', fb_hmask),\n")
    fp.write("    others => zero32);\n\n")
  else:
    fp.write("  constant fb_hconfig : ahb_config_type := hconfig_none;\n\n")

  #
  fp.write("  -- HP slaves index / memory map\n")
  fp.write("  constant fixed_ahbso_hconfig : ahb_slv_config_vector := (\n")
  fp.write("    " + str(AHBROM_HINDEX) + " => ahbrom_hconfig,\n")
  fp.write("    " + str(AHB2APB_HINDEX) + " => ahb2apb_hconfig,\n")
  if esp_config.cpu_arch == "ariane" or esp_config.cpu_arch == "ibex":
    fp.write("    " + str(RISCV_CLINT_HINDEX) + " => clint_hconfig,\n")
  for i in range(0, esp_config.nmem):
    fp.write("    " + str(DDR_HINDEX[i]) + " => mig7_hconfig(" + str(i) + "),\n")
  for i in range(0, esp_config.nslm):
    index = SLM_HINDEX + i
    if index >= 12:
      index = index + 1
    fp.write("    " + str(index) + " => slm_hconfig(" + str(i) + "),\n")
  for i in range(0, esp_config.nslmddr):
    index = SLM_HINDEX + esp_config.nslm + i
    if index >= 12:
      index = index + 1
    fp.write("    " + str(index) + " => slmddr_hconfig(" + str(i) + "),\n")
  fp.write("    " + str(FB_HINDEX) + " => fb_hconfig,\n")
  fp.write("    others => hconfig_none);\n\n")

  #
  fp.write("  -- HP slaves index / memory map for CPU tile\n")
  fp.write("  -- CPUs need to see memory as a single address range\n")
  fp.write("  constant cpu_tile_fixed_ahbso_hconfig : ahb_slv_config_vector := (\n")
  fp.write("    " + str(AHBROM_HINDEX) + " => ahbrom_hconfig,\n")
  fp.write("    " + str(AHB2APB_HINDEX) + " => ahb2apb_hconfig,\n")
  if esp_config.cpu_arch == "ariane" or esp_config.cpu_arch == "ibex":
    fp.write("    " + str(RISCV_CLINT_HINDEX) + " => clint_hconfig,\n")
  if esp_config.nmem != 0:
    fp.write("    " + str(DDR_HINDEX[0]) + " => cpu_tile_mig7_hconfig,\n")
  fp.write("    " + str(SLM_HINDEX) + " => cpu_tile_slm_hconfig,\n")
  fp.write("    " + str(SLM_HINDEX + 1) + " => cpu_tile_slmddr_hconfig,\n")
  fp.write("    " + str(FB_HINDEX) + " => fb_hconfig,\n")
  fp.write("    others => hconfig_none);\n\n")

  #
  fp.write("  ------ Plug&Play info on I/O bus\n")

  #
  fp.write("  -- UART (GRLIB)\n")
  fp.write("  constant uart_pconfig : apb_config_type := (\n")
  fp.write("  0 => ahb_device_reg ( VENDOR_GAISLER, GAISLER_APBUART, 0, 1, CFG_UART1_IRQ),\n")
  fp.write("  1 => apb_iobar(16#001#, 16#fff#),\n")
  fp.write("  2 => (others => '0'));\n\n")

  #
  fp.write("  -- Interrupt controller (Architecture-dependent)\n")
  fp.write("  -- RISC-V PLIC is using the extended APB address space\n")
  fp.write("  constant irqmp_pconfig : apb_config_type := (\n")
  if esp_config.cpu_arch == "leon3":
    fp.write("  0 => ahb_device_reg ( VENDOR_GAISLER, GAISLER_IRQMP, 0, 3, 0),\n")
    fp.write("  1 => apb_iobar(16#002#, 16#fff#),\n")
    fp.write("  2 => (others => '0'));\n\n")
  elif esp_config.cpu_arch == "ariane" or esp_config.cpu_arch == "ibex":
    fp.write("  0 => ahb_device_reg ( VENDOR_SIFIVE, SIFIVE_PLIC0, 0, 3, 0),\n")
    fp.write("  1 => apb_iobar(16#000#, 16#000#),\n")
    fp.write("  2 => apb_iobar(16#0C0#, 16#FC0#));\n\n")

  #
  fp.write("  -- Timer (GRLIB)\n")
  fp.write("  constant gptimer_pconfig : apb_config_type := (\n")
  fp.write("  0 => ahb_device_reg (VENDOR_GAISLER, GAISLER_GPTIMER, 0, 1, CFG_GPT_IRQ),\n")
  fp.write("  1 => apb_iobar(16#003#, 16#fff#),\n")
  fp.write("  2 => (others => '0'));\n\n")

  #
  fp.write("  -- Ibex Timer\n")
  fp.write("  constant ibex_timer_pconfig : apb_config_type := (\n")
  fp.write("  0 => ahb_device_reg (VENDOR_LOWRISC, LOWRISC_IBEX_TIMER, 0, 1, 0),\n")
  fp.write("  1 => apb_iobar(16#003#, 16#fff#),\n")
  fp.write("  2 => (others => '0'));\n\n")

  #
  fp.write("  -- ESPLink\n")
  fp.write("  constant esplink_pconfig : apb_config_type := (\n")
  fp.write("  0 => ahb_device_reg (VENDOR_SLD, SLD_ESPLINK, 0, 0, 0),\n")
  fp.write("  1 => apb_iobar(16#004#, 16#fff#),\n")
  fp.write("  2 => (others => '0'));\n\n")

  #
  fp.write("  -- SVGA controler (GRLIB)\n")
  if esp_config.has_svga:
    fp.write("  constant svga_pconfig : apb_config_type := (\n")
    fp.write("  0 => ahb_device_reg (VENDOR_GAISLER, GAISLER_SVGACTRL, 0, 0, 0),\n")
    fp.write("  1 => apb_iobar(16#006#, 16#fff#),\n")
    fp.write("  2 => (others => '0'));\n\n")

  #
  fp.write("  -- Ethernet MAC (GRLIB)\n")
  if esp_config.has_eth:
    fp.write("  constant eth0_pconfig : apb_config_type := (\n")
    fp.write("  0 => ahb_device_reg (VENDOR_GAISLER, GAISLER_ETHMAC, 0, 0, 12),\n")
    fp.write("  1 => apb_iobar(16#800#, 16#f00#),\n")
    fp.write("  2 => (others => '0'));\n\n")

    fp.write("  constant sgmii0_pconfig : apb_config_type := (\n")
    fp.write("  0 => ahb_device_reg (VENDOR_GAISLER, GAISLER_SGMII, 0, 1, 11),\n")
    fp.write("  1 => apb_iobar(16#010#, 16#ff0#),\n")
    fp.write("  2 => (others => '0'));\n\n")

  #
  fp.write("  -- CPU DVFS controller\n")
  fp.write("  -- Accelerators' power controllers are mapped to the upper half of their I/O\n")
  fp.write("  -- address space. In the future, each DVFS controller should be assigned to an independent\n")
  fp.write("  -- region of the address space, thus allowing discovery from the device tree.\n")

  fp.write("  constant cpu_dvfs_paddr : attribute_vector(0 to CFG_TILES_NUM - 1) := (\n")
  for i in range(0, esp_config.ntiles):
    dvfs = esp_config.tiles[i].dvfs
    if dvfs.id != -1:
      fp.write("    " + str(i) + " => 16#" + format(0xD0 + dvfs.idx, '03X') + "#,\n")
  fp.write("    others => 0);\n")

  fp.write("  constant cpu_dvfs_pmask : integer := 16#fff#;\n")

  fp.write("  constant cpu_dvfs_pconfig : apb_config_vector_type(0 to " + str(esp_config.ntiles - 1) + ") := (\n")
  for i in range(0, esp_config.ntiles):
    dvfs = esp_config.tiles[i].dvfs
    if dvfs.id != -1:
      fp.write("    " + str(dvfs.id) + " => (\n")
      fp.write("      0 => ahb_device_reg (VENDOR_SLD, SLD_POWERCTRL, 0, 0, 0),\n")
      fp.write("      1 => apb_iobar(16#" + format(0xD0 + dvfs.idx, '03X') + "#, 16#fff#),\n")
      fp.write("      2 => (others => '0')),\n")
  fp.write("    others => pconfig_none);\n\n")

  #
  fp.write("  -- L2\n")
  fp.write("  -- Accelerator's caches cannot be flushed/reset from I/O-bus\n")
  fp.write("  constant l2_cache_pconfig : apb_l2_pconfig_vector := (\n")
  for i in range(0, esp_config.nl2):
    l2 = esp_config.l2s[i]
    if l2.idx != -1:
      fp.write("    " + str(l2.id) + " => (\n")
      if soc.cache_spandex.get() == 1:
        fp.write("      0 => ahb_device_reg (VENDOR_UIUC, UIUC_SPANDEX_L2, 0, 0, CFG_SLD_L2_CACHE_IRQ),\n")
      else:
        fp.write("      0 => ahb_device_reg (VENDOR_SLD, SLD_L2_CACHE, 0, 0, CFG_SLD_L2_CACHE_IRQ),\n")
      fp.write("      1 => apb_iobar(16#" + format(0xD0 + l2.idx, '03X') + "#, 16#fff#),\n")
      fp.write("      2 => (others => '0')),\n")
  fp.write("    others => pconfig_none);\n\n")

  #
  fp.write("  -- LLC\n")
  fp.write("  constant llc_cache_pconfig : apb_llc_pconfig_vector := (\n")
  for i in range(0, esp_config.nllc):
    llc = esp_config.llcs[i]
    fp.write("    " + str(i) + " => (\n")
    if soc.cache_spandex.get() == 1:
      fp.write("      0 => ahb_device_reg (VENDOR_UIUC, UIUC_SPANDEX_LLC, 0, 0, CFG_SLD_LLC_CACHE_IRQ),\n")
    else:
      fp.write("      0 => ahb_device_reg (VENDOR_SLD, SLD_LLC_CACHE, 0, 0, CFG_SLD_LLC_CACHE_IRQ),\n")
    fp.write("      1 => apb_iobar(16#" + format(0xD0 + llc.idx, '03X') + "#, 16#fff#),\n")
    fp.write("      2 => (others => '0')),\n")
  fp.write("    others => pconfig_none);\n\n")


  #
  fp.write("  -- ESP Tiles CSRs\n")
  csr_apb_size = (~CSR_APB_ADDR_MSK & 0xfff) + 1
  for i in range(0, esp_config.ntiles):
    address_str = format(CSR_APB_ADDR + i * csr_apb_size, "03X")
    msk_str = format(CSR_APB_ADDR_MSK, "03X")
    fp.write("  constant csr_t_" + str(i) + "_pindex : integer range 0 to NAPBSLV - 1 := " + str(CSR_PINDEX[i]) + ";\n")
    fp.write("  constant csr_t_" + str(i) + "_paddr : integer range 0 to 4095 := 16#" + address_str + "#;\n")
    fp.write("  constant csr_t_" + str(i) + "_pmask : integer range 0 to 4095 := 16#" + msk_str + "#;\n")
    fp.write("  constant csr_t_" + str(i) + "_pconfig : apb_config_type := (\n")
    fp.write("  0 => ahb_device_reg (VENDOR_SLD, SLD_TILE_CSR, 0, 0, 0),\n")
    fp.write("  1 => apb_iobar(16#" + address_str + "#, 16#" + msk_str  + "#),\n")
    fp.write("  2 => (others => '0'));\n\n")


  #
  fp.write("  -- Accelerators\n")
  fp.write("  constant accelerators_num : integer := " + str(esp_config.nacc) + ";\n\n")
  # Reset all THIRDPARTY accelerators counters
  THIRDPARTY_N = 0

  for i in range(esp_config.nacc):
    acc = esp_config.accelerators[i]
    fp.write("  -- Accelerator " + str(acc.id) + "\n")
    fp.write("  -- APB " + str(acc.idx) + "\n")
    fp.write("  -- " + acc.uppercase_name + "\n")

    if acc.vendor == "sld":
      address = SLD_APB_ADDR + acc.id
      address_ext = 0
      msk = SLD_APB_ADDR_MSK
      msk_ext = 0
      address_str = format(address, "03X")
      address_ext_str = format(address_ext, "03X")
    else:
      n = THIRDPARTY_N
      # Compute base address
      if THIRDPARTY_APB_EXT_ADDRESS == 0:
        # Use part of standard APB address space
        address = THIRDPARTY_APB_ADDRESS + n * THIRDPARTY_APB_ADDRESS_SIZE
        size = THIRDPARTY_APB_ADDRESS_SIZE
        address_ext = 0
        size_ext = 0
      else:
        # Use extended APB address space (large number of registers)
        address = 0
        size = 0
        address_ext = THIRDPARTY_APB_EXT_ADDRESS + n * THIRDPARTY_APB_EXT_ADDRESS_SIZE
        size_ext = THIRDPARTY_APB_EXT_ADDRESS_SIZE

      msk = 0xfff & ~((size >> 8) - 1)
      msk_ext = 0xfff & ~((size_ext >> 20) - 1)
      address_str = format(address >> 8, "03X")
      address_ext_str = format(address_ext >> 20, "03X")

      # Increment count
      THIRDPARTY_N = n + 1;

    msk_str = format(msk, "03X")
    msk_ext_str = format(msk_ext, "03X")

    fp.write("  constant " + acc.lowercase_name + "_" + str(acc.id) + "_pindex : integer range 0 to NAPBSLV - 1 := " + str(acc.idx) + ";\n")
    fp.write("  constant " + acc.lowercase_name + "_" + str(acc.id) + "_pirq : integer range 0 to NAHBIRQ - 1 := " + str(acc.irq) + ";\n")
    if acc.vendor == "sld":
      fp.write("  constant " + acc.lowercase_name + "_" + str(acc.id) + "_irq_type : integer range 0 to 1 := " + "0" + ";\n")
    else:
      fp.write("  constant " + acc.lowercase_name + "_" + str(acc.id) + "_irq_type : integer range 0 to 1 := " + THIRDPARTY_IRQ_TYPE[acc.lowercase_name] + ";\n")
    fp.write("  constant " + acc.lowercase_name + "_" + str(acc.id) + "_paddr : integer range 0 to 4095 := 16#" + str(address_str) + "#;\n")
    fp.write("  constant " + acc.lowercase_name + "_" + str(acc.id) + "_pmask : integer range 0 to 4095 := 16#" + str(msk_str) + "#;\n")
    fp.write("  constant " + acc.lowercase_name + "_" + str(acc.id) + "_paddr_ext : integer range 0 to 4095 := 16#" + str(address_ext_str) + "#;\n")
    fp.write("  constant " + acc.lowercase_name + "_" + str(acc.id) + "_pmask_ext : integer range 0 to 4095 := 16#" + str(msk_ext_str) + "#;\n")
    fp.write("  constant " + acc.lowercase_name + "_" + str(acc.id) + "_pconfig : apb_config_type := (\n")
    fp.write("  0 => ahb_device_reg (VENDOR_SLD, SLD_" + acc.uppercase_name + ", 0, 0, " + str(acc.irq) + "),\n")
    fp.write("  1 => apb_iobar(16#" + address_str + "#, 16#" + msk_str  + "#),\n")
    if address_ext == 0:
      fp.write("  2 => (others => '0'));\n\n")
    else:
      fp.write("  2 => apb_iobar(16#" + address_ext_str + "#, 16#" + msk_ext_str  + "#));\n\n")

  #
  fp.write("  -- I/O bus slaves index / memory map\n")
  fp.write("  constant fixed_apbo_pconfig : apb_slv_config_vector := (\n")
  fp.write("    1 => uart_pconfig,\n")
  fp.write("    2 => irqmp_pconfig,\n")
  if esp_config.cpu_arch == "ibex":
    fp.write("    3 => ibex_timer_pconfig,\n")
  else:
    fp.write("    3 => gptimer_pconfig,\n")
  fp.write("    4 => esplink_pconfig,\n")
  for i in range(0, esp_config.ndvfs):
    dvfs = esp_config.dvfs_ctrls[i]
    fp.write("    " + str(dvfs.idx) + " => cpu_dvfs_pconfig(" + str(i) + "),\n")
  for i in range(0, esp_config.nl2):
    l2 = esp_config.l2s[i]
    if l2.idx != -1:
      fp.write("    " + str(l2.idx) + " => l2_cache_pconfig(" + str(l2.id) + "),\n")
  for i in range(0, esp_config.nllc):
    llc = esp_config.llcs[i]
    fp.write("    " + str(llc.idx) + " => llc_cache_pconfig(" + str(i) + "),\n")
  if esp_config.has_svga:
    fp.write("    13 => svga_pconfig,\n")
  if esp_config.has_eth:
    fp.write("    14 => eth0_pconfig,\n")
    if esp_config.has_sgmii:
      fp.write("    15 => sgmii0_pconfig,\n")
  for i in range(0, esp_config.ntiles):
    fp.write("    " + str(CSR_PINDEX[i]) + " => csr_t_" + str(i) + "_pconfig,\n")
  for i in range(0, esp_config.nacc):
    acc = esp_config.accelerators[i]
    fp.write("    " + str(acc.idx) + " => " + str(acc.lowercase_name) + "_" + str(acc.id) + "_pconfig,\n")
  fp.write("    others => pconfig_none);\n\n")


  #
  fp.write("  ------ Cross reference arrays\n")

  #
  fp.write("  -- Get CPU ID from tile ID\n")
  fp.write("  constant tile_cpu_id : attribute_vector(0 to CFG_TILES_NUM - 1) := (\n")
  for i in range(0, esp_config.ntiles):
    t = esp_config.tiles[i]
    if t.cpu_id != -1:
      fp.write("    " + str(i) + " => " + str(t.cpu_id) + ",\n")
  fp.write("    others => 0);\n\n")

  #
  fp.write("  -- Get tile ID from CPU ID\n")
  fp.write("  constant cpu_tile_id : attribute_vector(0 to CFG_NCPU_TILE - 1) := (\n")
  for i in range(0, esp_config.ntiles):
    if esp_config.tiles[i].type == "cpu":
      fp.write("    " + str(esp_config.tiles[i].cpu_id) + " => " + str(i) + ",\n")
  fp.write("    others => 0);\n\n")

  #
  fp.write("  -- Get DVFS controller pindex from tile ID\n")
  fp.write("  constant cpu_dvfs_pindex : attribute_vector(0 to CFG_TILES_NUM - 1) := (\n")
  for i in range(0, esp_config.ntiles):
    t = esp_config.tiles[i]
    if t.type == "cpu" and t.has_pll != 0:
      fp.write("    " + str(i) + " => " + str(esp_config.tiles[i].dvfs.idx) + ",\n")
  fp.write("    others => 0);\n\n")

  #
  fp.write("  -- Get L2 cache ID from tile ID\n")
  fp.write("  constant tile_cache_id : attribute_vector(0 to CFG_TILES_NUM - 1) := (\n")
  for i in range(0, esp_config.ntiles):
    l2 = esp_config.tiles[i].l2
    if l2.id != -1:
      fp.write("    " + str(i) + " => " + str(l2.id) + ",\n")
  fp.write("    others => 0);\n\n")

  #
  fp.write("  -- Get tile ID from L2 cache ID\n")
  fp.write("  constant cache_tile_id : cache_attribute_array := (\n")
  for i in range(0, esp_config.ntiles):
    l2 = esp_config.tiles[i].l2
    if l2.id != -1:
      fp.write("    " + str(l2.id) + " => " + str(i) + ",\n")
  fp.write("    others => 0);\n\n")

  #
  fp.write("  -- Get L2 pindex from tile ID\n")
  fp.write("  constant l2_cache_pindex : attribute_vector(0 to CFG_TILES_NUM - 1) := (\n")
  for i in range(0, esp_config.ntiles):
    t = esp_config.tiles[i]
    if t.type == "cpu" and t.l2.idx != -1:
      fp.write("    " + str(i) + " => " + str(t.l2.idx) + ",\n")
  fp.write("    others => 0);\n\n")

  #
  fp.write("  -- Flag tiles that have a private cache\n")
  fp.write("  constant tile_has_l2 : attribute_vector(0 to CFG_TILES_NUM - 1) := (\n")
  for i in range(0, esp_config.ntiles):
    fp.write("    " + str(i) + " => " + str(esp_config.tiles[i].has_l2) + ",\n")
  fp.write("    others => 0);\n\n")

  #
  fp.write("  -- Get LLC ID from tile ID\n")
  fp.write("  constant tile_llc_id : attribute_vector(0 to CFG_TILES_NUM - 1) := (\n")
  for i in range(0, esp_config.ntiles):
    llc = esp_config.tiles[i].llc
    if llc.id != -1:
      fp.write("    " + str(i) + " => " + str(llc.id) + ",\n")
  fp.write("    others => 0);\n\n")

  #
  fp.write("  -- Get tile ID from LLC-split ID\n")
  fp.write("  constant llc_tile_id : attribute_vector(0 to " + ddr_vec_attribute_msb  + ") := (\n")
  for i in  range(0, esp_config.ntiles):
    llc = esp_config.tiles[i].llc
    if llc.id != -1:
      fp.write("    " + str(llc.id) + " => " + str(i) + ",\n")
  fp.write("    others => 0);\n\n")

  #
  fp.write("  -- Get LLC pindex from tile ID\n")
  fp.write("  constant llc_cache_pindex : attribute_vector(0 to CFG_TILES_NUM - 1) := (\n")
  for i in range(0, esp_config.ntiles):
    t = esp_config.tiles[i]
    if t.type == "mem" and t.llc.idx != -1:
      fp.write("    " + str(i) + " => " + str(t.llc.idx) + ",\n")
  fp.write("    others => 0);\n\n")

  #
  fp.write("  -- Get tile ID from shared-local memory ID ID\n")
  if esp_config.nslm == 0:
    fp.write("  constant slm_tile_id : attribute_vector(0 to 0) := (\n")
  else:
    fp.write("  constant slm_tile_id : attribute_vector(0 to CFG_NSLM_TILE - 1) := (\n")
  for i in  range(0, esp_config.ntiles):
    t = esp_config.tiles[i]
    if t.slm_id != -1:
      fp.write("    " + str(t.slm_id) + " => " + str(i) + ",\n")
  fp.write("    others => 0);\n\n")

  #
  fp.write("  -- Get shared-local memory tile ID from tile ID\n")
  fp.write("  constant tile_slm_id : attribute_vector(0 to CFG_TILES_NUM - 1) := (\n")
  for i in  range(0, esp_config.ntiles):
    t = esp_config.tiles[i]
    if t.slm_id != -1:
      fp.write("    " + str(i) + " => " + str(t.slm_id) + ",\n")
  fp.write("    others => 0);\n\n")

  #
  fp.write("  -- Get tile ID from shared-local memory with DDR ID ID\n")
  if esp_config.nslmddr == 0:
    fp.write("  constant slmddr_tile_id : attribute_vector(0 to 0) := (\n")
  else:
    fp.write("  constant slmddr_tile_id : attribute_vector(0 to CFG_NSLMDDR_TILE - 1) := (\n")
  for i in  range(0, esp_config.ntiles):
    t = esp_config.tiles[i]
    if t.slmddr_id != -1:
      fp.write("    " + str(t.slmddr_id) + " => " + str(i) + ",\n")
  fp.write("    others => 0);\n\n")

  #
  fp.write("  -- Get shared-local memory tile ID from tile ID\n")
  fp.write("  constant tile_slmddr_id : attribute_vector(0 to CFG_TILES_NUM - 1) := (\n")
  for i in  range(0, esp_config.ntiles):
    t = esp_config.tiles[i]
    if t.slmddr_id != -1:
      fp.write("    " + str(i) + " => " + str(t.slmddr_id) + ",\n")
  fp.write("    others => 0);\n\n")

  #
  fp.write("  -- Get tile ID from memory ID\n")
  fp.write("  constant mem_tile_id : attribute_vector(0 to " + ddr_vec_attribute_msb  + ") := (\n")
  for i in  range(0, esp_config.ntiles):
    t = esp_config.tiles[i]
    if t.mem_id != -1:
      fp.write("    " + str(t.mem_id) + " => " + str(i) + ",\n")
  fp.write("    others => 0);\n\n")

  #
  fp.write("  -- Get memory tile ID from tile ID\n")
  fp.write("  constant tile_mem_id : attribute_vector(0 to CFG_TILES_NUM - 1) := (\n")
  for i in  range(0, esp_config.ntiles):
    t = esp_config.tiles[i]
    if t.mem_id != -1:
      fp.write("    " + str(i) + " => " + str(t.mem_id) + ",\n")
  fp.write("    others => 0);\n\n")

  #
  fp.write("  -- Get CSR pindex from tile ID\n")
  fp.write("  constant tile_csr_pindex : attribute_vector(0 to CFG_TILES_NUM - 1) := (\n")
  for i in range(0, esp_config.ntiles):
    fp.write("    " + str(i) + " => " + str(CSR_PINDEX[i]) + ",\n")
  fp.write("    others => 0);\n\n")

  #
  fp.write("  -- Get accelerator ID from tile ID\n")
  fp.write("  constant tile_acc_id : attribute_vector(0 to CFG_TILES_NUM - 1) := (\n")
  for i in range(0, esp_config.ntiles):
    t = esp_config.tiles[i]
    if t.acc.id != -1:
      fp.write("    " + str(i) + " => " + str(t.acc.id) + ",\n")
  fp.write("    others => 0);\n\n")

  #
  fp.write("  -- Get tile ID from accelerator ID\n")
  fp.write("  constant acc_tile_id : attribute_vector(0 to CFG_TILES_NUM - 1) := (\n")
  for i in range(0, esp_config.ntiles):
    t = esp_config.tiles[i]
    if t.acc.id != -1:
      fp.write("    " + str(t.acc.id) + " => " + str(i) + ",\n")
  fp.write("    others => 0);\n\n")

  #
  fp.write("  -- Get miscellaneous tile ID\n")
  misc_id = 0
  for i in range(0, esp_config.ntiles):
    if esp_config.tiles[i].type == "misc":
      misc_id = i
  fp.write("  constant io_tile_id : integer := " + str(misc_id) + ";\n\n")

  #
  fp.write("  -- DMA ID corresponds to accelerator ID for accelerators and nacc for Ethernet\n")
  fp.write("  -- Ethernet must be coherent to avoid flushing private caches every time the\n")
  fp.write("  -- DMA buffer is accessed, but the IP from GRLIB is not coherent. We leverage\n")
  fp.write("  -- LLC-coherent DMA w/ recalls to have Etherent work transparently.\n")

  fp.write("  -- Get DMA ID from tile ID\n")
  fp.write("  constant tile_dma_id : attribute_vector(0 to CFG_TILES_NUM - 1) := (\n")
  for i in range(0, esp_config.ntiles):
    acc = esp_config.tiles[i].acc
    if acc.id != -1:
      fp.write("    " + str(i) + " => " + str(esp_config.tiles[i].acc.id) + ",\n")
  fp.write("    io_tile_id => " + str(esp_config.nacc) + ",\n")
  fp.write("    others => -1);\n\n")


  fp.write("  -- Get tile ID from DMA ID (used for LLC-coherent DMA)\n")
  fp.write("  constant dma_tile_id : dma_attribute_array := (\n")
  for i in range(0, esp_config.ntiles):
    acc = esp_config.tiles[i].acc
    if acc.id != -1:
      fp.write("    " + str(acc.id) + " => " + str(i) + ",\n")
  fp.write("    " + str(esp_config.nacc) + " => io_tile_id,\n")
  fp.write("    others => 0);\n\n")


  #
  fp.write("  -- Get type of tile from tile ID\n")
  fp.write("  constant tile_type : attribute_vector(0 to CFG_TILES_NUM - 1) := (\n")
  for i in range(0, esp_config.ntiles):
    type = 0
    if esp_config.tiles[i].type == "cpu":
      type = 1
    if esp_config.tiles[i].type == "acc":
      type = 2
    if esp_config.tiles[i].type == "misc":
      type = 3
    if esp_config.tiles[i].type == "mem":
      type = 4
    if esp_config.tiles[i].type == "slm":
      type = 5
    if esp_config.tiles[i].type == "slmddr":
      type = 6
    fp.write("    " + str(i) + " => " + str(type) + ",\n")
  fp.write("    others => 0);\n\n")

  #
  fp.write("  -- Get accelerator's implementation (hlscfg or generic design point) from tile ID\n")
  fp.write("  constant tile_design_point : tile_hlscfg_array := (\n")
  for i in range(0, esp_config.ntiles):
    tile = esp_config.tiles[i]
    if tile.type == "acc":
      if str(tile.design_point) != "":
        fp.write("    " + str(i) + " => HLSCFG_" + tile.acc.uppercase_name + "_" + tile.design_point.upper() + ",\n")
  fp.write("    others => 0);\n\n")

  #
  fp.write("  -- Get accelerator device ID (device tree) from tile ID\n")
  fp.write("  constant tile_device : tile_device_array := (\n")
  for i in range(0, esp_config.ntiles):
    if esp_config.tiles[i].type == "acc":
      fp.write("    " + str(i) + " => SLD_" + esp_config.tiles[i].acc.uppercase_name + ",\n")
  fp.write("    others => 0);\n\n")

  #
  fp.write("  -- Get I/O-bus index line for accelerators from tile ID\n")
  fp.write("  constant tile_apb_idx : tile_idx_array := (\n")
  for i in range(0, esp_config.ntiles):
    if esp_config.tiles[i].type == "acc":
      acc = esp_config.tiles[i].acc
      fp.write("    " + str(i) + " => " + acc.lowercase_name + "_" + str(acc.id) + "_pindex,\n")
  fp.write("    others => 0);\n\n")

  #
  fp.write("  -- Get I/O-bus address for accelerators from tile ID\n")
  fp.write("  constant tile_apb_paddr : tile_addr_array := (\n")
  for i in range(0, esp_config.ntiles):
    if esp_config.tiles[i].type == "acc":
      acc = esp_config.tiles[i].acc
      fp.write("    " + str(i) + " => " + acc.lowercase_name + "_" + str(acc.id) + "_paddr,\n")
  fp.write("    others => 0);\n\n")

  fp.write("  constant tile_apb_paddr_ext : tile_addr_array := (\n")
  for i in range(0, esp_config.ntiles):
    if esp_config.tiles[i].type == "acc":
      acc = esp_config.tiles[i].acc
      fp.write("    " + str(i) + " => " + acc.lowercase_name + "_" + str(acc.id) + "_paddr_ext,\n")
  fp.write("    others => 0);\n\n")

  #
  fp.write("  -- Get I/O-bus address mask for accelerators from tile ID\n")
  fp.write("  constant tile_apb_pmask : tile_addr_array := (\n")
  for i in range(0, esp_config.ntiles):
    if esp_config.tiles[i].type == "acc":
      acc = esp_config.tiles[i].acc
      fp.write("    " + str(i) + " => " + acc.lowercase_name + "_" + str(acc.id) + "_pmask,\n")
  fp.write("    others => 0);\n\n")

  fp.write("  constant tile_apb_pmask_ext : tile_addr_array := (\n")
  for i in range(0, esp_config.ntiles):
    if esp_config.tiles[i].type == "acc":
      acc = esp_config.tiles[i].acc
      fp.write("    " + str(i) + " => " + acc.lowercase_name + "_" + str(acc.id) + "_pmask_ext,\n")
  fp.write("    others => 0);\n\n")

  #
  fp.write("  -- Get IRQ line for accelerators from tile ID\n")
  fp.write("  constant tile_apb_irq : tile_irq_array := (\n")
  for i in range(0, esp_config.ntiles):
    if esp_config.tiles[i].type == "acc":
      acc = esp_config.tiles[i].acc
      fp.write("    " + str(i) + " => " + acc.lowercase_name + "_" + str(acc.id) + "_pirq,\n")
  fp.write("    others => 0);\n\n")

  #
  fp.write("  -- Get IRQ line type for accelerators from tile ID\n")
  fp.write("  -- IRQ line types:\n")
  fp.write("  --     0 : edge-sensitive\n")
  fp.write("  --     1 : level-sensitive\n")
  fp.write("  constant tile_irq_type : tile_irq_array := (\n")
  for i in range(0, esp_config.ntiles):
    if esp_config.tiles[i].type == "acc":
      acc = esp_config.tiles[i].acc
      fp.write("    " + str(i) + " => " + acc.lowercase_name + "_" + str(acc.id) + "_irq_type,\n")
  fp.write("    others => 0);\n\n")

  #
  fp.write("  -- Get DMA memory allocation from tile ID (this parameter must be the same for every accelerator)\n")
  fp.write("  constant tile_scatter_gather : tile_flag_array := (\n")
  for i in range(0, esp_config.ntiles):
    if esp_config.tiles[i].type == "acc":
      fp.write("    " + str(i) + " => CFG_SCATTER_GATHER,\n")
  fp.write("    others => 0);\n\n")

  #
  fp.write("  -- Get number of clock regions (1 if has_dvfs is false)\n")
  fp.write("  constant domains_num : integer := " + str(esp_config.ndomain)+";\n\n")

  #
  fp.write("  -- Flag tiles that belong to a DVFS domain\n")
  fp.write("  constant tile_has_dvfs : attribute_vector(0 to CFG_TILES_NUM - 1) := (\n")
  if esp_config.has_dvfs:
    for i in range(0, esp_config.ntiles):
      region = esp_config.tiles[i].clk_region
      has_dvfs = 0
      if region != 0:
        has_dvfs = 1
      fp.write("    " + str(i) + " => " + str(has_dvfs) + ",\n")
  fp.write("    others => 0);\n\n")

  #
  fp.write("  -- Flag tiles that are master of a DVFS domain (have a local PLL)\n")
  fp.write("  constant tile_has_pll : attribute_vector(0 to CFG_TILES_NUM - 1) := (\n")
  if esp_config.has_dvfs:
    for i in range(0, esp_config.ntiles):
      fp.write("    " + str(i) + " => " + str(esp_config.tiles[i].has_pll) + ",\n")
  fp.write("    others => 0);\n\n")

  #
  fp.write("  -- Get clock domain from tile ID\n")
  fp.write("  constant tile_domain : attribute_vector(0 to CFG_TILES_NUM - 1) := (\n")
  if esp_config.has_dvfs:
    for i in range(0, esp_config.ntiles):
      fp.write("    " + str(i) + " => " + str(esp_config.tiles[i].clk_region) + ",\n")
  fp.write("    others => 0);\n\n")

  #
  fp.write("  -- Get tile ID of the DVFS domain masters for each clock region (these tiles control the corresponding domain)\n")
  pll_tile = [0 for x in range(esp_config.ntiles)]
  for i in range(0, esp_config.ntiles):
    if esp_config.tiles[i].has_pll == 1:
      pll_tile[esp_config.tiles[i].clk_region] = i

  #
  fp.write("  -- Get tile ID of the DVFS domain master from the tile clock region\n")
  fp.write("  constant tile_domain_master : attribute_vector(0 to CFG_TILES_NUM - 1) := (\n")
  for i in range(0, esp_config.ntiles):
    fp.write("    " + str(i) + " => " + str(pll_tile[esp_config.tiles[i].clk_region]) + ",\n")
  fp.write("    others => 0);\n\n")

  #
  fp.write("  -- Get tile ID of the DVFS domain master from the clock region ID\n")
  fp.write("  constant domain_master_tile : domain_type_array := (\n")
  if esp_config.has_dvfs:
    for i in range(0, esp_config.ndomain):
      region = esp_config.regions[i]
      if region != 0:
        fp.write("    " + str(region) + " => " + str(pll_tile[region]) + ",\n")
  fp.write("    others => 0);\n\n")

  #
  fp.write("  -- Flag domain master tiles w/ additional clock buffer (these are a limited resource on the FPGA)\n")
  fp.write("  constant extra_clk_buf : attribute_vector(0 to CFG_TILES_NUM - 1) := (\n")
  for i in range(0, esp_config.ntiles):
    fp.write("    " + str(i) + " => " + str(esp_config.tiles[i].has_clkbuf) + ",\n")
  fp.write("    others => 0);\n\n")

  #
  fp.write("  ---- Get tile ID from I/O-bus index (index 4 is the local DVFS controller to each CPU tile)\n")
  fp.write("  constant apb_tile_id : apb_attribute_array := (\n")
  # 0 - BOOT ROM memory controller
  # 1 - I/O bus bridge
  # 2 - Interrupt controller
  # 3 - Timer
  for i in range(0, 4):
    fp.write("    " + str(i) + " => io_tile_id,\n")
  # 13 - SVGA controller
  if esp_config.has_svga:
    fp.write("    13 => io_tile_id,\n")
  # 14 - Ethernet MAC controller
  # 15 - Ethernet SGMII PHY controller
  if esp_config.has_eth:
    fp.write("    14 => io_tile_id,\n")
    if esp_config.has_sgmii:
      fp.write("    15 => io_tile_id,\n")
  # 20-83 - ESP Tile CSRs
  for i in range(0, esp_config.ntiles):
    fp.write("    " + str(CSR_PINDEX[i]) + " => " + str(i) + ",\n")
  # 20-(NAPBSLV - 1) - Accelerators
  for i in range(0, esp_config.ntiles):
    t =  esp_config.tiles[i]
    if t.type == "acc":
      acc_pindex = t.acc.idx
      fp.write("    " + str(acc_pindex) + " => " + str(i) + ",\n")
    # 16-19 - LLC cache controller (must change with NMEM_MAX)
    if t.type == "mem":
      if esp_config.coherence:
        llc_pindex = t.llc.idx
        fp.write("    " + str(llc_pindex) + " => " + str(i) + ",\n")
    # 5-8 - Processors' DVFS controller (must change with NCPU_MAX)
    # 9-12 - Processors' private cache controller (must change with NCPU_MAX)
    if t.type == "cpu":
      if t.has_pll != 0:
        fp.write("    " + str(t.dvfs.idx) + " => " + str(i) + ",\n")
      if esp_config.coherence:
        fp.write("    " + str(t.l2.idx) + " => " + str(i) + ",\n")
  fp.write("    others => 0);\n\n")

  #
  fp.write("  constant esp_init_sequence : attribute_vector(0 to CFG_TILES_NUM + CFG_NCPU_TILE - 1) := (\n")
  fp.write("    ")
  # Set tile_id to adjacent tiles starting from tile_io
  for i in list(range(esp_config.tiles[misc_id].row, -1, -1)) + list(range(esp_config.tiles[misc_id].row + 1, soc.noc.rows)):
    for j in list(range(esp_config.tiles[misc_id].col, -1, -1)) + list(range(esp_config.tiles[misc_id].col + 1, soc.noc.cols)):
      tile_id = i * soc.noc.cols + j
      if tile_id != misc_id:
        fp.write(", ")
      fp.write(str(tile_id))
  # Mark tile_id configuration valid for CPU tiles. Set CPU0 last.
  for i in range(esp_config.ntiles - 1, -1, -1):
    t =  esp_config.tiles[i]
    if t.type == "cpu":
      fp.write(", " + str(i))
  fp.write(");\n\n")

  fp.write("  constant esp_srst_sequence : attribute_vector(0 to CFG_NMEM_TILE + CFG_NCPU_TILE - 1) := (\n")
  fp.write("    ")
  # Send srs to MEM tiles (LLC) and to CPU tiles. Reset CPU0 last.
  first = True
  for i in range(esp_config.ntiles - 1, -1, -1):
    t =  esp_config.tiles[i]
    if t.type == "mem":
      if first:
        first = False
      else:
        fp.write(", ")
      fp.write(str(i))
  for i in range(esp_config.ntiles - 1, -1, -1):
    t =  esp_config.tiles[i]
    if t.type == "cpu":
      if first:
        first = False
        if esp_config.tiles[i].cpu_id == 0:
          fp.write("0 => ")
      else:
        fp.write(", ")
      fp.write(str(i))
  fp.write(");\n\n")


def print_tiles(fp, esp_config):
  #
  fp.write("  -- Tiles YX coordinates\n")
  fp.write("  constant tile_x : yx_vec(0 to " + str(esp_config.ntiles - 1) + ") := (\n")
  for i in range(0, esp_config.ntiles):
    if i > 0:
       fp.write(",\n")
    fp.write("    " + str(i) + " => \"" + uint_to_bin(esp_config.tiles[i].col, 3) + "\"")
  fp.write("  );\n")

  fp.write("  constant tile_y : yx_vec(0 to " + str(esp_config.ntiles - 1) + ") := (\n")
  for i in range(0, esp_config.ntiles):
    if i > 0:
      fp.write(",\n")
    fp.write("    " + str(i) + " => \"" + uint_to_bin(esp_config.tiles[i].row, 3) + "\"")
  fp.write("  );\n\n")

  #
  fp.write("  -- CPU YX coordinates\n")
  fp.write("  constant cpu_y : yx_vec(0 to CFG_NCPU_TILE - 1) := (\n")
  for i in range(0, esp_config.ncpu):
    if i > 0:
      fp.write(",\n")
    fp.write("   " + str(i) + " => tile_y(cpu_tile_id(" + str(i) + "))")
  fp.write("  );\n")

  fp.write("  constant cpu_x : yx_vec(0 to CFG_NCPU_TILE - 1) := (\n")
  for i in range(0, esp_config.ncpu):
    if i > 0:
      fp.write(",\n")
    fp.write("   " + str(i) + " => tile_x(cpu_tile_id(" + str(i) + "))")
  fp.write("  );\n\n")


  #
  fp.write("  -- L2 YX coordinates\n")
  fp.write("  constant cache_y : yx_vec(0 to " + str(NFULL_COHERENT_MAX - 1) + ") := (\n")
  for i in range(0, NFULL_COHERENT_MAX):
    if i > 0:
      fp.write(",\n")
    fp.write("   " + str(i) + " => tile_y(cache_tile_id(" + str(i) + "))")
  fp.write("  );\n")

  fp.write("  constant cache_x : yx_vec(0 to " + str(NFULL_COHERENT_MAX - 1) + ") := (\n")
  for i in range(0, NFULL_COHERENT_MAX):
    if i > 0:
      fp.write(",\n")
    fp.write("   " + str(i) + " => tile_x(cache_tile_id(" + str(i) + "))")
  fp.write("  );\n\n")

  #
  fp.write("  -- DMA initiators YX coordinates\n")
  fp.write("  constant dma_y : yx_vec(0 to " + str(NLLC_COHERENT_MAX - 1) + ") := (\n")
  for i in range(0, NLLC_COHERENT_MAX):
    if i > 0:
      fp.write(",\n")
    fp.write("   " + str(i) + " => tile_y(dma_tile_id(" + str(i) + "))")
  fp.write("  );\n")

  fp.write("  constant dma_x : yx_vec(0 to " + str(NLLC_COHERENT_MAX - 1) + ") := (\n")
  for i in range(0, NLLC_COHERENT_MAX):
    if i > 0:
      fp.write(",\n")
    fp.write("   " + str(i) + " => tile_x(dma_tile_id(" + str(i) + "))")
  fp.write("  );\n\n")

  #
  fp.write("  -- SLM YX coordinates and tiles routing info\n")
  fp.write("  constant tile_slm_list : tile_mem_info_vector(0 to CFG_NSLM_TILE + CFG_NSLMDDR_TILE + CFG_NMEM_TILE - 1):= (\n")
  for i in range(0, esp_config.nslm):
    fp.write("    " + str(i) + " => (\n")
    fp.write("      x => tile_x(slm_tile_id(" + str(i) + ")),\n")
    fp.write("      y => tile_y(slm_tile_id(" + str(i) + ")),\n")
    fp.write("      haddr => slm_haddr(" + str(i)  + "),\n")
    fp.write("      hmask => slm_hmask(" + str(i)  + ")\n")
    fp.write("    ),\n")
  for i in range(0, esp_config.nslmddr):
    fp.write("    " + str(esp_config.nslm + i) + " => (\n")
    fp.write("      x => tile_x(slmddr_tile_id(" + str(i) + ")),\n")
    fp.write("      y => tile_y(slmddr_tile_id(" + str(i) + ")),\n")
    fp.write("      haddr => slmddr_haddr(" + str(i)  + "),\n")
    fp.write("      hmask => slmddr_hmask(" + str(i)  + ")\n")
    fp.write("    ),\n")
  fp.write("    others => tile_mem_info_none);\n\n")

  #
  fp.write("  -- LLC YX coordinates and memory tiles routing info\n")
  fp.write("  constant tile_mem_list : tile_mem_info_vector(0 to CFG_NSLM_TILE + CFG_NSLMDDR_TILE + CFG_NMEM_TILE - 1) := (\n")
  for i in range(0, esp_config.nmem):
    fp.write("    " + str(i) + " => (\n")
    fp.write("      x => tile_x(mem_tile_id(" + str(i) + ")),\n")
    fp.write("      y => tile_y(mem_tile_id(" + str(i) + ")),\n")
    fp.write("      haddr => ddr_haddr(" + str(i)  + "),\n")
    fp.write("      hmask => ddr_hmask(" + str(i)  + ")\n")
    fp.write("    ),\n")
  fp.write("    others => tile_mem_info_none);\n\n")

  #
  fp.write("  -- Add the frame buffer and SLM tiles entries for accelerators' DMA.\n")
  fp.write("  -- NB: accelerators can only access the frame buffer and SLM if\n")
  fp.write("  -- non-coherent DMA is selected from software.\n")
  fp.write("  constant tile_acc_mem_list : tile_mem_info_vector(0 to CFG_NSLM_TILE + CFG_NSLMDDR_TILE + CFG_NMEM_TILE) := (\n")
  for i in range(0, esp_config.nmem):
    fp.write("    " + str(i) + " => (\n")
    fp.write("      x => tile_x(mem_tile_id(" + str(i) + ")),\n")
    fp.write("      y => tile_y(mem_tile_id(" + str(i) + ")),\n")
    fp.write("      haddr => ddr_haddr(" + str(i)  + "),\n")
    fp.write("      hmask => ddr_hmask(" + str(i)  + ")\n")
    fp.write("    ),\n")
  for i in range(0, esp_config.nslm):
    fp.write("    " + str(i + esp_config.nmem) + " => (\n")
    fp.write("      x => tile_x(slm_tile_id(" + str(i) + ")),\n")
    fp.write("      y => tile_y(slm_tile_id(" + str(i) + ")),\n")
    fp.write("      haddr => slm_haddr(" + str(i)  + "),\n")
    fp.write("      hmask => slm_hmask(" + str(i)  + ")\n")
    fp.write("    ),\n")
  for i in range(0, esp_config.nslmddr):
    fp.write("    " + str(i + esp_config.nmem + esp_config.nslm) + " => (\n")
    fp.write("      x => tile_x(slmddr_tile_id(" + str(i) + ")),\n")
    fp.write("      y => tile_y(slmddr_tile_id(" + str(i) + ")),\n")
    fp.write("      haddr => slmddr_haddr(" + str(i)  + "),\n")
    fp.write("      hmask => slmddr_hmask(" + str(i)  + ")\n")
    fp.write("    ),\n")
  if esp_config.has_svga:
    fp.write("    " + str(esp_config.nmem + esp_config.nslm + esp_config.nslmddr) + " => (\n")
    fp.write("      x => tile_x(io_tile_id),\n")
    fp.write("      y => tile_y(io_tile_id),\n")
    fp.write("      haddr => fb_haddr,\n")
    fp.write("      hmask => fb_hmask\n")
    fp.write("    ),\n")
  fp.write("    others => tile_mem_info_none);\n\n")

  #
  fp.write("  -- I/O-bus devices routing info\n")
  fp.write("  constant apb_slv_y : yx_vec(0 to NAPBSLV - 1) := (\n")
  for i in range(0, NAPBS):
    if i > 0:
      fp.write(",\n")
    fp.write("    " + str(i) + " => tile_y(apb_tile_id(" + str(i) + "))")
  fp.write("  );\n")

  fp.write("  constant apb_slv_x : yx_vec(0 to NAPBSLV - 1) := (\n")
  for i in range(0, NAPBS):
    if i > 0:
      fp.write(",\n")
    fp.write("    " + str(i) + " => tile_x(apb_tile_id(" + str(i) + "))")
  fp.write("  );\n\n")

  #
  fp.write("  -- Flag I/O-bus slaves that are remote\n")
  fp.write("  -- Note that all components appear as remote to CPU and I/O tiles even if\n")
  fp.write("  -- located in that tile. This is because local masters still have to go\n")
  fp.write("  -- through ESP proxies to address such devices (e.g. L2 cache and DVFS\n")
  fp.write("  -- controller in CPU tiles). This choice allows any master in the SoC to\n")
  fp.write("  -- access these slaves. For instance, when configuring DVFS, a single CPU\n")
  fp.write("  -- must be able to access all DVFS controllers from other CPUS; another\n")
  fp.write("  -- example is the synchronized flush of all private caches, which is\n")
  fp.write("  -- initiated by a single CPU\n")
  fp.write("  constant remote_apb_slv_mask_cpu : std_logic_vector(0 to NAPBSLV - 1) := (\n")
  fp.write("    1 => '1',\n")
  fp.write("    2 => '1',\n")
  fp.write("    3 => '1',\n")
  fp.write("    13 => to_std_logic(CFG_SVGA_ENABLE),\n")
  fp.write("    14 => to_std_logic(CFG_GRETH),\n")
  if esp_config.has_sgmii:
    fp.write("    15 => to_std_logic(CFG_GRETH),\n")
  for j in range(0, esp_config.ndvfs):
    dvfs = esp_config.dvfs_ctrls[j]
    if dvfs.id != -1:
      fp.write("    " + str(dvfs.idx) + " => '1',\n")
  for j in range(0, esp_config.nl2):
    l2 = esp_config.l2s[j]
    if l2.idx != -1:
      fp.write("    " + str(l2.idx) + " => '1',\n")
  for j in range(0, esp_config.nllc):
    llc = esp_config.llcs[j]
    if llc.idx != -1:
      fp.write("    " + str(llc.idx) + " => '1',\n")
  for j in range(0, esp_config.ntiles):
    fp.write("    " + str(CSR_PINDEX[j]) + " => '1',\n")
  for j in range(0, esp_config.nacc):
    acc = esp_config.accelerators[j]
    fp.write("    " + str(acc.idx) + " => '1',\n")
  fp.write("    others => '0');\n\n")


  fp.write("  constant remote_apb_slv_mask_misc : std_logic_vector(0 to NAPBSLV - 1) := (\n")
  for j in range(0, esp_config.ndvfs):
    dvfs = esp_config.dvfs_ctrls[j]
    if dvfs.id != -1:
      fp.write("    " + str(dvfs.idx) + " => '1',\n")
  for j in range(0, esp_config.nl2):
    l2 = esp_config.l2s[j]
    if l2.idx != -1:
      fp.write("    " + str(l2.idx) + " => '1',\n")
  for j in range(0, esp_config.nllc):
    llc = esp_config.llcs[j]
    if llc.idx != -1:
      fp.write("    " + str(llc.idx) + " => '1',\n")
  for j in range(0, esp_config.ntiles):
    if esp_config.tiles[j].type != "misc":
      fp.write("    " + str(CSR_PINDEX[j]) + " => '1',\n")
  for j in range(0, esp_config.nacc):
    acc = esp_config.accelerators[j]
    fp.write("    " + str(acc.idx) + " => '1',\n")
  fp.write("    others => '0');\n")

  #
  fp.write("  -- Flag bus slaves that are remote to each tile (request selects slv proxy)\n")
  fp.write("  constant remote_ahb_mask_misc : std_logic_vector(0 to NAHBSLV - 1) := (\n")
  for j in range(0, esp_config.nmem):
    fp.write("    " + str(DDR_HINDEX[j]) + " => '1',\n")
  for j in range(0, esp_config.nslm + esp_config.nslmddr):
    index = SLM_HINDEX + j
    if index >= 12:
      index = index + 1
    fp.write("    " + str(index) + " => '1',\n")
  fp.write("    others => '0');\n\n")

  fp.write("  constant remote_ahb_mask_cpu : std_logic_vector(0 to NAHBSLV - 1) := (\n")
  fp.write("    " + str(AHBROM_HINDEX) + "  => '1',\n")
  fp.write("    " + str(DDR_HINDEX[0]) + " => to_std_logic(CFG_L2_DISABLE),\n")
  fp.write("    " + str(FB_HINDEX) + "  => to_std_logic(CFG_SVGA_ENABLE),\n")
  fp.write("    others => '0');\n\n")

  fp.write("  constant slm_ahb_mask : std_logic_vector(0 to NAHBSLV - 1) := (\n")
  for j in range(0, esp_config.nslm + esp_config.nslmddr):
    index = SLM_HINDEX + j
    if index >= 12:
      index = index + 1
    fp.write("    " + str(index) + " => '1',\n")
  fp.write("    others => '0');\n\n")


def print_esplink_header(fp, esp_config, soc):

  # Get CPU base frequency
  with open("../../top.vhd") as top_fp:
    for line in top_fp:
      if line.find("constant CPU_FREQ : integer") != -1:
        line.strip();
        items = line.split()
        CPU_FREQ = 1000 * int(items[5].replace(";",""))
        top_fp.close()
        break

  fp.write("#ifndef __SOCMAP_H__\n")
  fp.write("#define __SOCMAP_H__\n")
  fp.write("\n")
  fp.write("#define EDCL_IP \"" + soc.IP_ADDR + "\"\n")
  fp.write("#define BASE_FREQ " + str(CPU_FREQ) + "\n")
  if soc.cache_spandex.get() == 1:
    fp.write("#define USE_SPANDEX\n")
  fp.write("#define BOOTROM_BASE_ADDR " + hex(RST_ADDR[esp_config.cpu_arch]) + "\n")
  fp.write("#define RODATA_START_ADDR " + hex(RODATA_ADDR[esp_config.cpu_arch]) + "\n")
  fp.write("#define DRAM_BASE_ADDR 0x" + format(DDR_HADDR[esp_config.cpu_arch], '03X') + "00000\n")
  if esp_config.nmem == 0:
    fp.write("#define OVERRIDE_DRAM_SIZE 0x" + format(esp_config.slm_tot_kbytes * 1024, '08X') + "\n")
  fp.write("#define ESPLINK_BASE_ADDR 0x" + format(AHB2APB_HADDR[esp_config.cpu_arch], '03X') + "00400\n")
  fp.write("#define TARGET_BYTE_ORDER __ORDER_BIG_ENDIAN__\n")
  fp.write("\n")
  fp.write("#endif /* __SOCMAP_H__ */\n")

def print_soc_defines(fp, esp_config, soc):
  fp.write("#ifndef __SOC_DEFS_H__\n")
  fp.write("#define __SOC_DEFS_H__\n")
  fp.write("\n")
  fp.write("#define SOC_ROWS " + str(soc.noc.rows) + "\n");
  fp.write("#define SOC_COLS " + str(soc.noc.cols) + "\n");
  fp.write("#define SOC_NCPU " + str(esp_config.ncpu) + "\n");
  fp.write("#define SOC_NMEM " + str(esp_config.nmem) + "\n");
  fp.write("#define SOC_NDDR_CONTIG " + str(len(esp_config.contig_alloc_ddr)) +"\n")
  if esp_config.nacc > 0:
      fp.write("#define ACCS_PRESENT 1\n")
  fp.write("#define SOC_NACC " + str(esp_config.nacc) + "\n");
<<<<<<< HEAD

  if esp_config.cpu_arch == "leon3":
      fp.write("#define MONITOR_BASE_ADDR 0x80090000\n")
  else:
      fp.write("#define MONITOR_BASE_ADDR 0x60090000\n")
  fp.write("#define MONITOR_TILE_SIZE 0x200\n\n")

  fp.write("#endif /* __SOC_DEFS_H__ */\n")

def print_soc_locations(fp, esp_config, soc):
  fp.write("soc_loc_t cpu_locs[" + str(esp_config.ncpu) + "] = {")
  for i in range(0, esp_config.ntiles):
    t = esp_config.tiles[i]
    if t.type == "cpu":
        fp.write("{" + str(t.row) + "," + str(t.col) + "}")
        if not t.cpu_id == esp_config.ncpu - 1:
            fp.write(", ")
  fp.write("};\n\n")

=======

  if esp_config.cpu_arch == "leon3":
      fp.write("#define MONITOR_BASE_ADDR 0x80090000\n")
  else:
      fp.write("#define MONITOR_BASE_ADDR 0x60090000\n")
  fp.write("#define MONITOR_TILE_SIZE 0x200\n\n")

  fp.write("#endif /* __SOC_DEFS_H__ */\n")

def print_soc_locations(fp, esp_config, soc):
  fp.write("soc_loc_t cpu_locs[" + str(esp_config.ncpu) + "] = {")
  for i in range(0, esp_config.ntiles):
    t = esp_config.tiles[i]
    if t.type == "cpu":
        fp.write("{" + str(t.row) + "," + str(t.col) + "}")
        if not t.cpu_id == esp_config.ncpu - 1:
            fp.write(", ")
  fp.write("};\n\n")

>>>>>>> 08df2210
  fp.write("soc_loc_t mem_locs[" + str(esp_config.nmem) + "] = {")
  for i in range(0, esp_config.ntiles):
    t = esp_config.tiles[i]
    if t.type == "mem":
        fp.write("{" + str(t.row) + "," + str(t.col) + "}")
        if not t.mem_id == esp_config.nmem - 1:
            fp.write(", ")
  fp.write("};\n\n")

  #fp.write("soc_loc_t contig_alloc_locs[" + str(len(esp_config.contig_alloc_ddr)) + "] = {")
  #for i in range(0, esp_config.ntiles):
  #  t = esp_config.tiles[i]
  #  if t.type == "mem" and t.mem_id in esp_config.contig_alloc_ddr:
  #      fp.write("{" + str(t.row) + "," + str(t.col) + "}")
  #      if not t.mem_id == esp_config.nmem - 1:
  #          fp.write(", ")
  #fp.write("};\n\n")

  #fp.write("soc_loc_t io_loc = ")
  #for i in range(0, esp_config.ntiles):
  #  t = esp_config.tiles[i]
  #  if t.type == "misc":
  #      fp.write("{" + str(t.row) + "," + str(t.col) + "};")
  #      break
  #fp.write("\n\n")

  if esp_config.nacc > 0:
      acc_counts = {}
      fp.write("soc_loc_t acc_locs[" + str(esp_config.nacc) + "] = {")
      for i in range(0, esp_config.ntiles):
        t = esp_config.tiles[i]
        if t.type == "acc":
            if not t.acc.lowercase_name in acc_counts:
                acc_counts[t.acc.lowercase_name] = 0
            else:
                acc_counts[t.acc.lowercase_name] += 1

            fp.write("{" + str(t.row) + "," + str(t.col) + "}")
            if not t.acc.id == esp_config.nacc - 1:
                fp.write(", ")
      fp.write("};\n\n")
      fp.write("unsigned int acc_has_l2[" + str(esp_config.nacc) + "] = {")
      for i in range(0, esp_config.ntiles):
        t = esp_config.tiles[i]
        if t.type == "acc":
            if t.has_l2:
                fp.write("1")
            else:
                fp.write("0")
            if not t.acc.id == esp_config.nacc - 1:
                fp.write(", ")
      fp.write("};\n")

def print_devtree(fp, soc, esp_config):

  # Get CPU base frequency
  with open("../../top.vhd") as top_fp:
    for line in top_fp:
      if line.find("constant CPU_FREQ : integer") != -1:
        line.strip();
        items = line.split()
        CPU_FREQ = int(items[5].replace(";",""))
        top_fp.close()
        break


  fp.write("/dts-v1/;\n")
  fp.write("\n")
  fp.write("/ {\n")
  fp.write("  #address-cells = <2>;\n")
  fp.write("  #size-cells = <2>;\n")
  if esp_config.cpu_arch == "ariane":
    fp.write("  compatible = \"eth,ariane-bare-dev\";\n")
    fp.write("  model = \"eth,ariane-bare\";\n")
  elif esp_config.cpu_arch == "ibex":
    fp.write("  compatible = \"lowrisc,ibex\";\n")
    fp.write("  model = \"lowrisc,ibex-small\";\n")
  fp.write("  chosen {\n")
  fp.write("    stdout-path = \"/soc/uart@" + format(AHB2APB_HADDR[esp_config.cpu_arch], '03x') + "00100:38400\";\n")
  fp.write("  };\n")
  fp.write("  cpus {\n")
  fp.write("    #address-cells = <1>;\n")
  fp.write("    #size-cells = <0>;\n")
  fp.write("    timebase-frequency = <" + str(int((CPU_FREQ * 1000) / 2)) + ">; // CPU_FREQ / 2\n")
  for i in range(esp_config.ncpu):
    fp.write("    CPU" + str(i) + ": cpu@" + str(i) + " {\n")
    fp.write("      clock-frequency = <" + str(CPU_FREQ) + "000>;\n")
    fp.write("      device_type = \"cpu\";\n")
    fp.write("      reg = <" + str(i) + ">;\n")
    fp.write("      status = \"okay\";\n")
    if esp_config.cpu_arch == "ariane":
      fp.write("      compatible = \"eth, ariane\", \"riscv\";\n")
      fp.write("      riscv,isa = \"rv64imafdc\";\n")
      fp.write("      mmu-type = \"riscv,sv39\";\n")
      fp.write("      tlb-split;\n")
    elif esp_config.cpu_arch == "ibex":
      fp.write("      compatible = \"lowrisc, ibex\", \"riscv\";\n")
      fp.write("      riscv,isa = \"rv32imc\";\n")
    fp.write("      // HLIC - hart local interrupt controller\n")
    fp.write("      CPU" + str(i) + "_intc: interrupt-controller {\n")
    fp.write("        #interrupt-cells = <1>;\n")
    fp.write("        interrupt-controller;\n")
    fp.write("        compatible = \"riscv,cpu-intc\";\n")
    fp.write("      };\n")
    fp.write("    };\n")
  fp.write("  };\n")
  fp.write("  memory@" + format(DDR_HADDR[esp_config.cpu_arch], '03x') + "00000 {\n")
  fp.write("    device_type = \"memory\";\n")
  # TODO: increase memory address space.
  if esp_config.nmem != 0:
    fp.write("    reg = <0x0 0x" + format(DDR_HADDR[esp_config.cpu_arch], '03x') + "00000 0x0 0x20000000>;\n")
  else:
    # Use SLM as main memory
    fp.write("    reg = <0x0 0x" + format(DDR_HADDR[esp_config.cpu_arch], '03x') + "00000 0x0 0x" + format(esp_config.slm_tot_kbytes * 1024, '08x') + ">;\n")
  fp.write("  };\n")

  # OS reserved memory regions
  if esp_config.nmem != 0:
    fp.write("  reserved-memory {\n")
    fp.write("    #address-cells = <2>;\n")
    fp.write("    #size-cells = <2>;\n")
    fp.write("    ranges;\n")
    fp.write("\n")
    fp.write("    greth_reserved: buffer@a0000000 {\n")
    fp.write("      compatible = \"shared-dma-pool\";\n")
    fp.write("      no-map;\n")
    fp.write("      reg = <0x0 0xa0000000 0x0 0x200000>;\n")
    fp.write("    };\n")

    # Add only one memory region for all third-party accelerator instances
    acc_mem_address = format(ACC_MEM_RESERVED_START_ADDR, "08x")
    acc_mem_size = format(ACC_MEM_RESERVED_TOTAL_SIZE, "08x")
    if esp_config.nacc > esp_config.nthirdparty:
      tp_mem_address = format(THIRDPARTY_MEM_RESERVED_ADDR, "08x")
      tp_mem_size = format(THIRDPARTY_MEM_RESERVED_SIZE, "08x")
    else:
      tp_mem_address = format(ACC_MEM_RESERVED_START_ADDR, "08x")
      tp_mem_size = format(ACC_MEM_RESERVED_TOTAL_SIZE, "08x")

    if esp_config.nthirdparty > 0:
      acc_mem_size = format(ACC_MEM_RESERVED_TOTAL_SIZE - THIRDPARTY_MEM_RESERVED_SIZE, "08x")

    if esp_config.nacc > esp_config.nthirdparty:
      fp.write("\n")
      fp.write("    accelerator_reserved: buffer@" + acc_mem_address + " {\n")
      fp.write("      compatible = \"shared-dma-pool\";\n")
      fp.write("      no-map;\n")
      fp.write("      reg = <0x0 0x" + acc_mem_address + " 0x0 0x" + acc_mem_size + ">;\n")
      fp.write("    };\n")
    if esp_config.nthirdparty > 0:
      fp.write("\n")
      fp.write("    thirdparty_reserved: buffer@" + tp_mem_address + " {\n")
      fp.write("      compatible = \"shared-dma-pool\";\n")
      fp.write("      no-map;\n")
      fp.write("      reg = <0x0 0x" + tp_mem_address + " 0x0 0x" + tp_mem_size + ">;\n")
      fp.write("    };\n")
    fp.write("  };\n")

  fp.write("  L26: soc {\n")
  fp.write("    #address-cells = <2>;\n")
  fp.write("    #size-cells = <2>;\n")
  if esp_config.cpu_arch == "ariane":
    fp.write("    compatible = \"eth,ariane-bare-soc\", \"simple-bus\";\n")
  elif esp_config.cpu_arch == "ibex":
    fp.write("    compatible = \"lowrisc,lowrisc-soc\", \"simple-bus\";\n")
  fp.write("    ranges;\n")
  # TODO: make clint/plic remote devices w/ remote AXI proxy and variable address to be passed over
  fp.write("    clint@2000000 {\n")
  fp.write("      compatible = \"riscv,clint0\";\n")
  fp.write("      interrupts-extended = <\n")
  for i in range(esp_config.ncpu):
    fp.write("                             &CPU" + str(i) + "_intc 3 &CPU" + str(i) + "_intc 7\n")
  fp.write("                            >;\n")
  fp.write("      reg = <0x0 0x2000000 0x0 0xc0000>;\n")
  fp.write("      reg-names = \"control\";\n")
  fp.write("    };\n")
  fp.write("    PLIC0: interrupt-controller@6c000000 {\n")
  fp.write("      #address-cells = <0>;\n")
  fp.write("      #interrupt-cells = <1>;\n")
  fp.write("      compatible = \"riscv,plic0\";\n")
  fp.write("      interrupt-controller;\n")
  fp.write("      interrupts-extended = <\n")
  for i in range(esp_config.ncpu):
    fp.write("                             &CPU" + str(i) + "_intc 11 &CPU" + str(i) + "_intc 9\n")
  fp.write("                            >;\n")
  fp.write("      reg = <0x0 0x6c000000 0x0 0x4000000>;\n")
  fp.write("      riscv,max-priority = <7>;\n")
  fp.write("      riscv,ndev = <16>;\n")
  fp.write("    };\n")
  # TODO add GPTIMER/Accelerators/Caches/SVGA/DVFS to devtree (and remove leon3 IRQ from socmap
  fp.write("    uart@" + format(AHB2APB_HADDR[esp_config.cpu_arch], '03x') + "00100 {\n")
  fp.write("      compatible = \"gaisler,apbuart\";\n")
  fp.write("      reg = <0x0 0x" + format(AHB2APB_HADDR[esp_config.cpu_arch], '03x') + "00100 0x0 0x100>;\n")
  fp.write("      freq = <" + str(CPU_FREQ) + "000>;\n")
  fp.write("      interrupt-parent = <&PLIC0>;\n")
  fp.write("      interrupts = <3>;\n")
  fp.write("      reg-shift = <2>; // regs are spaced on 32 bit boundary\n")
  fp.write("      reg-io-width = <4>; // only 32-bit access are supported\n")
  fp.write("    };\n")
  fp.write("    eth: greth@" + format(AHB2APB_HADDR[esp_config.cpu_arch], '03x') + "80000 {\n")
  fp.write("      #address-cells = <1>;\n")
  fp.write("      #size-cells = <1>;\n")
  fp.write("      compatible = \"gaisler,ethmac\";\n")
  fp.write("      device_type = \"network\";\n")
  fp.write("      interrupt-parent = <&PLIC0>;\n")
  fp.write("      interrupts = <13 0>;\n")
  # Use randomly generated MAC address
  mac = " ".join(esp_config.linux_mac[i:i+2] for i in range(0, len(esp_config.linux_mac), 2))
  fp.write("      local-mac-address = [" + mac + "];\n")
  fp.write("      reg = <0x0 0x" + format(AHB2APB_HADDR[esp_config.cpu_arch], '03x') + "80000 0x0 0x10000>;\n")
  fp.write("      phy-handle = <&phy0>;\n")
  fp.write("      phy-connection-type = \"sgmii\";\n")
  if esp_config.nmem != 0:
    fp.write("      memory-region = <&greth_reserved>;\n")
  fp.write("\n")
  fp.write("      phy0: mdio@60001000 {\n")
  fp.write("            #address-cells = <1>;\n")
  fp.write("            #size-cells = <0>;\n")
  fp.write("            compatible = \"gaisler,sgmii\";\n")
  fp.write("            reg = <0x0 0x" + format(AHB2APB_HADDR[esp_config.cpu_arch], '03x') + "01000 0x0 0x1000>;\n")
  fp.write("            interrupt-parent = <&PLIC0>;\n")
  fp.write("            interrupts = <12 0>;\n")
  fp.write("      };\n")
  fp.write("    };\n")

  # ESP L2 caches
  base = AHB2APB_HADDR[esp_config.cpu_arch] << 20
  for i in range(esp_config.nl2):
    l2 = esp_config.l2s[i]
    if l2.idx != -1:
      address = base + 0xD000 + (l2.idx << 8)
      address_str = format(address, "x")
      size_str = "100"
      fp.write("    l2cache" + str(l2.id) + "@" + address_str + " {\n")
      if soc.cache_spandex.get() == 1:
        fp.write("      compatible = \"uiuc,spandex_l2\";\n")
      else:
        fp.write("      compatible = \"sld,l2_cache\";\n")
      fp.write("      reg = <0x0 0x" + address_str + " 0x0 0x" + size_str + ">;\n")
      fp.write("      reg-shift = <2>; // regs are spaced on 32 bit boundary\n")
      fp.write("      reg-io-width = <4>; // only 32-bit access are supported\n")
      fp.write("    };\n")

  # ESP LLC caches
  base = AHB2APB_HADDR[esp_config.cpu_arch] << 20
  for i in range(esp_config.nllc):
    llc = esp_config.llcs[i]
    if llc.idx != -1:
      address = base + 0xD000 + (llc.idx << 8)
      address_str = format(address, "x")
      size_str = "100"
      fp.write("    llccache" + str(llc.id) + "@" + address_str + " {\n")
      if soc.cache_spandex.get() == 1:
        fp.write("      compatible = \"uiuc,spandex_llc\";\n")
      else:
        fp.write("      compatible = \"sld,llc_cache\";\n")
      fp.write("      reg = <0x0 0x" + address_str + " 0x0 0x" + size_str + ">;\n")
      fp.write("      reg-shift = <2>; // regs are spaced on 32 bit boundary\n")
      fp.write("      reg-io-width = <4>; // only 32-bit access are supported\n")
      fp.write("    };\n")

  # Reset all THIRDPARTY accelerators counters
  THIRDPARTY_N = 0
  
  for i in range(esp_config.nacc):
    acc = esp_config.accelerators[i]
    base = AHB2APB_HADDR[esp_config.cpu_arch] << 20
    if acc.vendor == "sld":
      address = base + ((SLD_APB_ADDR + acc.id) << 8)
      size = 0x100
    else:
      n = THIRDPARTY_N
      # Compute base address
      if THIRDPARTY_APB_EXT_ADDRESS == 0:
        # Use part of standard APB address space
        address = base + THIRDPARTY_APB_ADDRESS + n * THIRDPARTY_APB_ADDRESS_SIZE
        size = THIRDPARTY_APB_ADDRESS_SIZE
      else:
        # Use extended APB address space (large number of registers)
        address = base + THIRDPARTY_APB_EXT_ADDRESS + n * THIRDPARTY_APB_EXT_ADDRESS_SIZE
        size = THIRDPARTY_APB_EXT_ADDRESS_SIZE

      # Increment count
      THIRDPARTY_N = n + 1;

    address_str = format(address, "x")
    size_str = format(size, "x")

    fp.write("    " + acc.lowercase_name + "@" + address_str + " {\n")
    if acc.vendor == "sld":
      fp.write("      compatible = \"" + acc.vendor + "," + acc.lowercase_name + "\";\n")
    else:
      fp.write("      compatible = \"" + acc.vendor + "," + THIRDPARTY_COMPATIBLE[acc.lowercase_name] + "\";\n")
    fp.write("      reg = <0x0 0x" + address_str + " 0x0 0x" + size_str + ">;\n")
    fp.write("      interrupt-parent = <&PLIC0>;\n")
    fp.write("      interrupts = <" + str(acc.irq + 1) + ">;\n")
    fp.write("      reg-shift = <2>; // regs are spaced on 32 bit boundary\n")
    fp.write("      reg-io-width = <4>; // only 32-bit access are supported\n")
    if acc.vendor != "sld" and esp_config.nmem != 0:
      fp.write("      memory-region = <&thirdparty_reserved>;\n")
    fp.write("    };\n")
  fp.write("  };\n")
  fp.write("};\n")


def print_cache_config(fp, soc, esp_config):
  fp.write("`ifndef __CACHES_CFG_SVH__\n")
  fp.write("`define __CACHES_CFG_SVH__\n")
  fp.write("\n")
  addr_bits = 32
  byte_bits = 2
  word_bits = 2
  if soc.CPU_ARCH.get() == "ariane":
    addr_bits = 32
    byte_bits = 3
    word_bits = 1
    fp.write("`define LLSC\n")
  if soc.CPU_ARCH.get() == "leon3":
    fp.write("`define BIG_ENDIAN\n")
  else:
    fp.write("`define LITTLE_ENDIAN\n")

  fp.write("`define ADDR_BITS    " + str(addr_bits) + "\n")
  fp.write("`define BYTE_BITS    " + str(byte_bits) + "\n")
  fp.write("`define WORD_BITS    " + str(word_bits) + "\n")
  fp.write("`define L2_WAYS      " + str(soc.l2_ways.get()) + "\n")
  fp.write("`define L2_SETS      " + str(soc.l2_sets.get()) + "\n")
  fp.write("`define LLC_WAYS     " + str(soc.llc_ways.get()) + "\n")
  fp.write("`define LLC_SETS     " + str(int(soc.llc_sets.get())) + "\n")
  fp.write("\n")
  fp.write("`endif // __CACHES_CFG_SVH__\n")

def print_floorplan_constraints(fp, soc, esp_config):
  mem_num = 0
  mem_tiles = {}
  for i in  range(0, esp_config.ntiles):
    t = esp_config.tiles[i]
    if t.mem_id != -1:
      mem_tiles[mem_num] = i
      mem_num += 1

  #4096 sets + 2 tiles or 8192 sets + 4 tiles
  if int((soc.llc_sets.get() * soc.llc_ways.get()) / (esp_config.nmem * 16)) == 2048:
    fp.write("create_pblock {pblock_mem_tile_0}\n")
    fp.write("add_cells_to_pblock [get_pblocks {pblock_mem_tile_0}] [get_cells -quiet [list {esp_1/tiles_gen[" + str(mem_tiles[0]) + "].mem_tile.tile_mem_i}]]\n")
    fp.write("resize_pblock [get_pblocks {pblock_mem_tile_0}] -add {SLICE_X24Y91:SLICE_X152Y338}\n")
    fp.write("resize_pblock [get_pblocks {pblock_mem_tile_0}] -add {DSP48E2_X0Y38:DSP48E2_X2Y133}\n")
    fp.write("resize_pblock [get_pblocks {pblock_mem_tile_0}] -add {RAMB18_X1Y38:RAMB18_X4Y133}\n")
    fp.write("resize_pblock [get_pblocks {pblock_mem_tile_0}] -add {RAMB36_X1Y19:RAMB36_X4Y66}\n")
    fp.write("create_pblock {pblock_mem_tile_1}\n")
    fp.write("add_cells_to_pblock [get_pblocks {pblock_mem_tile_1}] [get_cells -quiet [list {esp_1/tiles_gen[" + str(mem_tiles[1]) + "].mem_tile.tile_mem_i}]]\n")
    fp.write("resize_pblock [get_pblocks {pblock_mem_tile_1}] -add {SLICE_X168Y96:SLICE_X295Y339}\n")
    fp.write("resize_pblock [get_pblocks {pblock_mem_tile_1}] -add {DSP48E2_X3Y40:DSP48E2_X5Y135}\n")
    fp.write("resize_pblock [get_pblocks {pblock_mem_tile_1}] -add {RAMB18_X5Y40:RAMB18_X8Y135}\n")
    fp.write("resize_pblock [get_pblocks {pblock_mem_tile_1}] -add {RAMB36_X5Y20:RAMB36_X8Y67}\n")
  if (esp_config.nmem == 4): 
      fp.write("create_pblock {pblock_mem_tile_2}\n")
      fp.write("add_cells_to_pblock [get_pblocks {pblock_mem_tile_2}] [get_cells -quiet [list {esp_1/tiles_gen[" + str(mem_tiles[2]) + "].mem_tile.tile_mem_i}]]\n")
      fp.write("resize_pblock [get_pblocks {pblock_mem_tile_2}] -add {SLICE_X25Y350:SLICE_X153Y598}\n")
      fp.write("resize_pblock [get_pblocks {pblock_mem_tile_2}] -add {DSP48E2_X0Y140:DSP48E2_X2Y237}\n")
      fp.write("resize_pblock [get_pblocks {pblock_mem_tile_2}] -add {RAMB18_X1Y140:RAMB18_X4Y237}\n")
      fp.write("resize_pblock [get_pblocks {pblock_mem_tile_2}] -add {RAMB36_X1Y70:RAMB36_X4Y118}\n")
      fp.write("create_pblock {pblock_mem_tile_3}\n")
      fp.write("add_cells_to_pblock [get_pblocks {pblock_mem_tile_3}] [get_cells -quiet [list {esp_1/tiles_gen[" + str(mem_tiles[3]) + "].mem_tile.tile_mem_i}]]\n")
      fp.write("resize_pblock [get_pblocks {pblock_mem_tile_3}] -add {SLICE_X169Y594:SLICE_X293Y836}\n")
      fp.write("resize_pblock [get_pblocks {pblock_mem_tile_3}] -add {DSP48E2_X3Y238:DSP48E2_X5Y333}\n")
      fp.write("resize_pblock [get_pblocks {pblock_mem_tile_3}] -add {RAMB18_X5Y238:RAMB18_X8Y333}\n")
      fp.write("resize_pblock [get_pblocks {pblock_mem_tile_3}] -add {RAMB36_X5Y119:RAMB36_X8Y166}\n")
      fp.write("create_pblock pblock_gen_mig.ddrc3\n")
      fp.write("add_cells_to_pblock [get_pblocks pblock_gen_mig.ddrc3] [get_cells -quiet [list gen_mig.ddrc3]]\n")
      fp.write("resize_pblock [get_pblocks pblock_gen_mig.ddrc3] -add {SLICE_X263Y660:SLICE_X336Y839}\n")
      fp.write("resize_pblock [get_pblocks pblock_gen_mig.ddrc3] -add {DSP48E2_X6Y264:DSP48E2_X7Y335}\n")
      fp.write("resize_pblock [get_pblocks pblock_gen_mig.ddrc3] -add {RAMB18_X9Y264:RAMB18_X10Y335}\n")
      fp.write("resize_pblock [get_pblocks pblock_gen_mig.ddrc3] -add {RAMB36_X9Y132:RAMB36_X10Y167}\n")
  #2048 sets + 2 tiles or 4096 sets + 4 tiles
  elif int((soc.llc_sets.get() * soc.llc_ways.get()) / (esp_config.nmem * 16)) == 1024:
    fp.write("create_pblock {pblock_mem_tile_0}\n")
    fp.write("add_cells_to_pblock [get_pblocks {pblock_mem_tile_0}] [get_cells -quiet [list {esp_1/tiles_gen[" + str(mem_tiles[0]) + "].mem_tile.tile_mem_i}]]\n")
    fp.write("resize_pblock [get_pblocks {pblock_mem_tile_0}] -add {SLICE_X34Y12:SLICE_X168Y310}\n")
    fp.write("resize_pblock [get_pblocks {pblock_mem_tile_0}] -add {DSP48E2_X0Y6:DSP48E2_X2Y123}\n")
    fp.write("resize_pblock [get_pblocks {pblock_mem_tile_0}] -add {RAMB18_X1Y6:RAMB18_X4Y123}\n")
    fp.write("resize_pblock [get_pblocks {pblock_mem_tile_0}] -add {RAMB36_X1Y3:RAMB36_X4Y61}\n")
    fp.write("create_pblock {pblock_mem_tile_1}\n")
    fp.write("add_cells_to_pblock [get_pblocks {pblock_mem_tile_1}] [get_cells -quiet [list {esp_1/tiles_gen[" + str(mem_tiles[1]) + "].mem_tile.tile_mem_i}]]\n")
    fp.write("resize_pblock [get_pblocks {pblock_mem_tile_1}] -add {SLICE_X172Y11:SLICE_X336Y255}\n")
    fp.write("resize_pblock [get_pblocks {pblock_mem_tile_1}] -add {DSP48E2_X4Y6:DSP48E2_X7Y101}\n")
    fp.write("resize_pblock [get_pblocks {pblock_mem_tile_1}] -add {RAMB18_X5Y6:RAMB18_X10Y101}\n")
    fp.write("resize_pblock [get_pblocks {pblock_mem_tile_1}] -add {RAMB36_X5Y3:RAMB36_X10Y50}\n")
    if (esp_config.nmem == 4): 
      fp.write("create_pblock {pblock_mem_tile_2}\n")
      fp.write("add_cells_to_pblock [get_pblocks {pblock_mem_tile_2}] [get_cells -quiet [list {esp_1/tiles_gen[" + str(mem_tiles[2]) + "].mem_tile.tile_mem_i}]]\n")
      fp.write("resize_pblock [get_pblocks {pblock_mem_tile_2}] -add {SLICE_X34Y316:SLICE_X183Y602}\n")
      fp.write("resize_pblock [get_pblocks {pblock_mem_tile_2}] -add {DSP48E2_X0Y128:DSP48E2_X3Y239}\n")
      fp.write("resize_pblock [get_pblocks {pblock_mem_tile_2}] -add {RAMB18_X1Y128:RAMB18_X5Y239}\n")
      fp.write("resize_pblock [get_pblocks {pblock_mem_tile_2}] -add {RAMB36_X1Y64:RAMB36_X5Y119}\n")
      fp.write("create_pblock {pblock_mem_tile_3}\n")
      fp.write("add_cells_to_pblock [get_pblocks {pblock_mem_tile_3}] [get_cells -quiet [list {esp_1/tiles_gen[" + str(mem_tiles[3]) + "].mem_tile.tile_mem_i}]]\n")
      fp.write("resize_pblock [get_pblocks {pblock_mem_tile_3}] -add {SLICE_X176Y607:SLICE_X303Y822}\n")
      fp.write("resize_pblock [get_pblocks {pblock_mem_tile_3}] -add {DSP48E2_X4Y244:DSP48E2_X6Y327}\n")
      fp.write("resize_pblock [get_pblocks {pblock_mem_tile_3}] -add {RAMB18_X5Y244:RAMB18_X9Y327}\n")
      fp.write("resize_pblock [get_pblocks {pblock_mem_tile_3}] -add {RAMB36_X5Y122:RAMB36_X9Y163}\n")
      fp.write("create_pblock pblock_gen_mig.ddrc3\n")
      fp.write("add_cells_to_pblock [get_pblocks pblock_gen_mig.ddrc3] [get_cells -quiet [list gen_mig.ddrc3]]\n")
      fp.write("resize_pblock [get_pblocks pblock_gen_mig.ddrc3] -add {SLICE_X263Y660:SLICE_X336Y839}\n")
      fp.write("resize_pblock [get_pblocks pblock_gen_mig.ddrc3] -add {DSP48E2_X6Y264:DSP48E2_X7Y335}\n")
      fp.write("resize_pblock [get_pblocks pblock_gen_mig.ddrc3] -add {RAMB18_X9Y264:RAMB18_X10Y335}\n")
      fp.write("resize_pblock [get_pblocks pblock_gen_mig.ddrc3] -add {RAMB36_X9Y132:RAMB36_X10Y167}\n")
#2048 sets + 4 tiles or 1024 sets + 2 tiles
  elif int((soc.llc_sets.get() * soc.llc_ways.get()) / (esp_config.nmem * 16)) == 512:
    fp.write("create_pblock {pblock_mem_tile_0}\n")
    fp.write("add_cells_to_pblock [get_pblocks {pblock_mem_tile_0}] [get_cells -quiet [list {esp_1/tiles_gen[" + str(mem_tiles[0]) + "].mem_tile.tile_mem_i}]]\n")
    fp.write("resize_pblock [get_pblocks {pblock_mem_tile_0}] -add {SLICE_X20Y114:SLICE_X104Y298}\n")
    fp.write("resize_pblock [get_pblocks {pblock_mem_tile_0}] -add {DSP48E2_X0Y46:DSP48E2_X1Y117}\n")
    fp.write("resize_pblock [get_pblocks {pblock_mem_tile_0}] -add {RAMB18_X1Y46:RAMB18_X3Y117}\n")
    fp.write("resize_pblock [get_pblocks {pblock_mem_tile_0}] -add {RAMB36_X1Y23:RAMB36_X3Y58}\n")
    fp.write("create_pblock {pblock_mem_tile_1}\n")
    fp.write("add_cells_to_pblock [get_pblocks {pblock_mem_tile_1}] [get_cells -quiet [list {esp_1/tiles_gen[" + str(mem_tiles[1]) + "].mem_tile.tile_mem_i}]]\n")
    fp.write("resize_pblock [get_pblocks {pblock_mem_tile_1}] -add {SLICE_X206Y299:SLICE_X303Y159}\n")
    fp.write("resize_pblock [get_pblocks {pblock_mem_tile_1}] -add {DSP48E2_X4Y64:DSP48E2_X6Y119}\n")
    fp.write("resize_pblock [get_pblocks {pblock_mem_tile_1}] -add {RAMB18_X6Y64:RAMB18_X9Y119}\n")
    fp.write("resize_pblock [get_pblocks {pblock_mem_tile_1}] -add {RAMB36_X6Y32:RAMB36_X9Y59}\n")
    if (esp_config.nmem == 4): 
      fp.write("create_pblock {pblock_mem_tile_2}\n")
      fp.write("add_cells_to_pblock [get_pblocks {pblock_mem_tile_2}] [get_cells -quiet [list {esp_1/tiles_gen[" + str(mem_tiles[2]) + "].mem_tile.tile_mem_i}]]\n")
      fp.write("resize_pblock [get_pblocks {pblock_mem_tile_2}] -add {SLICE_X21Y398:SLICE_X136Y578}\n")
      fp.write("resize_pblock [get_pblocks {pblock_mem_tile_2}] -add {DSP48E2_X0Y160:DSP48E2_X2Y229}\n")
      fp.write("resize_pblock [get_pblocks {pblock_mem_tile_2}] -add {RAMB18_X1Y160:RAMB18_X4Y229}\n")
      fp.write("resize_pblock [get_pblocks {pblock_mem_tile_2}] -add {RAMB36_X1Y80:RAMB36_X4Y114}\n")
      fp.write("create_pblock {pblock_mem_tile_3}\n")
      fp.write("add_cells_to_pblock [get_pblocks {pblock_mem_tile_3}] [get_cells -quiet [list {esp_1/tiles_gen[" + str(mem_tiles[3]) + "].mem_tile.tile_mem_i}]]\n")
      fp.write("resize_pblock [get_pblocks {pblock_mem_tile_3}] -add {SLICE_X211Y602:SLICE_X303Y791}\n")
      fp.write("resize_pblock [get_pblocks {pblock_mem_tile_3}] -add {DSP48E2_X5Y242:DSP48E2_X6Y315}\n")
      fp.write("resize_pblock [get_pblocks {pblock_mem_tile_3}] -add {RAMB18_X7Y242:RAMB18_X9Y315}\n")
      fp.write("resize_pblock [get_pblocks {pblock_mem_tile_3}] -add {RAMB36_X7Y121:RAMB36_X9Y157}\n")
      fp.write("create_pblock pblock_gen_mig.ddrc3\n")
      fp.write("add_cells_to_pblock [get_pblocks pblock_gen_mig.ddrc3] [get_cells -quiet [list gen_mig.ddrc3]]\n")
      fp.write("resize_pblock [get_pblocks pblock_gen_mig.ddrc3] -add {SLICE_X263Y660:SLICE_X336Y839}\n")
      fp.write("resize_pblock [get_pblocks pblock_gen_mig.ddrc3] -add {DSP48E2_X6Y264:DSP48E2_X7Y335}\n")
      fp.write("resize_pblock [get_pblocks pblock_gen_mig.ddrc3] -add {RAMB18_X9Y264:RAMB18_X10Y335}\n")
      fp.write("resize_pblock [get_pblocks pblock_gen_mig.ddrc3] -add {RAMB36_X9Y132:RAMB36_X10Y167}\n")
  #1024 sets + 4 tiles or 512 sets + 2 tiles
  elif int((soc.llc_sets.get() * soc.llc_ways.get()) / (esp_config.nmem * 16)) == 256:
    fp.write("create_pblock {pblock_mem_tile_0}\n")
    fp.write("add_cells_to_pblock [get_pblocks {pblock_mem_tile_0}] [get_cells -quiet [list {esp_1/tiles_gen[" + str(mem_tiles[0]) + "].mem_tile.tile_mem_i}]]\n")
    fp.write("resize_pblock [get_pblocks {pblock_mem_tile_0}] -add {SLICE_X31Y152:SLICE_X111Y298}\n")
    fp.write("resize_pblock [get_pblocks {pblock_mem_tile_0}] -add {DSP48E2_X0Y62:DSP48E2_X1Y117}\n")
    fp.write("resize_pblock [get_pblocks {pblock_mem_tile_0}] -add {RAMB18_X1Y62:RAMB18_X3Y117}\n")
    fp.write("resize_pblock [get_pblocks {pblock_mem_tile_0}] -add {RAMB36_X1Y31:RAMB36_X3Y58}\n")
    fp.write("create_pblock {pblock_mem_tile_1}\n")
    fp.write("add_cells_to_pblock [get_pblocks {pblock_mem_tile_1}] [get_cells -quiet [list {esp_1/tiles_gen[" + str(mem_tiles[1]) + "].mem_tile.tile_mem_i}]]\n")
    fp.write("resize_pblock [get_pblocks {pblock_mem_tile_1}] -add {SLICE_X192Y166:SLICE_X296Y299}\n")
    fp.write("resize_pblock [get_pblocks {pblock_mem_tile_1}] -add {DSP48E2_X4Y68:DSP48E2_X5Y119}\n")
    fp.write("resize_pblock [get_pblocks {pblock_mem_tile_1}] -add {RAMB18_X6Y68:RAMB18_X8Y119}\n")
    fp.write("resize_pblock [get_pblocks {pblock_mem_tile_1}] -add {RAMB36_X6Y34:RAMB36_X8Y59}\n")
    if (esp_config.nmem == 4): 
      fp.write("create_pblock {pblock_mem_tile_2}\n")
      fp.write("add_cells_to_pblock [get_pblocks {pblock_mem_tile_2}] [get_cells -quiet [list {esp_1/tiles_gen[" + str(mem_tiles[2]) + "].mem_tile.tile_mem_i}]]\n")
      fp.write("resize_pblock [get_pblocks {pblock_mem_tile_2}] -add {SLICE_X33Y418:SLICE_X109Y559}\n")
      fp.write("resize_pblock [get_pblocks {pblock_mem_tile_2}] -add {DSP48E2_X0Y168:DSP48E2_X1Y223}\n")
      fp.write("resize_pblock [get_pblocks {pblock_mem_tile_2}] -add {RAMB18_X1Y168:RAMB18_X3Y223}\n")
      fp.write("resize_pblock [get_pblocks {pblock_mem_tile_2}] -add {RAMB36_X1Y84:RAMB36_X3Y111}\n")
      fp.write("create_pblock {pblock_mem_tile_3}\n")
      fp.write("add_cells_to_pblock [get_pblocks {pblock_mem_tile_3}] [get_cells -quiet [list {esp_1/tiles_gen[" + str(mem_tiles[3]) + "].mem_tile.tile_mem_i}]]\n")
      fp.write("resize_pblock [get_pblocks {pblock_mem_tile_3}] -add {SLICE_X193Y651:SLICE_X296Y788}\n")
      fp.write("resize_pblock [get_pblocks {pblock_mem_tile_3}] -add {DSP48E2_X4Y262:DSP48E2_X5Y313}\n")
      fp.write("resize_pblock [get_pblocks {pblock_mem_tile_3}] -add {RAMB18_X6Y262:RAMB18_X8Y313}\n")
      fp.write("resize_pblock [get_pblocks {pblock_mem_tile_3}] -add {RAMB36_X6Y131:RAMB36_X8Y156}\n")
  #512 or fewer sets + 4 tiles 
  elif esp_config.nmem == 4:
    fp.write("create_pblock {pblock_mem_tile_0}\n")
    fp.write("add_cells_to_pblock [get_pblocks {pblock_mem_tile_0}] [get_cells -quiet [list {esp_1/tiles_gen[" + str(mem_tiles[0]) + "].mem_tile.tile_mem_i}]]}\n")
    fp.write("resize_pblock [get_pblocks {pblock_mem_tile_0}] -add {SLICE_X36Y135:SLICE_X103Y297}\n")
    fp.write("resize_pblock [get_pblocks {pblock_mem_tile_0}] -add {DSP48E2_X0Y54:DSP48E2_X1Y117}\n")
    fp.write("resize_pblock [get_pblocks {pblock_mem_tile_0}] -add {RAMB18_X2Y54:RAMB18_X3Y117}\n")
    fp.write("resize_pblock [get_pblocks {pblock_mem_tile_0}] -add {RAMB36_X2Y27:RAMB36_X3Y58}\n")
    fp.write("create_pblock {pblock_mem_tile_1}\n")
    fp.write("add_cells_to_pblock [get_pblocks {pblock_mem_tile_1}] [get_cells -quiet [list {esp_1/tiles_gen[" + str(mem_tiles[1]) + "].mem_tile.tile_mem_i}]]\n")
    fp.write("resize_pblock [get_pblocks {pblock_mem_tile_1}] -add {SLICE_X212Y138:SLICE_X294Y299}\n")
    fp.write("resize_pblock [get_pblocks {pblock_mem_tile_1}] -add {DSP48E2_X5Y56:DSP48E2_X5Y119}\n")
    fp.write("resize_pblock [get_pblocks {pblock_mem_tile_1}] -add {RAMB18_X7Y56:RAMB18_X8Y119}\n")
    fp.write("resize_pblock [get_pblocks {pblock_mem_tile_1}] -add {RAMB36_X7Y28:RAMB36_X8Y59}\n")
    fp.write("create_pblock {pblock_mem_tile_2}\n")
    fp.write("add_cells_to_pblock [get_pblocks {pblock_mem_tile_2}] [get_cells -quiet [list {esp_1/tiles_gen[" + str(mem_tiles[2]) + "].mem_tile.tile_mem_i}]]\n")
    fp.write("resize_pblock [get_pblocks {pblock_mem_tile_2}] -add {SLICE_X37Y419:SLICE_X110Y588}\n")
    fp.write("resize_pblock [get_pblocks {pblock_mem_tile_2}] -add {DSP48E2_X0Y168:DSP48E2_X1Y233}\n")
    fp.write("resize_pblock [get_pblocks {pblock_mem_tile_2}] -add {RAMB18_X2Y168:RAMB18_X3Y233}\n")
    fp.write("resize_pblock [get_pblocks {pblock_mem_tile_2}] -add {RAMB36_X2Y84:RAMB36_X3Y116}\n")
    fp.write("create_pblock {pblock_mem_tile_3}\n")
    fp.write("add_cells_to_pblock [get_pblocks {pblock_mem_tile_3}] [get_cells -quiet [list {esp_1/tiles_gen[" + str(mem_tiles[3]) + "].mem_tile.tile_mem_i}]]\n")
    fp.write("resize_pblock [get_pblocks {pblock_mem_tile_3}] -add {SLICE_X210Y642:SLICE_X293Y812}\n")
    fp.write("resize_pblock [get_pblocks {pblock_mem_tile_3}] -add {DSP48E2_X5Y258:DSP48E2_X5Y323}\n")
    fp.write("resize_pblock [get_pblocks {pblock_mem_tile_3}] -add {RAMB18_X7Y258:RAMB18_X8Y323}\n")
    fp.write("resize_pblock [get_pblocks {pblock_mem_tile_3}] -add {RAMB36_X7Y129:RAMB36_X8Y161}\n")

  fp.write("set_property C_CLK_INPUT_FREQ_HZ 300000000 [get_debug_cores dbg_hub]\n")
  fp.write("set_property C_ENABLE_CLK_DIVIDER false [get_debug_cores dbg_hub]\n")
  fp.write("set_property C_USER_SCAN_CHAIN 1 [get_debug_cores dbg_hub]\n")
  fp.write("connect_debug_port dbg_hub/clk [get_nets clk]\n")

def print_load_script(fp, soc, esp_config):
  fp.write("cd /opt/drivers-esp\n")
  fp.write("insmod contig_alloc.ko ")
  nmem = esp_config.nmem
  ddr_size = int(str(DDR_SIZE)) * int(0x100000)
  if nmem > 0:
    size = int(ddr_size / nmem)
  sizes = []
  starts = []
  start = int(str(DDR_HADDR[soc.CPU_ARCH.get()])) * int(0x100000)
  nddr = 0
  line_size = int(0x10)

  end = start + ddr_size
  if soc.CPU_ARCH.get() == "ariane" or soc.CPU_ARCH.get() == "ibex":
    sp = int(0xa0200000) - line_size
    if esp_config.nthirdparty > 0:
        end = int(0xb0000000)
  else:
    sp = int(str(soc.LEON3_STACK), 16)

  addr = start
  for m in range(nmem):
    if addr >= (sp + line_size) and addr < end:
        starts.append(hex(addr))
        if addr + size <= end:
            sizes.append(hex(size))
        else:
            size.append(hex(end - addr))
        esp_config.contig_alloc_ddr.append(m)
        nddr += 1
    elif (addr + size) > (sp + line_size) and addr < end:
        starts.append(hex(sp + line_size))
        if addr + size <= end:
            sizes.append(hex((addr + size) - (sp + line_size)))
        else:
            sizes.append(hex(end - (sp + line_size)))
        esp_config.contig_alloc_ddr.append(m)
        nddr += 1
    addr += size

  fp.write("nddr=" + str(nddr) + " ")
  fp.write("start=")
  for i in range(nddr):
    fp.write(starts[i])
    if i != nddr - 1:
        fp.write(",")
            
  fp.write(" size=")
  for i in range(nddr):
    fp.write(sizes[i])
    if i != nddr - 1:
        fp.write(",")
    
  fp.write(" chunk_log=20\n")
  fp.write("insmod esp_cache.ko\n")
  fp.write("insmod esp_private_cache.ko\n")
  fp.write("insmod esp.ko")
  fp.write(" line_bytes=16")
  fp.write(" l2_sets=" + str(soc.l2_sets.get()))
  fp.write(" l2_ways=" + str(soc.l2_ways.get()))
  fp.write(" llc_sets=" + str(soc.llc_sets.get()))
  fp.write(" llc_ways=" + str(soc.llc_ways.get()))
  fp.write(" llc_banks=" + str(nmem))
  fp.write(" rtl_cache=" + str(soc.cache_rtl.get()))

def create_socmap(esp_config, soc):

  # Globals
  fp = open('esp_global.vhd', 'w')

  print_header(fp, "esp_global")
  print_libs(fp, True)

  fp.write("package esp_global is\n\n")
  print_global_constants(fp, soc)
  print_constants(fp, soc, esp_config)

  fp.write("end esp_global;\n")
  fp.close()

  print("Created global constants definition into 'esp_global.vhd'")

  # SoC map
  fp = open('socmap.vhd', 'w')

  print_header(fp, "socmap")
  print_libs(fp, False)

  fp.write("package socmap is\n\n")
  print_mapping(fp, soc, esp_config)
  print_tiles(fp, esp_config)

  fp.write("end socmap;\n")
  fp.close()

  print("Created configuration into 'socmap.vhd'")

  # ESPLink header
  fp = open('esplink.h', 'w')

  print_esplink_header(fp, esp_config, soc)

  fp.close()

  print("Created ESPLink header into 'esplink.h'")
<<<<<<< HEAD

  if esp_config.nmem != 0:
    fp = open('S64esp', 'w')

    print_load_script(fp, soc, esp_config)

    fp.close()

    print("Created kernel module load script into 'S64esp'")

  # socmap defines
  fp = open('soc_defs.h', 'w')

  print_soc_defines(fp, esp_config, soc)

  fp.close()

  print("Created soc defines into 'soc_defs.h'")

  # soc tile locations
  fp = open('soc_locs.h', 'w')

  print_soc_locations(fp, esp_config, soc)

=======

  if esp_config.nmem != 0:
    fp = open('S64esp', 'w')

    print_load_script(fp, soc, esp_config)

    fp.close()

    print("Created kernel module load script into 'S64esp'")

  # socmap defines
  fp = open('soc_defs.h', 'w')

  print_soc_defines(fp, esp_config, soc)

  fp.close()

  print("Created soc defines into 'soc_defs.h'")

  # soc tile locations
  fp = open('soc_locs.h', 'w')

  print_soc_locations(fp, esp_config, soc)

>>>>>>> 08df2210
  fp.close()

  print("Created soc locations into 'soc_locs.h'")


  # Device tree
  if esp_config.cpu_arch == "ariane" or esp_config.cpu_arch == "ibex":

    fp = open('riscv.dts', 'w')

    print_devtree(fp, soc, esp_config)

    fp.close()

    print("Created device-tree into 'riscv.dts'")

  # RTL Caches configuration
  fp = open('cache_cfg.svh', 'w')

  print_cache_config(fp, soc, esp_config)

  fp.close()

  print("Created RTL caches configuration into 'cache_cfg.svh'")

  #memory floorplanning for profpga-xcvu440
  if (soc.TECH == "virtexu") and esp_config.nmem > 1:
    fp = open('mem_tile_floorplanning.xdc', 'w')

    print_floorplan_constraints(fp, soc, esp_config)

    fp.close()

    print("Created floorplanning constraints for profgpa-xcvu440 into 'mem_tile_floorplanning.xdc'")<|MERGE_RESOLUTION|>--- conflicted
+++ resolved
@@ -1944,7 +1944,6 @@
   if esp_config.nacc > 0:
       fp.write("#define ACCS_PRESENT 1\n")
   fp.write("#define SOC_NACC " + str(esp_config.nacc) + "\n");
-<<<<<<< HEAD
 
   if esp_config.cpu_arch == "leon3":
       fp.write("#define MONITOR_BASE_ADDR 0x80090000\n")
@@ -1964,27 +1963,6 @@
             fp.write(", ")
   fp.write("};\n\n")
 
-=======
-
-  if esp_config.cpu_arch == "leon3":
-      fp.write("#define MONITOR_BASE_ADDR 0x80090000\n")
-  else:
-      fp.write("#define MONITOR_BASE_ADDR 0x60090000\n")
-  fp.write("#define MONITOR_TILE_SIZE 0x200\n\n")
-
-  fp.write("#endif /* __SOC_DEFS_H__ */\n")
-
-def print_soc_locations(fp, esp_config, soc):
-  fp.write("soc_loc_t cpu_locs[" + str(esp_config.ncpu) + "] = {")
-  for i in range(0, esp_config.ntiles):
-    t = esp_config.tiles[i]
-    if t.type == "cpu":
-        fp.write("{" + str(t.row) + "," + str(t.col) + "}")
-        if not t.cpu_id == esp_config.ncpu - 1:
-            fp.write(", ")
-  fp.write("};\n\n")
-
->>>>>>> 08df2210
   fp.write("soc_loc_t mem_locs[" + str(esp_config.nmem) + "] = {")
   for i in range(0, esp_config.ntiles):
     t = esp_config.tiles[i]
@@ -2590,7 +2568,6 @@
   fp.close()
 
   print("Created ESPLink header into 'esplink.h'")
-<<<<<<< HEAD
 
   if esp_config.nmem != 0:
     fp = open('S64esp', 'w')
@@ -2615,32 +2592,6 @@
 
   print_soc_locations(fp, esp_config, soc)
 
-=======
-
-  if esp_config.nmem != 0:
-    fp = open('S64esp', 'w')
-
-    print_load_script(fp, soc, esp_config)
-
-    fp.close()
-
-    print("Created kernel module load script into 'S64esp'")
-
-  # socmap defines
-  fp = open('soc_defs.h', 'w')
-
-  print_soc_defines(fp, esp_config, soc)
-
-  fp.close()
-
-  print("Created soc defines into 'soc_defs.h'")
-
-  # soc tile locations
-  fp = open('soc_locs.h', 'w')
-
-  print_soc_locations(fp, esp_config, soc)
-
->>>>>>> 08df2210
   fp.close()
 
   print("Created soc locations into 'soc_locs.h'")
