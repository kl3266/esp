#!/usr/bin/env python3

# Copyright (c) 2011-2023 Columbia University, System Level Design Group
# SPDX-License-Identifier: Apache-2.0

from collections import defaultdict
import math
from thirdparty import *

# Maximum number of AHB and APB slaves can also be increased, but Leon3 utility
# mklinuximg, GRLIB AMBA package and bare-metal probe constants must be updated.
# The related constants are defined in
# <mklinuximg>/include/ambapp.h
# <esp>/rtl/include/grlib/amba/amba.vhd
# <esp>/soft/leon3/include/esp_probe.h
NAPBS = 128
NAHBS = 16
# Physical interrupt lines
IRQ_LINES = 32
# Maximum number of components is not an actual limitation in ESP
# We simply set some value consistently with RTL, but these limits
# can be increased by editing nocpackage accordingly.
# <esp>/rtl/include/sld/noc/nocpackage.vhd
NCPU_MAX = 4
NMEM_MAX = 4
NSLM_MAX = 16
# Caches are provisioning 4 bits for IDs and 16 bits for sharers
# This can be changed here:
# <esp>/systemc/common/caches/cache_consts.h
# <esp>/rtl/include/sld/caches/cachepackage.vhd
NFULL_COHERENT_MAX = 16
NLLC_COHERENT_MAX = 64
# The NoC routers are using 3 bits for both Y and X coordinates.
# The 34-bits header can host up to 5 bits if necessary.
# <esp>/rtl/[include|src]/sld/noc/*.vhd
NTILE_MAX = 64
# The number of accelerators depends on how many I/O devices can be addressed.
# This can be changed by updating the constant NAPBS as explained above, as well
# as the corresponding constant in
# <esp>/rtl/include/sld/noc/nocpackage.vhd
# The following indices  are reserved:
# 0 - BOOT ROM memory controller
# 1 - UART
# 2 - Interrupt controller
# 3 - Timer
# 4 - ESPLink
# 5-8 - DVFS controller
# 9-12 - Processors' private cache controller (must change with NCPU_MAX)
# 13 - SVGA controller
# 14 - Ethernet MAC controller
# 15 - Ethernet SGMII PHY controller
# 16-19 - LLC cache controller (must change with NMEM_MAX)
# 20-83 - Distributed monitors (equal to the number of tiles NTILE_MAX)
# 84-(NAPBS-1) - Accelerators
# 127 - PRC
NACC_MAX = NAPBS - 2 * NCPU_MAX - NMEM_MAX - NTILE_MAX - 8

# Default device mapping
RST_ADDR = dict()
RST_ADDR["leon3"] = 0x0
RST_ADDR["ariane"] = 0x10000
RST_ADDR["ibex"] = 0x80

# Default start address for device tree
RODATA_ADDR = dict()
RODATA_ADDR["leon3"] = 0x0
RODATA_ADDR["ariane"] = 0x10400
RODATA_ADDR["ibex"] = 0x500

# Boot ROM slave index (With Leon3 this exists in simulation only for now)
AHBROM_HINDEX = 0

# Memory-mapped registers slave index
AHB2APB_HINDEX = 1

# Memory-mapped registers base address (includes peripherals and accelerators)
AHB2APB_HADDR = dict()
AHB2APB_HADDR["leon3"] = 0x800
AHB2APB_HADDR["ariane"] = 0x600
AHB2APB_HADDR["ibex"] = 0x600

# RISC-V CPU Local Interruptor index
RISCV_CLINT_HINDEX = 2

# Memory controller slave index
DDR_HINDEX = [4, 5, 6, 7]

# First shared-local memory slave index
SLM_HINDEX = 8

# Main memory area (12 MSBs)
DDR_HADDR = dict()
DDR_HADDR["leon3"] = 0x400
DDR_HADDR["ariane"] = 0x800
DDR_HADDR["ibex"] = 0x800

PBS_HADDR = dict()
PBS_HADDR["leon3"] = 0x500
PBS_HADDR["ariane"] = 0xA00

# SLM base address
SLM_HADDR = 0x040
SLMDDR_HADDR = 0xC00

# Main memory size (12 MSBs)
DDR_SIZE = 0x400

# Frame-buffer index
FB_HINDEX = 12

# CPU tile power manager I/O-bus slave index
DVFS_PINDEX = [5, 6, 7, 8]

# private cache physical interrupt line
L2_CACHE_PIRQ = 3

# Private cache I/O-bus slave indices (more indices can be reserved if necessary)
L2_CACHE_PINDEX = [9, 10, 11, 12]

# Last-level cache physical interrupt line
LLC_CACHE_PIRQ = 4

# Last-level cache I/O-bus slave indices (more indices can be reserved if necessary)
LLC_CACHE_PINDEX = [16, 17, 18, 19]

# ESP Tile CSRs APB indices
CSR_PINDEX = list(range(20, 20 + NTILE_MAX))

# I/O memory area offset for CSRs
CSR_APB_ADDR = 0x900
CSR_APB_ADDR_MSK = 0xffe

# First I/O-bus index for accelerators
SLD_APB_PINDEX = 20 + NTILE_MAX

# I/O memory area offset for accelerators (address bits 19-8)
SLD_APB_ADDR = 0x100

# default mask for accelerators' registers base address (256 Bytes regions per accelerator)
SLD_APB_ADDR_MSK = 0xfff

# Number of bits for the custom I/O link interface
IOLINK_BITS = 16

###########
# Constants for third-party accelerators

# third-party accelerators counter
THIRDPARTY_N = 0

# third-party APB address and mask
# If APB EXT ADDR SIZE is not zero, then APB mask will be applied to
# the extended address. Each device instance will reserve EXT SIZE
# bytes in the address space, even if a signle instance would take
# less. This is to simplify (hence speedup) APB decode.
# APB EXT ADDR most significant hex digit (i.e. digit 7) must be 0
THIRDPARTY_APB_ADDRESS          = 0x00000000
THIRDPARTY_APB_ADDRESS_SIZE     = 0x00040000
THIRDPARTY_APB_EXT_ADDRESS      = 0x00400000
THIRDPARTY_APB_EXT_ADDRESS_SIZE = 0x00100000

# Memory reserved for accelerators
ACC_MEM_RESERVED_START_ADDR = 0xA0200000
ACC_MEM_RESERVED_TOTAL_SIZE = 0x1FE00000
THIRDPARTY_MEM_RESERVED_ADDR = 0xB0000000
THIRDPARTY_MEM_RESERVED_SIZE = 0x10000000

# End of constants for third-party accelerators
###########

class acc_info:
  uppercase_name = ""
  lowercase_name = ""
  vendor = ""
  id = -1
  idx = -1
  irq = 6

class cache_info:
  id = -1
  idx = -1


class tile_info:
  type = "empty"
  x = 0
  y = 0
  cpu_id = -1
  mem_id = -1
  slm_id = -1
  slmddr_id = -1
  l2 = cache_info()
  llc = cache_info()
  dvfs = cache_info()
  acc = acc_info()
  clk_region = 0
  has_l2 = 0
  design_point = 0
  has_pll = 0
  has_clkbuf = 0

  def __init__(self):
    return

def uint_to_bin(x, bits):
  b = ""
  z = 1 << (bits - 1)
  while z > 0:
    if x & z == z:
       b += "1"
    else:
       b += "0"
    z >>= 1
  return b

class soc_config:
  tech = "virtex7"
  cpu_arch = "leon3"
  #components
  ncpu = 0
  nacc = 0
  nmem = 0
  nslm = 0
  slm_kbytes = 0
  slm_tot_kbytes = 0
  slm_full_mask = 0
  nslmddr = 0
  slmddr_kbytes = 0
  slmddr_tot_kbytes = 0
  slmddr_full_mask = 0
  ntiles = 0
  coherence = True
  has_dvfs = False
  ndomain = 1
  has_svga = False
  has_eth = False
  has_sgmii = False
  has_jtag = False
  # Numer of CPU DVFS controller (== number of CPU tiles w/ PLL)
  ndvfs = 0
  # Number of private caches (== number of CPUs + accelerators w/ L2 iff coherence)
  nl2 = 0
  # Number of LLC split (== number of memory tiles iff coherence)
  nllc = 0
  # Number of coherent-DMA devices (== number of accelerators + Ethernet iff coherence)
  ncdma = 0
  # Number of third party accelerators
  nthirdparty = 0

  accelerators = []
  l2s = []
  llcs = []
  dvfs_ctrls = []
  tiles = []
  regions = []
  contig_alloc_ddr = []

  def __init__(self, soc):
    #components
    self.tech = soc.TECH
    self.linux_mac = soc.LINUX_MAC
    self.leon3_stack = soc.LEON3_STACK
    self.cpu_arch = soc.CPU_ARCH.get()
    self.ncpu = soc.noc.get_cpu_num(soc)
    self.nmem = soc.noc.get_mem_num(soc)
    self.nslm = soc.noc.get_slm_num(soc)
    self.slm_kbytes = soc.slm_kbytes.get()
    if self.nslm != 0:
      self.slm_tot_kbytes = self.slm_kbytes * self.nslm
    if self.slm_tot_kbytes > 1024:
      self.slm_full_mask = 0xfff & ~(int(self.slm_tot_kbytes / 1024) - 1)
    else:
      self.slm_full_mask = 0xfff
    self.nslmddr = soc.noc.get_slmddr_num(soc)
    self.slmddr_kbytes = 512 * 1024
    if self.nslmddr != 0:
      self.slmddr_tot_kbytes = self.slmddr_kbytes * self.nslmddr
    self.slmddr_full_mask = 0xfff & ~(int(self.slmddr_tot_kbytes / 1024) - 1)
    self.nacc = soc.noc.get_acc_num(soc)
    self.ntiles = soc.noc.rows * soc.noc.cols
    if soc.cache_en.get() == 0:
      self.coherence = False
    else:
      self.coherence = True
    self.has_dvfs = soc.noc.has_dvfs()
    if self.has_dvfs:
      self.regions = soc.noc.get_clk_regions()
      self.ndomain = len(self.regions)
    else:
      self.regions = []
      self.ndomain = 1
    self.has_svga = soc.svga_en.get()
    self.has_eth = soc.eth_en.get()
<<<<<<< HEAD
=======
    self.has_iolink = soc.iolink_en.get()
>>>>>>> fedf52c3
    self.has_sgmii = soc.HAS_SGMII
    self.has_jtag = soc.jtag_en.get()
    if self.coherence:
      self.ncdma = self.nacc + 1
      self.nllc = self.nmem
    else:
      self.ncdma = 0
      self.nllc = 0
    self.accelerators = []
    self.l2s = []
    self.llcs = []
    self.tiles = [tile_info() for x in range(0, self.ntiles)]

    t = 0
    # CPU/CACHE ID assigned dynamically to CPUs
    cpu_id = 0
    # CPU DVFS controller ID
    cpu_dvfs_id = 0
    # CACHE ID assigned dynamically to fully-coherent accelerators
    acc_l2_id = self.ncpu
    # LLC ID assigned dynamically to each memory tile
    llc_id = 0
    # MEM ID assigned dynamically to each memory tile
    mem_id = 0
    # SLM ID assigned dynamically to each shared-local memory tile
    slm_id = 0
    slmddr_id = 0
    # Accelerator/DMA ID assigned dynamically to each accelerator tile
    acc_id = 0
    # Accelerator interrupt dynamically to each accelerator tile because RISC-V PLIC does not work properly with shared lines
    acc_irq = 3
    if self.cpu_arch == "ariane" or self.cpu_arch == "ibex":
      acc_irq = 5

    for x in range(soc.noc.rows):
      for y in range(soc.noc.cols):
        # Get type of tile
        selection = soc.noc.topology[x][y].ip_type.get()
        # Compute tile ID based on YX coordinates
        t = y + x * soc.noc.cols

        self.tiles[t].row = x
        self.tiles[t].col = y
        self.tiles[t].clk_region = soc.noc.topology[x][y].get_clk_region()
        self.tiles[t].design_point = soc.noc.topology[x][y].point.get()
        self.tiles[t].has_pll = soc.noc.topology[x][y].has_pll.get()
        self.tiles[t].has_clkbuf = soc.noc.topology[x][y].has_clkbuf.get()
        self.tiles[t].has_l2 = soc.noc.topology[x][y].has_l2.get()
        self.tiles[t].has_ddr = soc.noc.topology[x][y].has_ddr.get()

        # Assign IDs
        if selection == "cpu":
          self.tiles[t].type = "cpu"
          self.tiles[t].cpu_id = cpu_id
          if self.coherence:
            l2 = cache_info()
            l2.id = cpu_id
            l2.idx = L2_CACHE_PINDEX[cpu_id]
            self.l2s.append(l2)
            self.tiles[t].l2 = l2
            self.nl2 = self.nl2 + 1
          if self.tiles[t].has_pll != 0:
            dvfs_ctrl = cache_info()
            dvfs_ctrl.id = cpu_dvfs_id
            dvfs_ctrl.idx = DVFS_PINDEX[cpu_dvfs_id]
            self.dvfs_ctrls.append(dvfs_ctrl)
            self.tiles[t].dvfs = dvfs_ctrl
            self.ndvfs = self.ndvfs + 1
            cpu_dvfs_id = cpu_dvfs_id + 1
          cpu_id = cpu_id + 1
        if selection == "slm" and self.tiles[t].has_ddr == 0:
          self.tiles[t].type = "slm"
          self.tiles[t].slm_id = slm_id
          slm_id = slm_id + 1
        if selection == "slm" and self.tiles[t].has_ddr != 0:
          self.tiles[t].type = "slmddr"
          self.tiles[t].slmddr_id = slmddr_id
          slmddr_id = slmddr_id + 1
        if selection == "mem":
          self.tiles[t].type = "mem"
          self.tiles[t].mem_id = mem_id
          mem_id = mem_id + 1
          if self.coherence:
            llc = cache_info()
            llc.id = llc_id;
            llc.idx = LLC_CACHE_PINDEX[llc_id]
            self.llcs.append(llc)
            self.tiles[t].llc = llc
            llc_id = llc_id + 1
        if selection == "IO":
          self.tiles[t].type = "misc"
        if soc.IPs.ACCELERATORS.count(selection):
          self.tiles[t].type = "acc"
          acc = acc_info()
          acc.uppercase_name = selection
          acc.lowercase_name = selection.lower()
          acc.id = acc_id
          acc.irq = acc_irq
          acc.idx = SLD_APB_PINDEX + acc_id
          acc.vendor = soc.noc.topology[x][y].vendor
          if acc.vendor != "sld":
              self.nthirdparty += 1
          self.tiles[t].acc = acc
          self.accelerators.append(acc)
          acc_id = acc_id + 1
          if self.cpu_arch == "ariane" or self.cpu_arch == "ibex":
            acc_irq = acc_irq + 1
            # Skip interrupt lines reserved to Ethernet
            if acc_irq == 11:
              acc_irq = 13

          if self.coherence and (self.tiles[t].has_l2 == 1):
            l2 = cache_info()
            l2.id = acc_l2_id
            self.l2s.append(l2)
            self.tiles[t].l2 = l2
            self.nl2 = self.nl2 + 1
            acc_l2_id = acc_l2_id + 1


def print_header(fp, package):
  fp.write("-- Copyright (c) 2011-2023 Columbia University, System Level Design Group\n")
  fp.write("-- SPDX-License-Identifier: Apache-2.0\n\n")

def print_libs(fp, std_only):
  fp.write("library ieee;\n")
  fp.write("use ieee.std_logic_1164.all;\n")
  fp.write("use ieee.numeric_std.all;\n")

  if not std_only:
    fp.write("use work.esp_global.all;\n")
    fp.write("use work.stdlib.all;\n")
    fp.write("use work.grlib_config.all;\n")
    fp.write("use work.gencomp.all;\n")
    fp.write("use work.amba.all;\n")
    fp.write("use work.sld_devices.all;\n")
    fp.write("use work.devices.all;\n")
    fp.write("use work.misc.all;\n")
    fp.write("use work.leon3.all;\n")
    fp.write("use work.nocpackage.all;\n")
    fp.write("use work.cachepackage.all;\n")
    fp.write("use work.allcaches.all;\n")

  fp.write("\n")

def print_global_constants(fp, soc):
  fp.write("  ------ Emulation parameters for ASIC designs\n")
  if soc.ESP_EMU_TECH != "none":
    fp.write("  constant ESP_EMU : integer := 1;\n")
    fp.write("  constant ESP_EMU_FREQ : integer := " + str(soc.ESP_EMU_FREQ) + ";\n")
  else:
    fp.write("  constant ESP_EMU : integer := 0;\n")
    fp.write("  constant ESP_EMU_FREQ : integer := 0;\n")
  fp.write("\n")

  fp.write("  ------ Global architecture parameters\n")

  fp.write("  ------ General\n")
  fp.write("  constant ARCH_BITS : integer := " + str(soc.DMA_WIDTH) + ";\n")
  # Keep cache-line size constant to 128 bits for now. We don't want huge line buffers
  fp.write("  constant GLOB_WORD_OFFSET_BITS : integer := " + str(int(math.log2(128/soc.DMA_WIDTH))) + ";\n")
  fp.write("  constant GLOB_BYTE_OFFSET_BITS : integer := " + str(int(math.log2(soc.DMA_WIDTH/8))) +";\n")
  fp.write("  constant GLOB_OFFSET_BITS : integer := GLOB_WORD_OFFSET_BITS + GLOB_BYTE_OFFSET_BITS;\n")
  fp.write("  constant GLOB_ADDR_INCR : integer := " + str(int(soc.DMA_WIDTH/8)) +";\n")
  # TODO: Keep physical address to 32 bits for now to reduce tag size. This will increase to support more memory
  fp.write("  constant GLOB_PHYS_ADDR_BITS : integer := " + str(32) +";\n")
  fp.write("  constant GLOB_MAXIOSLV : integer := " + str(NAPBS) + ";\n\n")

  #
  fp.write("  ------ CPU\n")
  fp.write("  type cpu_arch_type is (leon3, ariane, ibex);\n")
  fp.write("  constant GLOB_CPU_ARCH : cpu_arch_type := " + soc.CPU_ARCH.get() + ";\n")
  if soc.CPU_ARCH.get() == "ariane":
    fp.write("  constant GLOB_CPU_AXI : integer range 0 to 1 := 1;\n")
  else:
    fp.write("  constant GLOB_CPU_AXI : integer range 0 to 1 := 0;\n")
  if soc.CPU_ARCH.get() == "leon3":
    fp.write("  constant GLOB_CPU_RISCV : integer range 0 to 1 := 0;\n")
  else:
    fp.write("  constant GLOB_CPU_RISCV : integer range 0 to 1 := 1;\n")
  if soc.CPU_ARCH.get() == "ariane":
    fp.write("  constant GLOB_CPU_LLSC : integer range 0 to 1 := 1;\n\n")
  else:
    fp.write("  constant GLOB_CPU_LLSC : integer range 0 to 1 := 0;\n\n")

def print_constants(fp, soc, esp_config):

  #
  fp.write("  ------ Shared local memory (SLM)\n")
  fp.write("  constant CFG_SLM_KBYTES : integer := " + str(esp_config.slm_kbytes) + ";\n")
  fp.write("  constant CFG_SLMDDR_KBYTES : integer := " + str(esp_config.slmddr_kbytes) + ";\n\n")

  #
  fp.write("  ------ DMA memory allocation (contiguous buffer or scatter/gather)\n")
  fp.write("  constant CFG_SCATTER_GATHER : integer range 0 to 1 := " + str(soc.transfers.get()) + ";\n\n")

  #
  fp.write("  ------ Cache hierarchy\n")
  if soc.cache_rtl.get() == 1:
    fp.write("  constant CFG_CACHE_RTL   : integer := 1;\n")
  else:
    fp.write("  constant CFG_CACHE_RTL   : integer := 0;\n\n")
  #prc config
  if soc.prc.get() == 1:
    fp.write("  constant CFG_PRC   : integer := 1;\n")
  else:
    fp.write("  constant CFG_PRC   : integer := 0;\n")
  if soc.CPU_ARCH.get() == "leon3":
    fp.write("  constant SPLIT_TRANS : integer range 0 to 1 := 0;\n")
  else:
    fp.write("  constant SPLIT_TRANS : integer range 0 to 1 := 1;\n")  
  if soc.cache_spandex.get() == 1:
    fp.write("  constant USE_SPANDEX     : integer := 1;\n")
  else:
    fp.write("  constant USE_SPANDEX     : integer := 0;\n")
  if esp_config.coherence:
    fp.write("  constant CFG_L2_ENABLE   : integer := 1;\n")
    fp.write("  constant CFG_L2_DISABLE  : integer := 0;\n")
    fp.write("  constant CFG_LLC_ENABLE  : integer := 1;\n")
  else:
    fp.write("  constant CFG_L2_ENABLE   : integer := 0;\n")
    fp.write("  constant CFG_L2_DISABLE  : integer := 1;\n")
    fp.write("  constant CFG_LLC_ENABLE  : integer := 0;\n")
  fp.write("  constant CFG_L2_SETS     : integer := " + str(soc.l2_sets.get()      ) +  ";\n")
  fp.write("  constant CFG_L2_WAYS     : integer := " + str(soc.l2_ways.get()      ) +  ";\n")
  fp.write("  constant CFG_LLC_SETS    : integer := " + str(soc.llc_sets.get()     ) +  ";\n")
  fp.write("  constant CFG_LLC_WAYS    : integer := " + str(soc.llc_ways.get()     ) +  ";\n")
  fp.write("  constant CFG_ACC_L2_SETS : integer := " + str(soc.acc_l2_sets.get()  ) +  ";\n")
  fp.write("  constant CFG_ACC_L2_WAYS : integer := " + str(soc.acc_l2_ways.get()  ) +  ";\n\n")
<<<<<<< HEAD

  #
  fp.write("  ------ Caches interrupt line\n")
  fp.write("  constant CFG_SLD_LLC_CACHE_IRQ : integer := " + str(LLC_CACHE_PIRQ) + ";\n")
  fp.write("  constant CFG_SLD_L2_CACHE_IRQ : integer := " + str(L2_CACHE_PIRQ) + ";\n\n")

  #
  fp.write("  ------ UART\n")
  fp.write("  constant CFG_UART1_ENABLE : integer := 1;\n")
  fp.write("  constant CFG_UART1_FIFO : integer := 32;\n")
  fp.write("  constant CFG_UART1_IRQ : integer := (2);\n\n")

  #
  fp.write("  ------ JTAG based DSU interface (DO NOT ENABLE, NOT SUPPORTED)\n")
  fp.write("  constant CFG_AHB_JTAG : integer := 0;\n\n")

  #
  fp.write("  ------ JTAG based test interface\n")
  fp.write("  constant CFG_JTAG_EN : integer := " + str(soc.jtag_en.get()) + ";\n\n")

  #
=======

  #
  fp.write("  ------ Caches interrupt line\n")
  fp.write("  constant CFG_SLD_LLC_CACHE_IRQ : integer := " + str(LLC_CACHE_PIRQ) + ";\n")
  fp.write("  constant CFG_SLD_L2_CACHE_IRQ : integer := " + str(L2_CACHE_PIRQ) + ";\n\n")

  #
  fp.write("  ------ UART\n")
  fp.write("  constant CFG_UART1_ENABLE : integer := 1;\n")
  fp.write("  constant CFG_UART1_FIFO : integer := 32;\n")
  fp.write("  constant CFG_UART1_IRQ : integer := (2);\n\n")

  #
  fp.write("  ------ JTAG based DSU interface (DO NOT ENABLE, NOT SUPPORTED)\n")
  fp.write("  constant CFG_AHB_JTAG : integer := 0;\n\n")

  #
  fp.write("  ------ JTAG based test interface\n")
  fp.write("  constant CFG_JTAG_EN : integer := " + str(soc.jtag_en.get()) + ";\n\n")

  #
>>>>>>> fedf52c3
  fp.write("  ------ Ethernet\n")
  fp.write("  constant CFG_ETH_EN : integer := " + str(soc.eth_en.get()) + ";\n\n")
  fp.write("  ------ Gaisler Ethernet core\n")
  fp.write("  constant CFG_GRETH : integer := 1;\n")
  fp.write("  constant CFG_GRETH1G : integer := 0;\n")
  fp.write("  constant CFG_ETH_FIFO : integer := 8;\n")
  fp.write("  constant CFG_GRETH_FT : integer := 0;\n")
  fp.write("  constant CFG_GRETH_EDCLFT : integer := 0;\n\n")
<<<<<<< HEAD
=======
  fp.write("  ------ Custom IO Link\n")
  fp.write("  constant CFG_IOLINK_EN : integer := " + str(soc.iolink_en.get()) + ";\n\n")
>>>>>>> fedf52c3

  #
  fp.write("  ------ SVGA\n")
  if esp_config.has_svga:
    fp.write("  constant CFG_SVGA_ENABLE : integer := 1;\n")
    fp.write("  constant CFG_SVGA_MEMORY_HADDR : integer := 16#301#;\n\n")
  else:
    fp.write("  constant CFG_SVGA_ENABLE : integer := 0;\n")
    fp.write("  constant CFG_SVGA_MEMORY_HADDR : integer := 16#B01#;\n\n")

  #
  fp.write("  ------ Ethernet DSU\n")
  fp.write("  constant CFG_DSU_ETH : integer := 1 + 0 + 0;\n")
  fp.write("  constant CFG_ETH_BUF : integer := 16;\n")
  fp.write("  constant CFG_ETH_IPM : integer := 16#" + soc.dsu_ip[:4] + "#;\n")
  fp.write("  constant CFG_ETH_IPL : integer := 16#" + soc.dsu_ip[4:] + "#;\n")
  fp.write("  constant CFG_ETH_ENM : integer := 16#" + soc.dsu_eth[:6] + "#;\n")
  fp.write("  constant CFG_ETH_ENL : integer := 16#" + soc.dsu_eth[6:] + "#;\n\n")

  #
  fp.write("  ------ NoC\n")
  fp.write("  constant CFG_XLEN : integer := " + str(soc.noc.cols) + ";\n")
  fp.write("  constant CFG_YLEN : integer := " + str(soc.noc.rows) + ";\n")
  fp.write("  constant CFG_TILES_NUM : integer := CFG_XLEN * CFG_YLEN;\n\n")

  #
  fp.write("  ------ Custom I/O link\n")
  fp.write("  constant CFG_IOLINK_BITS : integer := " + str(IOLINK_BITS) + ";\n")
  
  #
  fp.write("  ------ Monitors (requires proFPGA MMI64)\n")
  fp.write("  constant CFG_MON_DDR_EN : integer := " + str(soc.noc.monitor_ddr.get()) + ";\n")
  fp.write("  constant CFG_MON_MEM_EN : integer := " + str(soc.noc.monitor_mem.get()) + ";\n")
  fp.write("  constant CFG_MON_NOC_INJECT_EN : integer := " + str(soc.noc.monitor_inj.get()) + ";\n")
  fp.write("  constant CFG_MON_NOC_QUEUES_EN : integer := " + str(soc.noc.monitor_routers.get()) + ";\n")
  fp.write("  constant CFG_MON_ACC_EN : integer := " + str(soc.noc.monitor_accelerators.get()) + ";\n")
  fp.write("  constant CFG_MON_L2_EN : integer := " + str(soc.noc.monitor_l2.get()) + ";\n")
  fp.write("  constant CFG_MON_LLC_EN : integer := " + str(soc.noc.monitor_llc.get()) + ";\n")
  fp.write("  constant CFG_MON_DVFS_EN : integer := " + str(soc.noc.monitor_dvfs.get()) + ";\n\n")

  #
  fp.write("  ------ Number of components\n")
  fp.write("  constant CFG_NCPU_TILE : integer := " + str(esp_config.ncpu) + ";\n")
  fp.write("  constant CFG_NMEM_TILE : integer := " + str(esp_config.nmem) + ";\n")
  fp.write("  constant CFG_NSLM_TILE : integer := " + str(esp_config.nslm) + ";\n")
  fp.write("  constant CFG_NSLMDDR_TILE : integer := " + str(esp_config.nslmddr) + ";\n")
  fp.write("  constant CFG_NL2 : integer := " + str(esp_config.nl2) + ";\n")
  fp.write("  constant CFG_NLLC : integer := " + str(esp_config.nllc) + ";\n")
  fp.write("  constant CFG_NLLC_COHERENT : integer := " + str(esp_config.ncdma) + ";\n\n")

  
  #
  fp.write("  ------ AMBA settings\n")
  fp.write("  constant CFG_DEFMST : integer := (0);\n")
  fp.write("  constant CFG_RROBIN : integer := 1;\n")
  fp.write("  constant CFG_SPLIT : integer := 0;\n")
  fp.write("  constant CFG_FPNPEN : integer := 1;\n")
  fp.write("  constant CFG_AHBIO : integer := 16#FFF#;\n")
  fp.write("  constant CFG_AHB_MON : integer := 0;\n")
  fp.write("  constant CFG_AHB_MONERR : integer := 0;\n")
  fp.write("  constant CFG_AHB_MONWAR : integer := 0;\n")
  fp.write("  constant CFG_AHB_DTRACE : integer := 0;\n\n")
<<<<<<< HEAD

  #
  fp.write("  ------ Local-port synchronizers (always present)\n")
  fp.write("  constant CFG_HAS_SYNC : integer := 1;\n\n")

  #
=======

  #
  fp.write("  ------ Local-port synchronizers (always present)\n")
  fp.write("  constant CFG_HAS_SYNC : integer := 1;\n\n")

  #
>>>>>>> fedf52c3
  fp.write("  ------ Domain voltage-frequency scaling (DVFS)\n")
  if esp_config.has_dvfs:
    fp.write("  constant CFG_HAS_DVFS : integer := 1;\n\n")
  else:
    fp.write("  constant CFG_HAS_DVFS : integer := 0;\n\n")

  #
<<<<<<< HEAD
  fp.write("  ------ PRC interrupt line\n")
  fp.write("  constant CFG_PRC_IRQ : integer := 5;\n")

=======
>>>>>>> fedf52c3
  fp.write("  ------ Synthesis options\n")
  fp.write("  constant CFG_SCAN : integer := 0;\n\n")
   
  #
  fp.write("  ------ GRLIB debugging\n")
  fp.write("  constant CFG_DUART : integer := 1;\n\n")

def print_mapping(fp, soc, esp_config):

  if soc.ESP_EMU_TECH != "none":
    fp.write("  constant CFG_FABTECH : integer := " + soc.ESP_EMU_TECH  + ";\n\n")
  else:
    fp.write("  constant CFG_FABTECH : integer := " + soc.TECH  + ";\n\n")
  fp.write("\n")

  #
  fp.write("  ------ Maximum number of slaves on both HP bus and I/O-bus\n")
  fp.write("  constant maxahbm : integer := NAHBMST;\n")
  fp.write("  constant maxahbs : integer := NAHBSLV;\n\n")

  #
  fp.write("  -- Arrays of Plug&Play info\n")
  fp.write("  subtype apb_l2_pconfig_vector is apb_config_vector_type(0 to CFG_NL2-1);\n")
  fp.write("  subtype apb_llc_pconfig_vector is apb_config_vector_type(0 to CFG_NLLC-1);\n")

  #
  fp.write("  -- Array of design-point or implementation IDs\n")
  fp.write("  type tile_hlscfg_array is array (0 to CFG_TILES_NUM - 1) of hlscfg_t;\n")

  #
  fp.write("  -- Array of attributes for clock regions\n")
  fp.write("  type domain_type_array is array (0 to " + str(esp_config.ndomain - 1) + ") of integer;\n")

  #
  fp.write("  -- Array of device IDs\n")
  fp.write("  type tile_device_array is array (0 to CFG_TILES_NUM - 1) of devid_t;\n")

  #
  fp.write("  -- Array of I/O-bus indices\n")
  fp.write("  type tile_idx_array is array (0 to CFG_TILES_NUM - 1) of integer range 0 to NAPBSLV - 1;\n")

  #
  fp.write("  -- Array of attributes for I/O-bus slave devices\n")
  fp.write("  type apb_attribute_array is array (0 to NAPBSLV - 1) of integer;\n")

  #
  fp.write("  -- Array of IRQ line numbers\n")
  fp.write("  type tile_irq_array is array (0 to CFG_TILES_NUM - 1) of integer range 0 to NAHBIRQ - 1;\n")

  #
  fp.write("  -- Array of 12-bit addresses\n")
  fp.write("  type tile_addr_array is array (0 to CFG_TILES_NUM - 1) of integer range 0 to 4095;\n")

  #
  fp.write("  -- Array of flags\n")
  fp.write("  type tile_flag_array is array (0 to CFG_TILES_NUM - 1) of integer range 0 to 1;\n")

  fp.write("\n")

  #
  fp.write("  ------ Plug&Play info on HP bus\n")

  #
  fp.write("  -- Leon3 CPU cores\n")
  fp.write("  constant leon3_hconfig : ahb_config_type := (\n")
  fp.write("    0 => ahb_device_reg ( VENDOR_GAISLER, GAISLER_LEON3, 0, LEON3_VERSION, 0),\n")
  fp.write("    others => zero32);\n\n")

  #
  fp.write("  -- Ibex CPU cores\n")
  fp.write("  constant ibex_hconfig : ahb_config_type := (\n")
  fp.write("    0 => ahb_device_reg ( VENDOR_LOWRISC, LOWRISC_IBEX_SMALL, 0, 0, 0),\n")
  fp.write("    others => zero32);\n\n")

  #
  fp.write("  -- JTAG master interface, acting as debug access point\n")
  if esp_config.has_jtag:
    fp.write("  constant JTAG_USEOLDCOM : integer := 0;\n")
    fp.write("  constant JTAG_REREAD : integer := 1;\n")
    fp.write("  constant JTAG_REVISION : integer := 2 - (2-JTAG_REREAD)*JTAG_USEOLDCOM;\n")
    fp.write("  constant jtag_hconfig : ahb_config_type := (\n")
    fp.write("    0 => ahb_device_reg ( VENDOR_GAISLER, GAISLER_AHBJTAG, 0, JTAG_REVISION, 0),\n")
    fp.write("    others => zero32);\n\n")

  #
  fp.write("  -- Ethernet master interface, acting as debug access point\n")
  if soc.eth_en.get():
    fp.write("  constant eth0_hconfig : ahb_config_type := (\n")
    fp.write("    0 => ahb_device_reg ( VENDOR_GAISLER, GAISLER_ETHMAC, 0, 0, 0),\n")
    fp.write("    others => zero32);\n\n")

  #
  fp.write("  -- Enable SGMII controller iff needed\n")
  if esp_config.has_sgmii:
    fp.write("  constant CFG_SGMII : integer range 0 to 1 := 1;\n\n")
  else:
    fp.write("  constant CFG_SGMII : integer range 0 to 1 := 0;\n\n")

  #
  fp.write("  -- SVGA controller, acting as master on a dedicated bus connecte to the frame buffer\n")
  if esp_config.has_svga:
    fp.write("  constant svga_hconfig : ahb_config_type := (\n")
    fp.write("    0 => ahb_device_reg ( VENDOR_GAISLER, GAISLER_SVGACTRL, 0, 3, 1),\n")
    fp.write("    others => zero32);\n\n")

  #
  fp.write("  -- BOOT ROM HP slave\n")
  fp.write("  constant ahbrom_hindex  : integer := " + str(AHBROM_HINDEX) + ";\n")
  fp.write("  constant ahbrom_haddr   : integer := 16#000#;\n")
  fp.write("  constant ahbrom_hmask   : integer := 16#fff#;\n")
  fp.write("  constant ahbrom_hconfig : ahb_config_type := (\n")
  fp.write("    0 => ahb_device_reg ( VENDOR_GAISLER, GAISLER_AHBROM, 0, 0, 0),\n")
  fp.write("    4 => ahb_membar(ahbrom_haddr, '1', '1', ahbrom_hmask),\n")
  fp.write("    others => zero32);\n")

  
  fp.write("  -- AHB2APB bus bridge slave\n")
  fp.write("  constant CFG_APBADDR : integer := 16#" + format(AHB2APB_HADDR[esp_config.cpu_arch], '03X') + "#;\n")
  fp.write("  constant ahb2apb_hindex : integer := " + str(AHB2APB_HINDEX) + ";\n")
  fp.write("  constant ahb2apb_haddr : integer := CFG_APBADDR;\n")
  fp.write("  constant ahb2apb_hmask : integer := 16#F00#;\n")
  fp.write("  constant ahb2apb_hconfig : ahb_config_type := (\n")
  fp.write("    0 => ahb_device_reg ( 1, 6, 0, 0, 0),\n")
  fp.write("    4 => ahb_membar(CFG_APBADDR, '0', '0', ahb2apb_hmask),\n")
  fp.write("    others => zero32);\n\n")

  #
  fp.write("  -- RISC-V CLINT\n")
  fp.write("  constant clint_hindex  : integer := " + str(RISCV_CLINT_HINDEX) + ";\n")
  fp.write("  constant clint_haddr   : integer := 16#020#;\n")
  fp.write("  constant clint_hmask   : integer := 16#fff#;\n")
  fp.write("  constant clint_hconfig : ahb_config_type := (\n")
  fp.write("    0 => ahb_device_reg ( VENDOR_SIFIVE, SIFIVE_CLINT0, 0, 0, 0),\n")
  fp.write("    4 => ahb_membar(clint_haddr, '0', '0', clint_hmask),\n")
  fp.write("    others => zero32);\n\n")

  #
  fp.write("  -- Debug access points proxy index\n")
  fp.write("  constant dbg_remote_ahb_hindex : integer := 3;\n\n")

  #
  fp.write("  ----  Shared Local Memory\n")
  # Reserve 64MB (no need to check total size!)
  # If memory tiles are present: 0x04000000 - 0x08000000 
  # If no memory tile is present:
  #  - RISC-V   : 0x80000000 - 0x88000000
  #  - SPARC V8 : 0x40000000 - 0x48000000
  # Smaller alowed size for an SLM tile is 1 MB
  if esp_config.nmem == 0:
    # Use SLM in as main memory
    global SLM_HADDR
    SLM_HADDR = DDR_HADDR[esp_config.cpu_arch]
  offset = SLM_HADDR;
  mask = 0xfff
  if esp_config.slm_kbytes >= 1024:
    mask = 0xfff & ~(int(esp_config.slm_kbytes / 1024) - 1)
  # Use any available hindex
  hindex = SLM_HINDEX

  if esp_config.nslm == 0:
    fp.write("  constant slm_hindex : attribute_vector(0 to 0) := (\n")
  else:
    fp.write("  constant slm_hindex : attribute_vector(0 to CFG_NSLM_TILE - 1) := (\n")
  for i in range(0, esp_config.nslm):
    fp.write("    " + str(i) + " => " + str(hindex) + ",\n")
    hindex = hindex + 1;
    if hindex == 12:
      hindex = 13
  fp.write("    others => 0);\n")

  if esp_config.nslm == 0:
    fp.write("  constant slm_haddr : attribute_vector(0 to 0) := (\n")
  else:
    fp.write("  constant slm_haddr : attribute_vector(0 to CFG_NSLM_TILE - 1) := (\n")
  for i in range(0, esp_config.nslm):
    fp.write("    " + str(i) + " => 16#" + format(offset, '03X') + "#,\n")
    offset = offset + int(esp_config.slm_kbytes / 1024)
  fp.write("    others => 0);\n")

  if esp_config.nslm == 0:
    fp.write("  constant slm_hmask : attribute_vector(0 to 0) := (\n")
  else:
    fp.write("  constant slm_hmask : attribute_vector(0 to CFG_NSLM_TILE - 1) := (\n")
  for i in range(0, esp_config.nslm):
    fp.write("    " + str(i) + " => 16#" + format(mask, '03X') + "#,\n")
  fp.write("    others => 0);\n")

  fp.write("  constant slm_hconfig : ahb_slv_config_vector := (\n")
  for i in range(0, esp_config.nslm):
    fp.write("    " + str(i) + " => (\n")
    fp.write("      0 => ahb_device_reg ( VENDOR_SLD, SLD_SLM, 0, 0, 0),\n")
    fp.write("      4 => ahb_membar(slm_haddr(" + str(i) + "), '0', '0', slm_hmask(" + str(i) + ")),\n")
    fp.write("      others => zero32),\n")
  fp.write("    others => hconfig_none);\n\n")

  fp.write("  -- CPU tiles don't need to know how the address space is split across shared\n")
  fp.write("  -- local memory tiles and each CPU should be able to address any region\n")
  fp.write("  -- transparently.\n")
  fp.write("  constant cpu_tile_slm_hconfig : ahb_config_type := (\n")
  fp.write("    0 => ahb_device_reg ( VENDOR_SLD, SLD_SLM, 0, 0, 0),\n")
  fp.write("    4 => ahb_membar(16#" + format(SLM_HADDR, '03X') + "#, '0', '0', 16#" + format(esp_config.slm_full_mask, '03X')  + "#),\n")
  fp.write("    others => zero32);\n\n")


  # SLM Tiles with off-chip DDR memory
  global SLMDDR_HADDR
  offset = SLMDDR_HADDR;
  mask = 0xfff
  mask = 0xfff & ~(int(esp_config.slmddr_kbytes / 1024) - 1)
  # Use any available hindex
  hindex = SLM_HINDEX + esp_config.nslm

  if esp_config.nslmddr == 0:
    fp.write("  constant slmddr_hindex : attribute_vector(0 to 0) := (\n")
  else:
    fp.write("  constant slmddr_hindex : attribute_vector(0 to CFG_NSLMDDR_TILE - 1) := (\n")
  for i in range(0, esp_config.nslmddr):
    fp.write("    " + str(i) + " => " + str(hindex) + ",\n")
    hindex = hindex + 1;
    if hindex == 12:
      hindex = 13
  fp.write("    others => 0);\n")

  if esp_config.nslmddr == 0:
    fp.write("  constant slmddr_haddr : attribute_vector(0 to 0) := (\n")
  else:
    fp.write("  constant slmddr_haddr : attribute_vector(0 to CFG_NSLMDDR_TILE - 1) := (\n")
  for i in range(0, esp_config.nslmddr):
    fp.write("    " + str(i) + " => 16#" + format(offset, '03X') + "#,\n")
    offset = offset + int(esp_config.slmddr_kbytes / 1024)
  fp.write("    others => 0);\n")

  if esp_config.nslmddr == 0:
    fp.write("  constant slmddr_hmask : attribute_vector(0 to 0) := (\n")
  else:
    fp.write("  constant slmddr_hmask : attribute_vector(0 to CFG_NSLMDDR_TILE - 1) := (\n")
  for i in range(0, esp_config.nslmddr):
    fp.write("    " + str(i) + " => 16#" + format(mask, '03X') + "#,\n")
  fp.write("    others => 0);\n")

  fp.write("  constant slmddr_hconfig : ahb_slv_config_vector := (\n")
  for i in range(0, esp_config.nslmddr):
    fp.write("    " + str(i) + " => (\n")
    fp.write("      0 => ahb_device_reg (VENDOR_GAISLER, GAISLER_MIG_7SERIES, 0, 0, 0),\n")
    fp.write("      4 => ahb_membar(slmddr_haddr(" + str(i) + "), '0', '0', slmddr_hmask(" + str(i) + ")),\n")
    fp.write("      others => zero32),\n")
  fp.write("    others => hconfig_none);\n\n")

  fp.write("  -- CPU tiles don't need to know how the address space is split across shared\n")
  fp.write("  -- local memory tiles and each CPU should be able to address any region\n")
  fp.write("  -- transparently.\n")
  fp.write("  constant cpu_tile_slmddr_hconfig : ahb_config_type := (\n")
  fp.write("    0 => ahb_device_reg ( VENDOR_GAISLER, GAISLER_MIG_7SERIES, 0, 0, 0),\n")
  fp.write("    4 => ahb_membar(16#" + format(SLMDDR_HADDR, '03X') + "#, '0', '0', 16#" + format(esp_config.slmddr_full_mask, '03X')  + "#),\n")
  fp.write("    others => zero32);\n\n")


  #
  fp.write("  ----  Memory controllers\n")
  offset = DDR_HADDR[esp_config.cpu_arch];
  if esp_config.nmem > 0:
    size = int(DDR_SIZE / esp_config.nmem)
  else:
    size = DDR_SIZE
  mask = 0xfff & ~(size - 1)
  full_mask = 0xfff & ~(DDR_SIZE - 1)

  #
  fp.write("  -- CPU tiles don't need to know how the address space is split across memory tiles\n")
  fp.write("  -- and each CPU should be able to address any region transparently.\n")
  fp.write("  constant cpu_tile_mig7_hconfig : ahb_config_type := (\n")
  fp.write("    0 => ahb_device_reg ( VENDOR_GAISLER, GAISLER_MIG_7SERIES, 0, 0, 0),\n")
  fp.write("    4 => ahb_membar(16#" + format(DDR_HADDR[esp_config.cpu_arch], '03X') + "#, '1', '1', 16#" + format(full_mask, '03X')  + "#),\n")
  fp.write("    others => zero32);\n")

  #
  if esp_config.nmem == 0:
    ddr_vec_attribute_msb = "0"
  else:
    ddr_vec_attribute_msb = "CFG_NMEM_TILE - 1"

  fp.write("  -- Network interfaces and ESP proxies, instead, need to know how to route packets\n")
  fp.write("  constant ddr_hindex : attribute_vector(0 to " + ddr_vec_attribute_msb  + ") := (\n")
  for i in range(0, esp_config.nmem):
    fp.write("    " + str(i) + " => " + str(DDR_HINDEX[i]) + ",\n")
  fp.write("    others => 0);\n")

  fp.write("  constant ddr_haddr : attribute_vector(0 to " + ddr_vec_attribute_msb  + ") := (\n")
  for i in range(0, esp_config.nmem):
    fp.write("    " + str(i) + " => 16#" + format(offset, '03X') + "#,\n")
    offset = offset + size
  fp.write("    others => 0);\n")

  fp.write("  constant ddr_hmask : attribute_vector(0 to " + ddr_vec_attribute_msb  + ") := (\n")
  for i in range(0, esp_config.nmem):
    fp.write("    " + str(i) + " => 16#" + format(mask, '03X') + "#,\n")
  fp.write("    others => 0);\n")

  #
  fp.write("  -- Create a list of memory controllers info based on the number of memory tiles\n")
  fp.write("  -- We use the MIG interface from GRLIB, which has a device entry for the 7SERIES\n")
  fp.write("  -- Xilinx FPGAs only, however, we provide a patched version of the IP for the\n")
  fp.write("  -- UltraScale(+) FPGAs. The patched intercace shared the same device ID with the\n")
  fp.write("  -- 7SERIES MIG.\n")
  fp.write("  constant mig7_hconfig : ahb_slv_config_vector := (\n")
  for i in range(0, esp_config.nmem):
    fp.write("    " + str(i) + " => (\n")
    fp.write("      0 => ahb_device_reg ( VENDOR_GAISLER, GAISLER_MIG_7SERIES, 0, 0, 0),\n")
    fp.write("      4 => ahb_membar(ddr_haddr(" + str(i) + "), '1', '1', ddr_hmask(" + str(i) + ")),\n")
    fp.write("      others => zero32),\n")
  fp.write("    others => hconfig_none);\n")

  #
  fp.write("  -- On-chip frame buffer (GRLIB)\n")
  fp.write("  constant fb_hindex : integer := " + str(FB_HINDEX) + ";\n")
  fp.write("  constant fb_hmask : integer := 16#FFF#;\n")
  fp.write("  constant fb_haddr : integer := CFG_SVGA_MEMORY_HADDR;\n")
  if esp_config.has_svga:
    fp.write("  constant fb_hconfig : ahb_config_type := (\n")
    fp.write("    0 => ahb_device_reg ( VENDOR_SLD, SLD_AHBRAM_DP, 0, 11, 0),\n")
    fp.write("    4 => ahb_membar(fb_haddr, '0', '0', fb_hmask),\n")
    fp.write("    others => zero32);\n\n")
  else:
    fp.write("  constant fb_hconfig : ahb_config_type := hconfig_none;\n\n")

  #
  fp.write("  -- HP slaves index / memory map\n")
  fp.write("  constant fixed_ahbso_hconfig : ahb_slv_config_vector := (\n")
  fp.write("    " + str(AHBROM_HINDEX) + " => ahbrom_hconfig,\n")
  fp.write("    " + str(AHB2APB_HINDEX) + " => ahb2apb_hconfig,\n")
  if esp_config.cpu_arch == "ariane" or esp_config.cpu_arch == "ibex":
    fp.write("    " + str(RISCV_CLINT_HINDEX) + " => clint_hconfig,\n")
  for i in range(0, esp_config.nmem):
    fp.write("    " + str(DDR_HINDEX[i]) + " => mig7_hconfig(" + str(i) + "),\n")
  for i in range(0, esp_config.nslm):
    index = SLM_HINDEX + i
    if index >= 12:
      index = index + 1
    fp.write("    " + str(index) + " => slm_hconfig(" + str(i) + "),\n")
  for i in range(0, esp_config.nslmddr):
    index = SLM_HINDEX + esp_config.nslm + i
    if index >= 12:
      index = index + 1
    fp.write("    " + str(index) + " => slmddr_hconfig(" + str(i) + "),\n")
  fp.write("    " + str(FB_HINDEX) + " => fb_hconfig,\n")
  fp.write("    others => hconfig_none);\n\n")

  #
  fp.write("  -- HP slaves index / memory map for CPU tile\n")
  fp.write("  -- CPUs need to see memory as a single address range\n")
  fp.write("  constant cpu_tile_fixed_ahbso_hconfig : ahb_slv_config_vector := (\n")
  fp.write("    " + str(AHBROM_HINDEX) + " => ahbrom_hconfig,\n")
  fp.write("    " + str(AHB2APB_HINDEX) + " => ahb2apb_hconfig,\n")
  if esp_config.cpu_arch == "ariane" or esp_config.cpu_arch == "ibex":
    fp.write("    " + str(RISCV_CLINT_HINDEX) + " => clint_hconfig,\n")
  if esp_config.nmem != 0:
    fp.write("    " + str(DDR_HINDEX[0]) + " => cpu_tile_mig7_hconfig,\n")
  fp.write("    " + str(SLM_HINDEX) + " => cpu_tile_slm_hconfig,\n")
  fp.write("    " + str(SLM_HINDEX + 1) + " => cpu_tile_slmddr_hconfig,\n")
  fp.write("    " + str(FB_HINDEX) + " => fb_hconfig,\n")
  fp.write("    others => hconfig_none);\n\n")

  #
  fp.write("  ------ Plug&Play info on I/O bus\n")

  #
  fp.write("  -- UART (GRLIB)\n")
  fp.write("  constant uart_pconfig : apb_config_type := (\n")
  fp.write("  0 => ahb_device_reg ( VENDOR_GAISLER, GAISLER_APBUART, 0, 1, CFG_UART1_IRQ),\n")
  fp.write("  1 => apb_iobar(16#001#, 16#fff#),\n")
  fp.write("  2 => (others => '0'));\n\n")

  #
  fp.write("  -- PRC \n") 
  fp.write("  constant prc_pconfig : apb_config_type := (\n")
  fp.write("  0 => ahb_device_reg ( VENDOR_XIL, XILINX_PRC, 0, 1, CFG_PRC_IRQ),\n") #define device 
  fp.write("  1 => apb_iobar(16#0E4#, 16#fff#),\n")
  fp.write("  2 => (others => '0'));\n\n")

  #
  fp.write("  -- Interrupt controller (Architecture-dependent)\n")
  fp.write("  -- RISC-V PLIC is using the extended APB address space\n")
  fp.write("  constant irqmp_pconfig : apb_config_type := (\n")
  if esp_config.cpu_arch == "leon3":
    fp.write("  0 => ahb_device_reg ( VENDOR_GAISLER, GAISLER_IRQMP, 0, 3, 0),\n")
    fp.write("  1 => apb_iobar(16#002#, 16#fff#),\n")
    fp.write("  2 => (others => '0'));\n\n")
  elif esp_config.cpu_arch == "ariane" or esp_config.cpu_arch == "ibex":
    fp.write("  0 => ahb_device_reg ( VENDOR_SIFIVE, SIFIVE_PLIC0, 0, 3, 0),\n")
    fp.write("  1 => apb_iobar(16#000#, 16#000#),\n")
    fp.write("  2 => apb_iobar(16#0C0#, 16#FC0#));\n\n")

  #
  fp.write("  -- Timer (GRLIB)\n")
  fp.write("  constant gptimer_pconfig : apb_config_type := (\n")
  fp.write("  0 => ahb_device_reg (VENDOR_GAISLER, GAISLER_GPTIMER, 0, 1, CFG_GPT_IRQ),\n")
  fp.write("  1 => apb_iobar(16#003#, 16#fff#),\n")
  fp.write("  2 => (others => '0'));\n\n")

  #
  fp.write("  -- Ibex Timer\n")
  fp.write("  constant ibex_timer_pconfig : apb_config_type := (\n")
  fp.write("  0 => ahb_device_reg (VENDOR_LOWRISC, LOWRISC_IBEX_TIMER, 0, 1, 0),\n")
  fp.write("  1 => apb_iobar(16#003#, 16#fff#),\n")
  fp.write("  2 => (others => '0'));\n\n")

  #
  fp.write("  -- ESPLink\n")
  fp.write("  constant esplink_pconfig : apb_config_type := (\n")
  fp.write("  0 => ahb_device_reg (VENDOR_SLD, SLD_ESPLINK, 0, 0, 0),\n")
  fp.write("  1 => apb_iobar(16#004#, 16#fff#),\n")
  fp.write("  2 => (others => '0'));\n\n")

  #
  fp.write("  -- SVGA controler (GRLIB)\n")
  if esp_config.has_svga:
    fp.write("  constant svga_pconfig : apb_config_type := (\n")
    fp.write("  0 => ahb_device_reg (VENDOR_GAISLER, GAISLER_SVGACTRL, 0, 0, 0),\n")
    fp.write("  1 => apb_iobar(16#006#, 16#fff#),\n")
    fp.write("  2 => (others => '0'));\n\n")

  #
  fp.write("  -- Ethernet MAC (GRLIB)\n")
  if esp_config.has_eth:
    fp.write("  constant eth0_pconfig : apb_config_type := (\n")
    fp.write("  0 => ahb_device_reg (VENDOR_GAISLER, GAISLER_ETHMAC, 0, 0, 12),\n")
    fp.write("  1 => apb_iobar(16#800#, 16#f00#),\n")
    fp.write("  2 => (others => '0'));\n\n")

    fp.write("  constant sgmii0_pconfig : apb_config_type := (\n")
    fp.write("  0 => ahb_device_reg (VENDOR_GAISLER, GAISLER_SGMII, 0, 1, 11),\n")
    fp.write("  1 => apb_iobar(16#010#, 16#ff0#),\n")
    fp.write("  2 => (others => '0'));\n\n")

  #
  fp.write("  -- CPU DVFS controller\n")
  fp.write("  -- Accelerators' power controllers are mapped to the upper half of their I/O\n")
  fp.write("  -- address space. In the future, each DVFS controller should be assigned to an independent\n")
  fp.write("  -- region of the address space, thus allowing discovery from the device tree.\n")

  fp.write("  constant cpu_dvfs_paddr : attribute_vector(0 to CFG_TILES_NUM - 1) := (\n")
  for i in range(0, esp_config.ntiles):
    dvfs = esp_config.tiles[i].dvfs
    if dvfs.id != -1:
      fp.write("    " + str(i) + " => 16#" + format(0xD0 + dvfs.idx, '03X') + "#,\n")
  fp.write("    others => 0);\n")

  fp.write("  constant cpu_dvfs_pmask : integer := 16#fff#;\n")

  fp.write("  constant cpu_dvfs_pconfig : apb_config_vector_type(0 to " + str(esp_config.ntiles - 1) + ") := (\n")
  for i in range(0, esp_config.ntiles):
    dvfs = esp_config.tiles[i].dvfs
    if dvfs.id != -1:
      fp.write("    " + str(dvfs.id) + " => (\n")
      fp.write("      0 => ahb_device_reg (VENDOR_SLD, SLD_POWERCTRL, 0, 0, 0),\n")
      fp.write("      1 => apb_iobar(16#" + format(0xD0 + dvfs.idx, '03X') + "#, 16#fff#),\n")
      fp.write("      2 => (others => '0')),\n")
  fp.write("    others => pconfig_none);\n\n")

  #
  fp.write("  -- L2\n")
  fp.write("  -- Accelerator's caches cannot be flushed/reset from I/O-bus\n")
  fp.write("  constant l2_cache_pconfig : apb_l2_pconfig_vector := (\n")
  for i in range(0, esp_config.nl2):
    l2 = esp_config.l2s[i]
    if l2.idx != -1:
      fp.write("    " + str(l2.id) + " => (\n")
      if soc.cache_spandex.get() == 1:
        fp.write("      0 => ahb_device_reg (VENDOR_UIUC, UIUC_SPANDEX_L2, 0, 0, CFG_SLD_L2_CACHE_IRQ),\n")
      else:
        fp.write("      0 => ahb_device_reg (VENDOR_SLD, SLD_L2_CACHE, 0, 0, CFG_SLD_L2_CACHE_IRQ),\n")
      fp.write("      1 => apb_iobar(16#" + format(0xD0 + l2.idx, '03X') + "#, 16#fff#),\n")
      fp.write("      2 => (others => '0')),\n")
  fp.write("    others => pconfig_none);\n\n")

  #
  fp.write("  -- LLC\n")
  fp.write("  constant llc_cache_pconfig : apb_llc_pconfig_vector := (\n")
  for i in range(0, esp_config.nllc):
    llc = esp_config.llcs[i]
    fp.write("    " + str(i) + " => (\n")
    if soc.cache_spandex.get() == 1:
      fp.write("      0 => ahb_device_reg (VENDOR_UIUC, UIUC_SPANDEX_LLC, 0, 0, CFG_SLD_LLC_CACHE_IRQ),\n")
    else:
      fp.write("      0 => ahb_device_reg (VENDOR_SLD, SLD_LLC_CACHE, 0, 0, CFG_SLD_LLC_CACHE_IRQ),\n")
    fp.write("      1 => apb_iobar(16#" + format(0xD0 + llc.idx, '03X') + "#, 16#fff#),\n")
    fp.write("      2 => (others => '0')),\n")
  fp.write("    others => pconfig_none);\n\n")


  #
  fp.write("  -- ESP Tiles CSRs\n")
  csr_apb_size = (~CSR_APB_ADDR_MSK & 0xfff) + 1
  for i in range(0, esp_config.ntiles):
    address_str = format(CSR_APB_ADDR + i * csr_apb_size, "03X")
    msk_str = format(CSR_APB_ADDR_MSK, "03X")
    fp.write("  constant csr_t_" + str(i) + "_pindex : integer range 0 to NAPBSLV - 1 := " + str(CSR_PINDEX[i]) + ";\n")
    fp.write("  constant csr_t_" + str(i) + "_paddr : integer range 0 to 4095 := 16#" + address_str + "#;\n")
    fp.write("  constant csr_t_" + str(i) + "_pmask : integer range 0 to 4095 := 16#" + msk_str + "#;\n")
    fp.write("  constant csr_t_" + str(i) + "_pconfig : apb_config_type := (\n")
    fp.write("  0 => ahb_device_reg (VENDOR_SLD, SLD_TILE_CSR, 0, 0, 0),\n")
    fp.write("  1 => apb_iobar(16#" + address_str + "#, 16#" + msk_str  + "#),\n")
    fp.write("  2 => (others => '0'));\n\n")


  #
  fp.write("  -- Accelerators\n")
  fp.write("  constant accelerators_num : integer := " + str(esp_config.nacc) + ";\n\n")
  # Reset all THIRDPARTY accelerators counters
  THIRDPARTY_N = 0

  for i in range(esp_config.nacc):
    acc = esp_config.accelerators[i]
    fp.write("  -- Accelerator " + str(acc.id) + "\n")
    fp.write("  -- APB " + str(acc.idx) + "\n")
    fp.write("  -- " + acc.uppercase_name + "\n")

    if acc.vendor == "sld":
      address = SLD_APB_ADDR + acc.id
      address_ext = 0
      msk = SLD_APB_ADDR_MSK
      msk_ext = 0
      address_str = format(address, "03X")
      address_ext_str = format(address_ext, "03X")
    else:
      n = THIRDPARTY_N
      # Compute base address
      if THIRDPARTY_APB_EXT_ADDRESS == 0:
        # Use part of standard APB address space
        address = THIRDPARTY_APB_ADDRESS + n * THIRDPARTY_APB_ADDRESS_SIZE
        size = THIRDPARTY_APB_ADDRESS_SIZE
        address_ext = 0
        size_ext = 0
      else:
        # Use extended APB address space (large number of registers)
        address = 0
        size = 0
        address_ext = THIRDPARTY_APB_EXT_ADDRESS + n * THIRDPARTY_APB_EXT_ADDRESS_SIZE
        size_ext = THIRDPARTY_APB_EXT_ADDRESS_SIZE

      msk = 0xfff & ~((size >> 8) - 1)
      msk_ext = 0xfff & ~((size_ext >> 20) - 1)
      address_str = format(address >> 8, "03X")
      address_ext_str = format(address_ext >> 20, "03X")

      # Increment count
      THIRDPARTY_N = n + 1;

    msk_str = format(msk, "03X")
    msk_ext_str = format(msk_ext, "03X")

    fp.write("  constant " + acc.lowercase_name + "_" + str(acc.id) + "_pindex : integer range 0 to NAPBSLV - 1 := " + str(acc.idx) + ";\n")
    fp.write("  constant " + acc.lowercase_name + "_" + str(acc.id) + "_pirq : integer range 0 to NAHBIRQ - 1 := " + str(acc.irq) + ";\n")
    if acc.vendor == "sld":
      fp.write("  constant " + acc.lowercase_name + "_" + str(acc.id) + "_irq_type : integer range 0 to 1 := " + "0" + ";\n")
    else:
      fp.write("  constant " + acc.lowercase_name + "_" + str(acc.id) + "_irq_type : integer range 0 to 1 := " + THIRDPARTY_IRQ_TYPE[acc.lowercase_name] + ";\n")
    fp.write("  constant " + acc.lowercase_name + "_" + str(acc.id) + "_paddr : integer range 0 to 4095 := 16#" + str(address_str) + "#;\n")
    fp.write("  constant " + acc.lowercase_name + "_" + str(acc.id) + "_pmask : integer range 0 to 4095 := 16#" + str(msk_str) + "#;\n")
    fp.write("  constant " + acc.lowercase_name + "_" + str(acc.id) + "_paddr_ext : integer range 0 to 4095 := 16#" + str(address_ext_str) + "#;\n")
    fp.write("  constant " + acc.lowercase_name + "_" + str(acc.id) + "_pmask_ext : integer range 0 to 4095 := 16#" + str(msk_ext_str) + "#;\n")
    fp.write("  constant " + acc.lowercase_name + "_" + str(acc.id) + "_pconfig : apb_config_type := (\n")
    fp.write("  0 => ahb_device_reg (VENDOR_SLD, SLD_" + acc.uppercase_name + ", 0, 0, " + str(acc.irq) + "),\n")
    fp.write("  1 => apb_iobar(16#" + address_str + "#, 16#" + msk_str  + "#),\n")
    if address_ext == 0:
      fp.write("  2 => (others => '0'));\n\n")
    else:
      fp.write("  2 => apb_iobar(16#" + address_ext_str + "#, 16#" + msk_ext_str  + "#));\n\n")

  #
  fp.write("  -- I/O bus slaves index / memory map\n")
  fp.write("  constant fixed_apbo_pconfig : apb_slv_config_vector := (\n")
  fp.write("    1 => uart_pconfig,\n")
  fp.write("    2 => irqmp_pconfig,\n")
  if esp_config.cpu_arch == "ibex":
    fp.write("    3 => ibex_timer_pconfig,\n")
  else:
    fp.write("    3 => gptimer_pconfig,\n")
  fp.write("    4 => esplink_pconfig,\n")
  for i in range(0, esp_config.ndvfs):
    dvfs = esp_config.dvfs_ctrls[i]
    fp.write("    " + str(dvfs.idx) + " => cpu_dvfs_pconfig(" + str(i) + "),\n")
  for i in range(0, esp_config.nl2):
    l2 = esp_config.l2s[i]
    if l2.idx != -1:
      fp.write("    " + str(l2.idx) + " => l2_cache_pconfig(" + str(l2.id) + "),\n")
  for i in range(0, esp_config.nllc):
    llc = esp_config.llcs[i]
    fp.write("    " + str(llc.idx) + " => llc_cache_pconfig(" + str(i) + "),\n")
  if esp_config.has_svga:
    fp.write("    13 => svga_pconfig,\n")
  if esp_config.has_eth:
    fp.write("    14 => eth0_pconfig,\n")
    if esp_config.has_sgmii:
      fp.write("    15 => sgmii0_pconfig,\n")
  for i in range(0, esp_config.ntiles):
    fp.write("    " + str(CSR_PINDEX[i]) + " => csr_t_" + str(i) + "_pconfig,\n")
  for i in range(0, esp_config.nacc):
    acc = esp_config.accelerators[i]
    fp.write("    " + str(acc.idx) + " => " + str(acc.lowercase_name) + "_" + str(acc.id) + "_pconfig,\n")
  fp.write("   127 => prc_pconfig,\n")
  fp.write("    others => pconfig_none);\n\n")


  #
  fp.write("  ------ Cross reference arrays\n")

  #
  fp.write("  -- Get CPU ID from tile ID\n")
  fp.write("  constant tile_cpu_id : attribute_vector(0 to CFG_TILES_NUM - 1) := (\n")
  for i in range(0, esp_config.ntiles):
    t = esp_config.tiles[i]
    if t.cpu_id != -1:
      fp.write("    " + str(i) + " => " + str(t.cpu_id) + ",\n")
  fp.write("    others => 0);\n\n")

  #
  fp.write("  -- Get tile ID from CPU ID\n")
  fp.write("  constant cpu_tile_id : attribute_vector(0 to CFG_NCPU_TILE - 1) := (\n")
  for i in range(0, esp_config.ntiles):
    if esp_config.tiles[i].type == "cpu":
      fp.write("    " + str(esp_config.tiles[i].cpu_id) + " => " + str(i) + ",\n")
  fp.write("    others => 0);\n\n")

  #
  fp.write("  -- Get DVFS controller pindex from tile ID\n")
  fp.write("  constant cpu_dvfs_pindex : attribute_vector(0 to CFG_TILES_NUM - 1) := (\n")
  for i in range(0, esp_config.ntiles):
    t = esp_config.tiles[i]
    if t.type == "cpu" and t.has_pll != 0:
      fp.write("    " + str(i) + " => " + str(esp_config.tiles[i].dvfs.idx) + ",\n")
  fp.write("    others => 0);\n\n")

  #
  fp.write("  -- Get L2 cache ID from tile ID\n")
  fp.write("  constant tile_cache_id : attribute_vector(0 to CFG_TILES_NUM - 1) := (\n")
  for i in range(0, esp_config.ntiles):
    l2 = esp_config.tiles[i].l2
    if l2.id != -1:
      fp.write("    " + str(i) + " => " + str(l2.id) + ",\n")
  fp.write("    others => 0);\n\n")

  #
  fp.write("  -- Get tile ID from L2 cache ID\n")
  fp.write("  constant cache_tile_id : cache_attribute_array := (\n")
  for i in range(0, esp_config.ntiles):
    l2 = esp_config.tiles[i].l2
    if l2.id != -1:
      fp.write("    " + str(l2.id) + " => " + str(i) + ",\n")
  fp.write("    others => 0);\n\n")

  #
  fp.write("  -- Get L2 pindex from tile ID\n")
  fp.write("  constant l2_cache_pindex : attribute_vector(0 to CFG_TILES_NUM - 1) := (\n")
  for i in range(0, esp_config.ntiles):
    t = esp_config.tiles[i]
    if t.type == "cpu" and t.l2.idx != -1:
      fp.write("    " + str(i) + " => " + str(t.l2.idx) + ",\n")
  fp.write("    others => 0);\n\n")

  #
  fp.write("  -- Flag tiles that have a private cache\n")
  fp.write("  constant tile_has_l2 : attribute_vector(0 to CFG_TILES_NUM - 1) := (\n")
  for i in range(0, esp_config.ntiles):
    fp.write("    " + str(i) + " => " + str(esp_config.tiles[i].has_l2) + ",\n")
  fp.write("    others => 0);\n\n")

  #
  fp.write("  -- Get LLC ID from tile ID\n")
  fp.write("  constant tile_llc_id : attribute_vector(0 to CFG_TILES_NUM - 1) := (\n")
  for i in range(0, esp_config.ntiles):
    llc = esp_config.tiles[i].llc
    if llc.id != -1:
      fp.write("    " + str(i) + " => " + str(llc.id) + ",\n")
  fp.write("    others => 0);\n\n")

  #
  fp.write("  -- Get tile ID from LLC-split ID\n")
  fp.write("  constant llc_tile_id : attribute_vector(0 to " + ddr_vec_attribute_msb  + ") := (\n")
  for i in  range(0, esp_config.ntiles):
    llc = esp_config.tiles[i].llc
    if llc.id != -1:
      fp.write("    " + str(llc.id) + " => " + str(i) + ",\n")
  fp.write("    others => 0);\n\n")

  #
  fp.write("  -- Get LLC pindex from tile ID\n")
  fp.write("  constant llc_cache_pindex : attribute_vector(0 to CFG_TILES_NUM - 1) := (\n")
  for i in range(0, esp_config.ntiles):
    t = esp_config.tiles[i]
    if t.type == "mem" and t.llc.idx != -1:
      fp.write("    " + str(i) + " => " + str(t.llc.idx) + ",\n")
  fp.write("    others => 0);\n\n")

  #
  fp.write("  -- Get tile ID from shared-local memory ID ID\n")
  if esp_config.nslm == 0:
    fp.write("  constant slm_tile_id : attribute_vector(0 to 0) := (\n")
  else:
    fp.write("  constant slm_tile_id : attribute_vector(0 to CFG_NSLM_TILE - 1) := (\n")
  for i in  range(0, esp_config.ntiles):
    t = esp_config.tiles[i]
    if t.slm_id != -1:
      fp.write("    " + str(t.slm_id) + " => " + str(i) + ",\n")
  fp.write("    others => 0);\n\n")

  #
  fp.write("  -- Get shared-local memory tile ID from tile ID\n")
  fp.write("  constant tile_slm_id : attribute_vector(0 to CFG_TILES_NUM - 1) := (\n")
  for i in  range(0, esp_config.ntiles):
    t = esp_config.tiles[i]
    if t.slm_id != -1:
      fp.write("    " + str(i) + " => " + str(t.slm_id) + ",\n")
  fp.write("    others => 0);\n\n")

  #
  fp.write("  -- Get tile ID from shared-local memory with DDR ID ID\n")
  if esp_config.nslmddr == 0:
    fp.write("  constant slmddr_tile_id : attribute_vector(0 to 0) := (\n")
  else:
    fp.write("  constant slmddr_tile_id : attribute_vector(0 to CFG_NSLMDDR_TILE - 1) := (\n")
  for i in  range(0, esp_config.ntiles):
    t = esp_config.tiles[i]
    if t.slmddr_id != -1:
      fp.write("    " + str(t.slmddr_id) + " => " + str(i) + ",\n")
  fp.write("    others => 0);\n\n")

  #
  fp.write("  -- Get shared-local memory tile ID from tile ID\n")
  fp.write("  constant tile_slmddr_id : attribute_vector(0 to CFG_TILES_NUM - 1) := (\n")
  for i in  range(0, esp_config.ntiles):
    t = esp_config.tiles[i]
    if t.slmddr_id != -1:
      fp.write("    " + str(i) + " => " + str(t.slmddr_id) + ",\n")
  fp.write("    others => 0);\n\n")

  #
  fp.write("  -- Get tile ID from memory ID\n")
  fp.write("  constant mem_tile_id : attribute_vector(0 to " + ddr_vec_attribute_msb  + ") := (\n")
  for i in  range(0, esp_config.ntiles):
    t = esp_config.tiles[i]
    if t.mem_id != -1:
      fp.write("    " + str(t.mem_id) + " => " + str(i) + ",\n")
  fp.write("    others => 0);\n\n")

  #
  fp.write("  -- Get memory tile ID from tile ID\n")
  fp.write("  constant tile_mem_id : attribute_vector(0 to CFG_TILES_NUM - 1) := (\n")
  for i in  range(0, esp_config.ntiles):
    t = esp_config.tiles[i]
    if t.mem_id != -1:
      fp.write("    " + str(i) + " => " + str(t.mem_id) + ",\n")
  fp.write("    others => 0);\n\n")

  #
  fp.write("  -- Get CSR pindex from tile ID\n")
  fp.write("  constant tile_csr_pindex : attribute_vector(0 to CFG_TILES_NUM - 1) := (\n")
  for i in range(0, esp_config.ntiles):
    fp.write("    " + str(i) + " => " + str(CSR_PINDEX[i]) + ",\n")
  fp.write("    others => 0);\n\n")

  #
  fp.write("  -- Get accelerator ID from tile ID\n")
  fp.write("  constant tile_acc_id : attribute_vector(0 to CFG_TILES_NUM - 1) := (\n")
  for i in range(0, esp_config.ntiles):
    t = esp_config.tiles[i]
    if t.acc.id != -1:
      fp.write("    " + str(i) + " => " + str(t.acc.id) + ",\n")
  fp.write("    others => 0);\n\n")

  #
  fp.write("  -- Get tile ID from accelerator ID\n")
  fp.write("  constant acc_tile_id : attribute_vector(0 to CFG_TILES_NUM - 1) := (\n")
  for i in range(0, esp_config.ntiles):
    t = esp_config.tiles[i]
    if t.acc.id != -1:
      fp.write("    " + str(t.acc.id) + " => " + str(i) + ",\n")
  fp.write("    others => 0);\n\n")

  #
  fp.write("  -- Get miscellaneous tile ID\n")
  misc_id = 0
  for i in range(0, esp_config.ntiles):
    if esp_config.tiles[i].type == "misc":
      misc_id = i
  fp.write("  constant io_tile_id : integer := " + str(misc_id) + ";\n\n")

  #
  fp.write("  -- DMA ID corresponds to accelerator ID for accelerators and nacc for Ethernet\n")
  fp.write("  -- Ethernet must be coherent to avoid flushing private caches every time the\n")
  fp.write("  -- DMA buffer is accessed, but the IP from GRLIB is not coherent. We leverage\n")
  fp.write("  -- LLC-coherent DMA w/ recalls to have Etherent work transparently.\n")

  fp.write("  -- Get DMA ID from tile ID\n")
  fp.write("  constant tile_dma_id : attribute_vector(0 to CFG_TILES_NUM - 1) := (\n")
  for i in range(0, esp_config.ntiles):
    acc = esp_config.tiles[i].acc
    if acc.id != -1:
      fp.write("    " + str(i) + " => " + str(esp_config.tiles[i].acc.id) + ",\n")
  fp.write("    io_tile_id => " + str(esp_config.nacc) + ",\n")
  fp.write("    others => -1);\n\n")


  fp.write("  -- Get tile ID from DMA ID (used for LLC-coherent DMA)\n")
  fp.write("  constant dma_tile_id : dma_attribute_array := (\n")
  for i in range(0, esp_config.ntiles):
    acc = esp_config.tiles[i].acc
    if acc.id != -1:
      fp.write("    " + str(acc.id) + " => " + str(i) + ",\n")
  fp.write("    " + str(esp_config.nacc) + " => io_tile_id,\n")
  fp.write("    others => 0);\n\n")


  #
  fp.write("  -- Get type of tile from tile ID\n")
  fp.write("  constant tile_type : attribute_vector(0 to CFG_TILES_NUM - 1) := (\n")
  for i in range(0, esp_config.ntiles):
    type = 0
    if esp_config.tiles[i].type == "cpu":
      type = 1
    if esp_config.tiles[i].type == "acc":
      type = 2
    if esp_config.tiles[i].type == "misc":
      type = 3
    if esp_config.tiles[i].type == "mem":
      type = 4
    if esp_config.tiles[i].type == "slm":
      type = 5
    if esp_config.tiles[i].type == "slmddr":
      type = 6
    fp.write("    " + str(i) + " => " + str(type) + ",\n")
  fp.write("    others => 0);\n\n")

  #
  fp.write("  -- Get accelerator's implementation (hlscfg or generic design point) from tile ID\n")
  fp.write("  constant tile_design_point : tile_hlscfg_array := (\n")
  for i in range(0, esp_config.ntiles):
    tile = esp_config.tiles[i]
    if tile.type == "acc":
      if str(tile.design_point) != "":
        fp.write("    " + str(i) + " => HLSCFG_" + tile.acc.uppercase_name + "_" + tile.design_point.upper() + ",\n")
  fp.write("    others => 0);\n\n")

  #
  fp.write("  -- Get accelerator device ID (device tree) from tile ID\n")
  fp.write("  constant tile_device : tile_device_array := (\n")
  for i in range(0, esp_config.ntiles):
    if esp_config.tiles[i].type == "acc":
      fp.write("    " + str(i) + " => SLD_" + esp_config.tiles[i].acc.uppercase_name + ",\n")
  fp.write("    others => 0);\n\n")

  #
  fp.write("  -- Get I/O-bus index line for accelerators from tile ID\n")
  fp.write("  constant tile_apb_idx : tile_idx_array := (\n")
  for i in range(0, esp_config.ntiles):
    if esp_config.tiles[i].type == "acc":
      acc = esp_config.tiles[i].acc
      fp.write("    " + str(i) + " => " + acc.lowercase_name + "_" + str(acc.id) + "_pindex,\n")
  fp.write("    others => 0);\n\n")

  #
  fp.write("  -- Get I/O-bus address for accelerators from tile ID\n")
  fp.write("  constant tile_apb_paddr : tile_addr_array := (\n")
  for i in range(0, esp_config.ntiles):
    if esp_config.tiles[i].type == "acc":
      acc = esp_config.tiles[i].acc
      fp.write("    " + str(i) + " => " + acc.lowercase_name + "_" + str(acc.id) + "_paddr,\n")
  fp.write("    others => 0);\n\n")

  fp.write("  constant tile_apb_paddr_ext : tile_addr_array := (\n")
  for i in range(0, esp_config.ntiles):
    if esp_config.tiles[i].type == "acc":
      acc = esp_config.tiles[i].acc
      fp.write("    " + str(i) + " => " + acc.lowercase_name + "_" + str(acc.id) + "_paddr_ext,\n")
  fp.write("    others => 0);\n\n")

  #
  fp.write("  -- Get I/O-bus address mask for accelerators from tile ID\n")
  fp.write("  constant tile_apb_pmask : tile_addr_array := (\n")
  for i in range(0, esp_config.ntiles):
    if esp_config.tiles[i].type == "acc":
      acc = esp_config.tiles[i].acc
      fp.write("    " + str(i) + " => " + acc.lowercase_name + "_" + str(acc.id) + "_pmask,\n")
  fp.write("    others => 0);\n\n")

  fp.write("  constant tile_apb_pmask_ext : tile_addr_array := (\n")
  for i in range(0, esp_config.ntiles):
    if esp_config.tiles[i].type == "acc":
      acc = esp_config.tiles[i].acc
      fp.write("    " + str(i) + " => " + acc.lowercase_name + "_" + str(acc.id) + "_pmask_ext,\n")
  fp.write("    others => 0);\n\n")

  #
  fp.write("  -- Get IRQ line for accelerators from tile ID\n")
  fp.write("  constant tile_apb_irq : tile_irq_array := (\n")
  for i in range(0, esp_config.ntiles):
    if esp_config.tiles[i].type == "acc":
      acc = esp_config.tiles[i].acc
      fp.write("    " + str(i) + " => " + acc.lowercase_name + "_" + str(acc.id) + "_pirq,\n")
  fp.write("    others => 0);\n\n")

  #
  fp.write("  -- Get IRQ line type for accelerators from tile ID\n")
  fp.write("  -- IRQ line types:\n")
  fp.write("  --     0 : edge-sensitive\n")
  fp.write("  --     1 : level-sensitive\n")
  fp.write("  constant tile_irq_type : tile_irq_array := (\n")
  for i in range(0, esp_config.ntiles):
    if esp_config.tiles[i].type == "acc":
      acc = esp_config.tiles[i].acc
      fp.write("    " + str(i) + " => " + acc.lowercase_name + "_" + str(acc.id) + "_irq_type,\n")
  fp.write("    others => 0);\n\n")

  #
  fp.write("  -- Get DMA memory allocation from tile ID (this parameter must be the same for every accelerator)\n")
  fp.write("  constant tile_scatter_gather : tile_flag_array := (\n")
  for i in range(0, esp_config.ntiles):
    if esp_config.tiles[i].type == "acc":
      fp.write("    " + str(i) + " => CFG_SCATTER_GATHER,\n")
  fp.write("    others => 0);\n\n")

  #
  fp.write("  -- Get number of clock regions (1 if has_dvfs is false)\n")
  fp.write("  constant domains_num : integer := " + str(esp_config.ndomain)+";\n\n")

  #
  fp.write("  -- Flag tiles that belong to a DVFS domain\n")
  fp.write("  constant tile_has_dvfs : attribute_vector(0 to CFG_TILES_NUM - 1) := (\n")
  if esp_config.has_dvfs:
    for i in range(0, esp_config.ntiles):
      region = esp_config.tiles[i].clk_region
      has_dvfs = 0
      if region != 0:
        has_dvfs = 1
      fp.write("    " + str(i) + " => " + str(has_dvfs) + ",\n")
  fp.write("    others => 0);\n\n")

  #
  fp.write("  -- Flag tiles that are master of a DVFS domain (have a local PLL)\n")
  fp.write("  constant tile_has_pll : attribute_vector(0 to CFG_TILES_NUM - 1) := (\n")
  if esp_config.has_dvfs:
    for i in range(0, esp_config.ntiles):
      fp.write("    " + str(i) + " => " + str(esp_config.tiles[i].has_pll) + ",\n")
  fp.write("    others => 0);\n\n")

  #
  fp.write("  -- Get clock domain from tile ID\n")
  fp.write("  constant tile_domain : attribute_vector(0 to CFG_TILES_NUM - 1) := (\n")
  if esp_config.has_dvfs:
    for i in range(0, esp_config.ntiles):
      fp.write("    " + str(i) + " => " + str(esp_config.tiles[i].clk_region) + ",\n")
  fp.write("    others => 0);\n\n")

  #
  fp.write("  -- Get tile ID of the DVFS domain masters for each clock region (these tiles control the corresponding domain)\n")
  pll_tile = [0 for x in range(esp_config.ntiles)]
  for i in range(0, esp_config.ntiles):
    if esp_config.tiles[i].has_pll == 1:
      pll_tile[esp_config.tiles[i].clk_region] = i

  #
  fp.write("  -- Get tile ID of the DVFS domain master from the tile clock region\n")
  fp.write("  constant tile_domain_master : attribute_vector(0 to CFG_TILES_NUM - 1) := (\n")
  for i in range(0, esp_config.ntiles):
    fp.write("    " + str(i) + " => " + str(pll_tile[esp_config.tiles[i].clk_region]) + ",\n")
  fp.write("    others => 0);\n\n")

  #
  fp.write("  -- Get tile ID of the DVFS domain master from the clock region ID\n")
  fp.write("  constant domain_master_tile : domain_type_array := (\n")
  if esp_config.has_dvfs:
    for i in range(0, esp_config.ndomain):
      region = esp_config.regions[i]
      if region != 0:
        fp.write("    " + str(region) + " => " + str(pll_tile[region]) + ",\n")
  fp.write("    others => 0);\n\n")

  #
  fp.write("  -- Flag domain master tiles w/ additional clock buffer (these are a limited resource on the FPGA)\n")
  fp.write("  constant extra_clk_buf : attribute_vector(0 to CFG_TILES_NUM - 1) := (\n")
  for i in range(0, esp_config.ntiles):
    fp.write("    " + str(i) + " => " + str(esp_config.tiles[i].has_clkbuf) + ",\n")
  fp.write("    others => 0);\n\n")

  #
  fp.write("  ---- Get tile ID from I/O-bus index (index 4 is the local DVFS controller to each CPU tile)\n")
  fp.write("  constant apb_tile_id : apb_attribute_array := (\n")
  # 0 - BOOT ROM memory controller
  # 1 - I/O bus bridge
  # 2 - Interrupt controller
  # 3 - Timer
  for i in range(0, 4):
    fp.write("    " + str(i) + " => io_tile_id,\n")
  # 13 - SVGA controller
  if esp_config.has_svga:
    fp.write("    13 => io_tile_id,\n")
  # 14 - Ethernet MAC controller
  # 15 - Ethernet SGMII PHY controller
  if esp_config.has_eth:
    fp.write("    14 => io_tile_id,\n")
    if esp_config.has_sgmii:
      fp.write("    15 => io_tile_id,\n")
  # 20-83 - ESP Tile CSRs
  for i in range(0, esp_config.ntiles):
    fp.write("    " + str(CSR_PINDEX[i]) + " => " + str(i) + ",\n")
  # 20-(NAPBSLV - 1) - Accelerators
  for i in range(0, esp_config.ntiles):
    t =  esp_config.tiles[i]
    if t.type == "acc":
      acc_pindex = t.acc.idx
      fp.write("    " + str(acc_pindex) + " => " + str(i) + ",\n")
    # 16-19 - LLC cache controller (must change with NMEM_MAX)
    if t.type == "mem":
      if esp_config.coherence:
        llc_pindex = t.llc.idx
        fp.write("    " + str(llc_pindex) + " => " + str(i) + ",\n")
    # 5-8 - Processors' DVFS controller (must change with NCPU_MAX)
    # 9-12 - Processors' private cache controller (must change with NCPU_MAX)
    if t.type == "cpu":
      if t.has_pll != 0:
        fp.write("    " + str(t.dvfs.idx) + " => " + str(i) + ",\n")
      if esp_config.coherence:
        fp.write("    " + str(t.l2.idx) + " => " + str(i) + ",\n")
  if soc.prc.get() == 1:
    fp.write("    127 => io_tile_id,\n")
  fp.write("    others => 0);\n\n")

  #
  fp.write("  constant esp_init_sequence : attribute_vector(0 to CFG_TILES_NUM + CFG_NCPU_TILE - 1) := (\n")
  fp.write("    ")
  # Set tile_id to adjacent tiles starting from tile_io
  for i in list(range(esp_config.tiles[misc_id].row, -1, -1)) + list(range(esp_config.tiles[misc_id].row + 1, soc.noc.rows)):
    for j in list(range(esp_config.tiles[misc_id].col, -1, -1)) + list(range(esp_config.tiles[misc_id].col + 1, soc.noc.cols)):
      tile_id = i * soc.noc.cols + j
      if tile_id != misc_id:
        fp.write(", ")
      fp.write(str(tile_id))
  # Mark tile_id configuration valid for CPU tiles. Set CPU0 last.
  for i in range(esp_config.ntiles - 1, -1, -1):
    t =  esp_config.tiles[i]
    if t.type == "cpu":
      fp.write(", " + str(i))
  fp.write(");\n\n")

  fp.write("  constant esp_srst_sequence : attribute_vector(0 to CFG_NMEM_TILE + CFG_NCPU_TILE - 1) := (\n")
  fp.write("    ")
  # Send srs to MEM tiles (LLC) and to CPU tiles. Reset CPU0 last.
  first = True
  for i in range(esp_config.ntiles - 1, -1, -1):
    t =  esp_config.tiles[i]
    if t.type == "mem":
      if first:
        first = False
      else:
        fp.write(", ")
      fp.write(str(i))
  for i in range(esp_config.ntiles - 1, -1, -1):
    t =  esp_config.tiles[i]
    if t.type == "cpu":
      if first:
        first = False
        if esp_config.tiles[i].cpu_id == 0:
          fp.write("0 => ")
      else:
        fp.write(", ")
      fp.write(str(i))
  fp.write(");\n\n")


def print_tiles(fp, esp_config):
  #
  fp.write("  -- Tiles YX coordinates\n")
  fp.write("  constant tile_x : yx_vec(0 to " + str(esp_config.ntiles - 1) + ") := (\n")
  for i in range(0, esp_config.ntiles):
    if i > 0:
       fp.write(",\n")
    fp.write("    " + str(i) + " => \"" + uint_to_bin(esp_config.tiles[i].col, 3) + "\"")
  fp.write("  );\n")

  fp.write("  constant tile_y : yx_vec(0 to " + str(esp_config.ntiles - 1) + ") := (\n")
  for i in range(0, esp_config.ntiles):
    if i > 0:
      fp.write(",\n")
    fp.write("    " + str(i) + " => \"" + uint_to_bin(esp_config.tiles[i].row, 3) + "\"")
  fp.write("  );\n\n")

  #
  fp.write("  -- CPU YX coordinates\n")
  fp.write("  constant cpu_y : yx_vec(0 to CFG_NCPU_TILE - 1) := (\n")
  for i in range(0, esp_config.ncpu):
    if i > 0:
      fp.write(",\n")
    fp.write("   " + str(i) + " => tile_y(cpu_tile_id(" + str(i) + "))")
  fp.write("  );\n")

  fp.write("  constant cpu_x : yx_vec(0 to CFG_NCPU_TILE - 1) := (\n")
  for i in range(0, esp_config.ncpu):
    if i > 0:
      fp.write(",\n")
    fp.write("   " + str(i) + " => tile_x(cpu_tile_id(" + str(i) + "))")
  fp.write("  );\n\n")


  #
  fp.write("  -- L2 YX coordinates\n")
  fp.write("  constant cache_y : yx_vec(0 to " + str(NFULL_COHERENT_MAX - 1) + ") := (\n")
  for i in range(0, NFULL_COHERENT_MAX):
    if i > 0:
      fp.write(",\n")
    fp.write("   " + str(i) + " => tile_y(cache_tile_id(" + str(i) + "))")
  fp.write("  );\n")

  fp.write("  constant cache_x : yx_vec(0 to " + str(NFULL_COHERENT_MAX - 1) + ") := (\n")
  for i in range(0, NFULL_COHERENT_MAX):
    if i > 0:
      fp.write(",\n")
    fp.write("   " + str(i) + " => tile_x(cache_tile_id(" + str(i) + "))")
  fp.write("  );\n\n")

  #
  fp.write("  -- DMA initiators YX coordinates\n")
  fp.write("  constant dma_y : yx_vec(0 to " + str(NLLC_COHERENT_MAX - 1) + ") := (\n")
  for i in range(0, NLLC_COHERENT_MAX):
    if i > 0:
      fp.write(",\n")
    fp.write("   " + str(i) + " => tile_y(dma_tile_id(" + str(i) + "))")
  fp.write("  );\n")

  fp.write("  constant dma_x : yx_vec(0 to " + str(NLLC_COHERENT_MAX - 1) + ") := (\n")
  for i in range(0, NLLC_COHERENT_MAX):
    if i > 0:
      fp.write(",\n")
    fp.write("   " + str(i) + " => tile_x(dma_tile_id(" + str(i) + "))")
  fp.write("  );\n\n")

  #
  fp.write("  -- SLM YX coordinates and tiles routing info\n")
  fp.write("  constant tile_slm_list : tile_mem_info_vector(0 to CFG_NSLM_TILE + CFG_NSLMDDR_TILE + CFG_NMEM_TILE - 1):= (\n")
  for i in range(0, esp_config.nslm):
    fp.write("    " + str(i) + " => (\n")
    fp.write("      x => tile_x(slm_tile_id(" + str(i) + ")),\n")
    fp.write("      y => tile_y(slm_tile_id(" + str(i) + ")),\n")
    fp.write("      haddr => slm_haddr(" + str(i)  + "),\n")
    fp.write("      hmask => slm_hmask(" + str(i)  + ")\n")
    fp.write("    ),\n")
  for i in range(0, esp_config.nslmddr):
    fp.write("    " + str(esp_config.nslm + i) + " => (\n")
    fp.write("      x => tile_x(slmddr_tile_id(" + str(i) + ")),\n")
    fp.write("      y => tile_y(slmddr_tile_id(" + str(i) + ")),\n")
    fp.write("      haddr => slmddr_haddr(" + str(i)  + "),\n")
    fp.write("      hmask => slmddr_hmask(" + str(i)  + ")\n")
    fp.write("    ),\n")
  fp.write("    others => tile_mem_info_none);\n\n")

  #
  fp.write("  -- LLC YX coordinates and memory tiles routing info\n")
  fp.write("  constant tile_mem_list : tile_mem_info_vector(0 to CFG_NSLM_TILE + CFG_NSLMDDR_TILE + CFG_NMEM_TILE - 1) := (\n")
  for i in range(0, esp_config.nmem):
    fp.write("    " + str(i) + " => (\n")
    fp.write("      x => tile_x(mem_tile_id(" + str(i) + ")),\n")
    fp.write("      y => tile_y(mem_tile_id(" + str(i) + ")),\n")
    fp.write("      haddr => ddr_haddr(" + str(i)  + "),\n")
    fp.write("      hmask => ddr_hmask(" + str(i)  + ")\n")
    fp.write("    ),\n")
  fp.write("    others => tile_mem_info_none);\n\n")

  #
  fp.write("  -- Add the frame buffer and SLM tiles entries for accelerators' DMA.\n")
  fp.write("  -- NB: accelerators can only access the frame buffer and SLM if\n")
  fp.write("  -- non-coherent DMA is selected from software.\n")
  fp.write("  constant tile_acc_mem_list : tile_mem_info_vector(0 to CFG_NSLM_TILE + CFG_NSLMDDR_TILE + CFG_NMEM_TILE) := (\n")
  for i in range(0, esp_config.nmem):
    fp.write("    " + str(i) + " => (\n")
    fp.write("      x => tile_x(mem_tile_id(" + str(i) + ")),\n")
    fp.write("      y => tile_y(mem_tile_id(" + str(i) + ")),\n")
    fp.write("      haddr => ddr_haddr(" + str(i)  + "),\n")
    fp.write("      hmask => ddr_hmask(" + str(i)  + ")\n")
    fp.write("    ),\n")
  for i in range(0, esp_config.nslm):
    fp.write("    " + str(i + esp_config.nmem) + " => (\n")
    fp.write("      x => tile_x(slm_tile_id(" + str(i) + ")),\n")
    fp.write("      y => tile_y(slm_tile_id(" + str(i) + ")),\n")
    fp.write("      haddr => slm_haddr(" + str(i)  + "),\n")
    fp.write("      hmask => slm_hmask(" + str(i)  + ")\n")
    fp.write("    ),\n")
  for i in range(0, esp_config.nslmddr):
    fp.write("    " + str(i + esp_config.nmem + esp_config.nslm) + " => (\n")
    fp.write("      x => tile_x(slmddr_tile_id(" + str(i) + ")),\n")
    fp.write("      y => tile_y(slmddr_tile_id(" + str(i) + ")),\n")
    fp.write("      haddr => slmddr_haddr(" + str(i)  + "),\n")
    fp.write("      hmask => slmddr_hmask(" + str(i)  + ")\n")
    fp.write("    ),\n")
  if esp_config.has_svga:
    fp.write("    " + str(esp_config.nmem + esp_config.nslm + esp_config.nslmddr) + " => (\n")
    fp.write("      x => tile_x(io_tile_id),\n")
    fp.write("      y => tile_y(io_tile_id),\n")
    fp.write("      haddr => fb_haddr,\n")
    fp.write("      hmask => fb_hmask\n")
    fp.write("    ),\n")
  fp.write("    others => tile_mem_info_none);\n\n")

  #
  fp.write("  -- I/O-bus devices routing info\n")
  fp.write("  constant apb_slv_y : yx_vec(0 to NAPBSLV - 1) := (\n")
  for i in range(0, NAPBS):
    if i > 0:
      fp.write(",\n")
    fp.write("    " + str(i) + " => tile_y(apb_tile_id(" + str(i) + "))")
  fp.write("  );\n")

  fp.write("  constant apb_slv_x : yx_vec(0 to NAPBSLV - 1) := (\n")
  for i in range(0, NAPBS):
    if i > 0:
      fp.write(",\n")
    fp.write("    " + str(i) + " => tile_x(apb_tile_id(" + str(i) + "))")
  fp.write("  );\n\n")

  #
  fp.write("  -- Flag I/O-bus slaves that are remote\n")
  fp.write("  -- Note that all components appear as remote to CPU and I/O tiles even if\n")
  fp.write("  -- located in that tile. This is because local masters still have to go\n")
  fp.write("  -- through ESP proxies to address such devices (e.g. L2 cache and DVFS\n")
  fp.write("  -- controller in CPU tiles). This choice allows any master in the SoC to\n")
  fp.write("  -- access these slaves. For instance, when configuring DVFS, a single CPU\n")
  fp.write("  -- must be able to access all DVFS controllers from other CPUS; another\n")
  fp.write("  -- example is the synchronized flush of all private caches, which is\n")
  fp.write("  -- initiated by a single CPU\n")
  fp.write("  constant remote_apb_slv_mask_cpu : std_logic_vector(0 to NAPBSLV - 1) := (\n")
  fp.write("    1 => '1',\n")
  fp.write("    2 => '1',\n")
  fp.write("    3 => '1',\n")
  fp.write("    13 => to_std_logic(CFG_SVGA_ENABLE),\n")
  fp.write("    14 => to_std_logic(CFG_GRETH),\n")
  if esp_config.has_sgmii:
    fp.write("    15 => to_std_logic(CFG_GRETH),\n")
  for j in range(0, esp_config.ndvfs):
    dvfs = esp_config.dvfs_ctrls[j]
    if dvfs.id != -1:
      fp.write("    " + str(dvfs.idx) + " => '1',\n")
  for j in range(0, esp_config.nl2):
    l2 = esp_config.l2s[j]
    if l2.idx != -1:
      fp.write("    " + str(l2.idx) + " => '1',\n")
  for j in range(0, esp_config.nllc):
    llc = esp_config.llcs[j]
    if llc.idx != -1:
      fp.write("    " + str(llc.idx) + " => '1',\n")
  for j in range(0, esp_config.ntiles):
    fp.write("    " + str(CSR_PINDEX[j]) + " => '1',\n")
  for j in range(0, esp_config.nacc):
    acc = esp_config.accelerators[j]
    fp.write("    " + str(acc.idx) + " => '1',\n")
  #PRC apb_mask
  fp.write("    127 => to_std_logic(CFG_PRC),\n")
  fp.write("    others => '0');\n\n")


  fp.write("  constant remote_apb_slv_mask_misc : std_logic_vector(0 to NAPBSLV - 1) := (\n")
  for j in range(0, esp_config.ndvfs):
    dvfs = esp_config.dvfs_ctrls[j]
    if dvfs.id != -1:
      fp.write("    " + str(dvfs.idx) + " => '1',\n")
  for j in range(0, esp_config.nl2):
    l2 = esp_config.l2s[j]
    if l2.idx != -1:
      fp.write("    " + str(l2.idx) + " => '1',\n")
  for j in range(0, esp_config.nllc):
    llc = esp_config.llcs[j]
    if llc.idx != -1:
      fp.write("    " + str(llc.idx) + " => '1',\n")
  for j in range(0, esp_config.ntiles):
    if esp_config.tiles[j].type != "misc":
      fp.write("    " + str(CSR_PINDEX[j]) + " => '1',\n")
  for j in range(0, esp_config.nacc):
    acc = esp_config.accelerators[j]
    fp.write("    " + str(acc.idx) + " => '1',\n")
  fp.write("    others => '0');\n")

  #
  fp.write("  -- Flag bus slaves that are remote to each tile (request selects slv proxy)\n")
  fp.write("  constant remote_ahb_mask_misc : std_logic_vector(0 to NAHBSLV - 1) := (\n")
  for j in range(0, esp_config.nmem):
    fp.write("    " + str(DDR_HINDEX[j]) + " => '1',\n")
  for j in range(0, esp_config.nslm + esp_config.nslmddr):
    index = SLM_HINDEX + j
    if index >= 12:
      index = index + 1
    fp.write("    " + str(index) + " => '1',\n")
  fp.write("    others => '0');\n\n")

  fp.write("  constant remote_ahb_mask_cpu : std_logic_vector(0 to NAHBSLV - 1) := (\n")
  fp.write("    " + str(AHBROM_HINDEX) + "  => '1',\n")
  fp.write("    " + str(DDR_HINDEX[0]) + " => to_std_logic(CFG_L2_DISABLE),\n")
  fp.write("    " + str(FB_HINDEX) + "  => to_std_logic(CFG_SVGA_ENABLE),\n")
  fp.write("    others => '0');\n\n")

  fp.write("  constant slm_ahb_mask : std_logic_vector(0 to NAHBSLV - 1) := (\n")
  for j in range(0, esp_config.nslm + esp_config.nslmddr):
    index = SLM_HINDEX + j
    if index >= 12:
      index = index + 1
    fp.write("    " + str(index) + " => '1',\n")
  fp.write("    others => '0');\n\n")


def print_esplink_header(fp, esp_config, soc):

  # Get CPU base frequency
  with open("../../top.vhd") as top_fp:
    for line in top_fp:
      if line.find("constant CPU_FREQ : integer") != -1:
        line.strip();
        items = line.split()
        CPU_FREQ = 1000 * int(items[5].replace(";",""))
        top_fp.close()
        break

  fp.write("#ifndef __SOCMAP_H__\n")
  fp.write("#define __SOCMAP_H__\n")
  fp.write("\n")
  fp.write("#define EDCL_IP \"" + soc.IP_ADDR + "\"\n")
  fp.write("#define BASE_FREQ " + str(CPU_FREQ) + "\n")
  if soc.cache_spandex.get() == 1:
    fp.write("#define USE_SPANDEX\n")
  fp.write("#define BOOTROM_BASE_ADDR " + hex(RST_ADDR[esp_config.cpu_arch]) + "\n")
  fp.write("#define RODATA_START_ADDR " + hex(RODATA_ADDR[esp_config.cpu_arch]) + "\n")
  fp.write("#define DRAM_BASE_ADDR 0x" + format(DDR_HADDR[esp_config.cpu_arch], '03X') + "00000\n")
  fp.write("#define PBS_BASE_ADDR 0x" + format(PBS_HADDR[esp_config.cpu_arch], '03X') + "00000\n")
  if esp_config.nmem == 0:
    fp.write("#define OVERRIDE_DRAM_SIZE 0x" + format(esp_config.slm_tot_kbytes * 1024, '08X') + "\n")
  fp.write("#define ESPLINK_BASE_ADDR 0x" + format(AHB2APB_HADDR[esp_config.cpu_arch], '03X') + "00400\n")
  fp.write("#define TARGET_BYTE_ORDER __ORDER_BIG_ENDIAN__\n")
  fp.write("\n")
  fp.write("#endif /* __SOCMAP_H__ */\n")

def print_soc_defines(fp, esp_config, soc):
  fp.write("#ifndef __SOC_DEFS_H__\n")
  fp.write("#define __SOC_DEFS_H__\n")
  fp.write("\n")
  fp.write("#define SOC_ROWS " + str(soc.noc.rows) + "\n");
  fp.write("#define SOC_COLS " + str(soc.noc.cols) + "\n");
  fp.write("#define SOC_NCPU " + str(esp_config.ncpu) + "\n");
  fp.write("#define SOC_NMEM " + str(esp_config.nmem) + "\n");
  fp.write("#define SOC_NDDR_CONTIG " + str(len(esp_config.contig_alloc_ddr)) +"\n")
  if esp_config.nacc > 0:
      fp.write("#define ACCS_PRESENT 1\n")
  fp.write("#define SOC_NACC " + str(esp_config.nacc) + "\n");

  if esp_config.cpu_arch == "leon3":
      fp.write("#define MONITOR_BASE_ADDR 0x80090000\n")
  else:
      fp.write("#define MONITOR_BASE_ADDR 0x60090000\n")
  fp.write("#define MONITOR_TILE_SIZE 0x200\n\n")

  fp.write("#endif /* __SOC_DEFS_H__ */\n")

def print_soc_locations(fp, esp_config, soc):
  fp.write("soc_loc_t cpu_locs[" + str(esp_config.ncpu) + "] = {")
  for i in range(0, esp_config.ntiles):
    t = esp_config.tiles[i]
    if t.type == "cpu":
        fp.write("{" + str(t.row) + "," + str(t.col) + "}")
        if not t.cpu_id == esp_config.ncpu - 1:
            fp.write(", ")
  fp.write("};\n\n")

  fp.write("soc_loc_t mem_locs[" + str(esp_config.nmem) + "] = {")
  for i in range(0, esp_config.ntiles):
    t = esp_config.tiles[i]
    if t.type == "mem":
        fp.write("{" + str(t.row) + "," + str(t.col) + "}")
        if not t.mem_id == esp_config.nmem - 1:
            fp.write(", ")
  fp.write("};\n\n")

  #fp.write("soc_loc_t contig_alloc_locs[" + str(len(esp_config.contig_alloc_ddr)) + "] = {")
  #for i in range(0, esp_config.ntiles):
  #  t = esp_config.tiles[i]
  #  if t.type == "mem" and t.mem_id in esp_config.contig_alloc_ddr:
  #      fp.write("{" + str(t.row) + "," + str(t.col) + "}")
  #      if not t.mem_id == esp_config.nmem - 1:
  #          fp.write(", ")
  #fp.write("};\n\n")

  #fp.write("soc_loc_t io_loc = ")
  #for i in range(0, esp_config.ntiles):
  #  t = esp_config.tiles[i]
  #  if t.type == "misc":
  #      fp.write("{" + str(t.row) + "," + str(t.col) + "};")
  #      break
  #fp.write("\n\n")

  if esp_config.nacc > 0:
      acc_counts = {}
      fp.write("soc_loc_t acc_locs[" + str(esp_config.nacc) + "] = {")
      for i in range(0, esp_config.ntiles):
        t = esp_config.tiles[i]
        if t.type == "acc":
            if not t.acc.lowercase_name in acc_counts:
                acc_counts[t.acc.lowercase_name] = 0
            else:
                acc_counts[t.acc.lowercase_name] += 1

            fp.write("{" + str(t.row) + "," + str(t.col) + "}")
            if not t.acc.id == esp_config.nacc - 1:
                fp.write(", ")
      fp.write("};\n\n")
      fp.write("unsigned int acc_has_l2[" + str(esp_config.nacc) + "] = {")
      for i in range(0, esp_config.ntiles):
        t = esp_config.tiles[i]
        if t.type == "acc":
            if t.has_l2:
                fp.write("1")
            else:
                fp.write("0")
            if not t.acc.id == esp_config.nacc - 1:
                fp.write(", ")
      fp.write("};\n")

def print_aux_tile_locs (fp, esp_config, soc):
  if soc.prc.get() == 1:
      fp.write("soc_loc_t io_loc = ")
      for i in range(0, esp_config.ntiles):
        t = esp_config.tiles[i]
        if t.type == "misc":
            fp.write("{" + str(t.row) + "," + str(t.col) + "};")
            break
      fp.write("\n\n")


def print_devtree(fp, soc, esp_config):

  # Get CPU base frequency
  with open("../../top.vhd") as top_fp:
    for line in top_fp:
      if line.find("constant CPU_FREQ : integer") != -1:
        line.strip();
        items = line.split()
        CPU_FREQ = int(items[5].replace(";",""))
        top_fp.close()
        break


  fp.write("/dts-v1/;\n")
  fp.write("\n")
  fp.write("/ {\n")
  fp.write("  #address-cells = <2>;\n")
  fp.write("  #size-cells = <2>;\n")
  if esp_config.cpu_arch == "ariane":
    fp.write("  compatible = \"eth,ariane-bare-dev\";\n")
    fp.write("  model = \"eth,ariane-bare\";\n")
  elif esp_config.cpu_arch == "ibex":
    fp.write("  compatible = \"lowrisc,ibex\";\n")
    fp.write("  model = \"lowrisc,ibex-small\";\n")
  fp.write("  chosen {\n")
  fp.write("    stdout-path = \"/soc/uart@" + format(AHB2APB_HADDR[esp_config.cpu_arch], '03x') + "00100:38400\";\n")
  fp.write("  };\n")
  fp.write("  cpus {\n")
  fp.write("    #address-cells = <1>;\n")
  fp.write("    #size-cells = <0>;\n")
  fp.write("    timebase-frequency = <" + str(int((CPU_FREQ * 1000) / 2)) + ">; // CPU_FREQ / 2\n")
  for i in range(esp_config.ncpu):
    fp.write("    CPU" + str(i) + ": cpu@" + str(i) + " {\n")
    fp.write("      clock-frequency = <" + str(CPU_FREQ) + "000>;\n")
    fp.write("      device_type = \"cpu\";\n")
    fp.write("      reg = <" + str(i) + ">;\n")
    fp.write("      status = \"okay\";\n")
    if esp_config.cpu_arch == "ariane":
      fp.write("      compatible = \"eth, ariane\", \"riscv\";\n")
      fp.write("      riscv,isa = \"rv64imafdc\";\n")
      fp.write("      mmu-type = \"riscv,sv39\";\n")
      fp.write("      tlb-split;\n")
    elif esp_config.cpu_arch == "ibex":
      fp.write("      compatible = \"lowrisc, ibex\", \"riscv\";\n")
      fp.write("      riscv,isa = \"rv32imc\";\n")
    fp.write("      // HLIC - hart local interrupt controller\n")
    fp.write("      CPU" + str(i) + "_intc: interrupt-controller {\n")
    fp.write("        #interrupt-cells = <1>;\n")
    fp.write("        interrupt-controller;\n")
    fp.write("        compatible = \"riscv,cpu-intc\";\n")
    fp.write("      };\n")
    fp.write("    };\n")
  fp.write("  };\n")
  fp.write("  memory@" + format(DDR_HADDR[esp_config.cpu_arch], '03x') + "00000 {\n")
  fp.write("    device_type = \"memory\";\n")
  # TODO: increase memory address space.
  if esp_config.nmem != 0:
    fp.write("    reg = <0x0 0x" + format(DDR_HADDR[esp_config.cpu_arch], '03x') + "00000 0x0 0x20000000>;\n")
  else:
    # Use SLM as main memory
    fp.write("    reg = <0x0 0x" + format(DDR_HADDR[esp_config.cpu_arch], '03x') + "00000 0x0 0x" + format(esp_config.slm_tot_kbytes * 1024, '08x') + ">;\n")
  fp.write("  };\n")

  # OS reserved memory regions
  if esp_config.nmem != 0:
    fp.write("  reserved-memory {\n")
    fp.write("    #address-cells = <2>;\n")
    fp.write("    #size-cells = <2>;\n")
    fp.write("    ranges;\n")
    fp.write("\n")
    fp.write("    greth_reserved: buffer@a0000000 {\n")
    fp.write("      compatible = \"shared-dma-pool\";\n")
    fp.write("      no-map;\n")
    fp.write("      reg = <0x0 0xa0000000 0x0 0x200000>;\n")
    fp.write("    };\n")

    # Add only one memory region for all third-party accelerator instances
    acc_mem_address = format(ACC_MEM_RESERVED_START_ADDR, "08x")
    acc_mem_size = format(ACC_MEM_RESERVED_TOTAL_SIZE, "08x")
    if esp_config.nacc > esp_config.nthirdparty:
      tp_mem_address = format(THIRDPARTY_MEM_RESERVED_ADDR, "08x")
      tp_mem_size = format(THIRDPARTY_MEM_RESERVED_SIZE, "08x")
    else:
      tp_mem_address = format(ACC_MEM_RESERVED_START_ADDR, "08x")
      tp_mem_size = format(ACC_MEM_RESERVED_TOTAL_SIZE, "08x")

    if esp_config.nthirdparty > 0:
      acc_mem_size = format(ACC_MEM_RESERVED_TOTAL_SIZE - THIRDPARTY_MEM_RESERVED_SIZE, "08x")

    if esp_config.nacc > esp_config.nthirdparty:
      fp.write("\n")
      fp.write("    accelerator_reserved: buffer@" + acc_mem_address + " {\n")
      fp.write("      compatible = \"shared-dma-pool\";\n")
      fp.write("      no-map;\n")
      fp.write("      reg = <0x0 0x" + acc_mem_address + " 0x0 0x" + acc_mem_size + ">;\n")
      fp.write("    };\n")
    if esp_config.nthirdparty > 0:
      fp.write("\n")
      fp.write("    thirdparty_reserved: buffer@" + tp_mem_address + " {\n")
      fp.write("      compatible = \"shared-dma-pool\";\n")
      fp.write("      no-map;\n")
      fp.write("      reg = <0x0 0x" + tp_mem_address + " 0x0 0x" + tp_mem_size + ">;\n")
      fp.write("    };\n")
    fp.write("  };\n")

  fp.write("  L26: soc {\n")
  fp.write("    #address-cells = <2>;\n")
  fp.write("    #size-cells = <2>;\n")
  if esp_config.cpu_arch == "ariane":
    fp.write("    compatible = \"eth,ariane-bare-soc\", \"simple-bus\";\n")
  elif esp_config.cpu_arch == "ibex":
    fp.write("    compatible = \"lowrisc,lowrisc-soc\", \"simple-bus\";\n")
  fp.write("    ranges;\n")
  # TODO: make clint/plic remote devices w/ remote AXI proxy and variable address to be passed over
  fp.write("    clint@2000000 {\n")
  fp.write("      compatible = \"riscv,clint0\";\n")
  fp.write("      interrupts-extended = <\n")
  for i in range(esp_config.ncpu):
    fp.write("                             &CPU" + str(i) + "_intc 3 &CPU" + str(i) + "_intc 7\n")
  fp.write("                            >;\n")
  fp.write("      reg = <0x0 0x2000000 0x0 0xc0000>;\n")
  fp.write("      reg-names = \"control\";\n")
  fp.write("    };\n")
  fp.write("    PLIC0: interrupt-controller@6c000000 {\n")
  fp.write("      #address-cells = <0>;\n")
  fp.write("      #interrupt-cells = <1>;\n")
  fp.write("      compatible = \"riscv,plic0\";\n")
  fp.write("      interrupt-controller;\n")
  fp.write("      interrupts-extended = <\n")
  for i in range(esp_config.ncpu):
    fp.write("                             &CPU" + str(i) + "_intc 11 &CPU" + str(i) + "_intc 9\n")
  fp.write("                            >;\n")
  fp.write("      reg = <0x0 0x6c000000 0x0 0x4000000>;\n")
  fp.write("      riscv,max-priority = <7>;\n")
  fp.write("      riscv,ndev = <16>;\n")
  fp.write("    };\n")
  # TODO add GPTIMER/Accelerators/Caches/SVGA/DVFS to devtree (and remove leon3 IRQ from socmap
  fp.write("    uart@" + format(AHB2APB_HADDR[esp_config.cpu_arch], '03x') + "00100 {\n")
  fp.write("      compatible = \"gaisler,apbuart\";\n")
  fp.write("      reg = <0x0 0x" + format(AHB2APB_HADDR[esp_config.cpu_arch], '03x') + "00100 0x0 0x100>;\n")
  fp.write("      freq = <" + str(CPU_FREQ) + "000>;\n")
  fp.write("      interrupt-parent = <&PLIC0>;\n")
  fp.write("      interrupts = <3>;\n")
  fp.write("      reg-shift = <2>; // regs are spaced on 32 bit boundary\n")
  fp.write("      reg-io-width = <4>; // only 32-bit access are supported\n")
  fp.write("    };\n")
  #PRC dts
  fp.write("    prc@" + format(AHB2APB_HADDR[esp_config.cpu_arch], '03x') + "0E400 {\n")
  fp.write("      compatible = \"vendor_xilinx,xilinx_prc\";\n")                
  fp.write("      reg = <0x0 0x" + format(AHB2APB_HADDR[esp_config.cpu_arch], '03x') + "0E400 0x0 0x100>;\n")                        
  fp.write("      interrupt-parent = <&PLIC0>;\n")                                                                                   
  fp.write("      interrupts = <5>;\n")
  fp.write("      reg-shift = <2>; // regs are spaced on 32 bit boundary\n")                                                         
  fp.write("      reg-io-width = <4>; // only 32-bit access are supported\n")                                                        
  fp.write("    };\n") 
  fp.write("    eth: greth@" + format(AHB2APB_HADDR[esp_config.cpu_arch], '03x') + "80000 {\n")
  fp.write("      #address-cells = <1>;\n")
  fp.write("      #size-cells = <1>;\n")
  fp.write("      compatible = \"gaisler,ethmac\";\n")
  fp.write("      device_type = \"network\";\n")
  fp.write("      interrupt-parent = <&PLIC0>;\n")
  fp.write("      interrupts = <13 0>;\n")
  # Use randomly generated MAC address
  mac = " ".join(esp_config.linux_mac[i:i+2] for i in range(0, len(esp_config.linux_mac), 2))
  fp.write("      local-mac-address = [" + mac + "];\n")
  fp.write("      reg = <0x0 0x" + format(AHB2APB_HADDR[esp_config.cpu_arch], '03x') + "80000 0x0 0x10000>;\n")
  fp.write("      phy-handle = <&phy0>;\n")
  fp.write("      phy-connection-type = \"sgmii\";\n")
  if esp_config.nmem != 0:
    fp.write("      memory-region = <&greth_reserved>;\n")
  fp.write("\n")
  fp.write("      phy0: mdio@60001000 {\n")
  fp.write("            #address-cells = <1>;\n")
  fp.write("            #size-cells = <0>;\n")
  fp.write("            compatible = \"gaisler,sgmii\";\n")
  fp.write("            reg = <0x0 0x" + format(AHB2APB_HADDR[esp_config.cpu_arch], '03x') + "01000 0x0 0x1000>;\n")
  fp.write("            interrupt-parent = <&PLIC0>;\n")
  fp.write("            interrupts = <12 0>;\n")
  fp.write("      };\n")
  fp.write("    };\n")

  # ESP L2 caches
  base = AHB2APB_HADDR[esp_config.cpu_arch] << 20
  for i in range(esp_config.nl2):
    l2 = esp_config.l2s[i]
    if l2.idx != -1:
      address = base + 0xD000 + (l2.idx << 8)
      address_str = format(address, "x")
      size_str = "100"
      fp.write("    l2cache" + str(l2.id) + "@" + address_str + " {\n")
      if soc.cache_spandex.get() == 1:
        fp.write("      compatible = \"uiuc,spandex_l2\";\n")
      else:
        fp.write("      compatible = \"sld,l2_cache\";\n")
      fp.write("      reg = <0x0 0x" + address_str + " 0x0 0x" + size_str + ">;\n")
      fp.write("      reg-shift = <2>; // regs are spaced on 32 bit boundary\n")
      fp.write("      reg-io-width = <4>; // only 32-bit access are supported\n")
      fp.write("    };\n")

  # ESP LLC caches
  base = AHB2APB_HADDR[esp_config.cpu_arch] << 20
  for i in range(esp_config.nllc):
    llc = esp_config.llcs[i]
    if llc.idx != -1:
      address = base + 0xD000 + (llc.idx << 8)
      address_str = format(address, "x")
      size_str = "100"
      fp.write("    llccache" + str(llc.id) + "@" + address_str + " {\n")
      if soc.cache_spandex.get() == 1:
        fp.write("      compatible = \"uiuc,spandex_llc\";\n")
      else:
        fp.write("      compatible = \"sld,llc_cache\";\n")
      fp.write("      reg = <0x0 0x" + address_str + " 0x0 0x" + size_str + ">;\n")
      fp.write("      reg-shift = <2>; // regs are spaced on 32 bit boundary\n")
      fp.write("      reg-io-width = <4>; // only 32-bit access are supported\n")
      fp.write("    };\n")

  # Reset all THIRDPARTY accelerators counters
  THIRDPARTY_N = 0
  
  for i in range(esp_config.nacc):
    acc = esp_config.accelerators[i]
    base = AHB2APB_HADDR[esp_config.cpu_arch] << 20
    if acc.vendor == "sld":
      address = base + ((SLD_APB_ADDR + acc.id) << 8)
      size = 0x100
    else:
      n = THIRDPARTY_N
      # Compute base address
      if THIRDPARTY_APB_EXT_ADDRESS == 0:
        # Use part of standard APB address space
        address = base + THIRDPARTY_APB_ADDRESS + n * THIRDPARTY_APB_ADDRESS_SIZE
        size = THIRDPARTY_APB_ADDRESS_SIZE
      else:
        # Use extended APB address space (large number of registers)
        address = base + THIRDPARTY_APB_EXT_ADDRESS + n * THIRDPARTY_APB_EXT_ADDRESS_SIZE
        size = THIRDPARTY_APB_EXT_ADDRESS_SIZE

      # Increment count
      THIRDPARTY_N = n + 1;

    address_str = format(address, "x")
    size_str = format(size, "x")

    fp.write("    " + acc.lowercase_name + "@" + address_str + " {\n")
    if acc.vendor == "sld":
      fp.write("      compatible = \"" + acc.vendor + "," + acc.lowercase_name + "\";\n")
    else:
      fp.write("      compatible = \"" + acc.vendor + "," + THIRDPARTY_COMPATIBLE[acc.lowercase_name] + "\";\n")
    fp.write("      reg = <0x0 0x" + address_str + " 0x0 0x" + size_str + ">;\n")
    fp.write("      interrupt-parent = <&PLIC0>;\n")
    fp.write("      interrupts = <" + str(acc.irq + 1) + ">;\n")
    fp.write("      reg-shift = <2>; // regs are spaced on 32 bit boundary\n")
    fp.write("      reg-io-width = <4>; // only 32-bit access are supported\n")
    if acc.vendor != "sld" and esp_config.nmem != 0:
      fp.write("      memory-region = <&thirdparty_reserved>;\n")
    fp.write("    };\n")
  fp.write("  };\n")
  fp.write("};\n")


def print_cache_config(fp, soc, esp_config):
  fp.write("`ifndef __CACHES_CFG_SVH__\n")
  fp.write("`define __CACHES_CFG_SVH__\n")
  fp.write("\n")
  addr_bits = 32
  byte_bits = 2
  word_bits = 2
  if soc.CPU_ARCH.get() == "ariane":
    addr_bits = 32
    byte_bits = 3
    word_bits = 1
    fp.write("`define LLSC\n")
  if soc.CPU_ARCH.get() == "leon3":
    fp.write("`define BIG_ENDIAN\n")
  else:
    fp.write("`define LITTLE_ENDIAN\n")

  fp.write("`define ADDR_BITS    " + str(addr_bits) + "\n")
  fp.write("`define BYTE_BITS    " + str(byte_bits) + "\n")
  fp.write("`define WORD_BITS    " + str(word_bits) + "\n")
  fp.write("`define L2_WAYS      " + str(soc.l2_ways.get()) + "\n")
  fp.write("`define L2_SETS      " + str(soc.l2_sets.get()) + "\n")
  fp.write("`define LLC_WAYS     " + str(soc.llc_ways.get()) + "\n")
  fp.write("`define LLC_SETS     " + str(int(soc.llc_sets.get())) + "\n")
  fp.write("\n")
  fp.write("`endif // __CACHES_CFG_SVH__\n")

def print_floorplan_constraints(fp, soc, esp_config):
  mem_num = 0
  mem_tiles = {}
  for i in  range(0, esp_config.ntiles):
    t = esp_config.tiles[i]
    if t.mem_id != -1:
      mem_tiles[mem_num] = i
      mem_num += 1

  #4096 sets + 2 tiles or 8192 sets + 4 tiles
  if int((soc.llc_sets.get() * soc.llc_ways.get()) / (esp_config.nmem * 16)) == 2048:
    fp.write("create_pblock {pblock_mem_tile_0}\n")
    fp.write("add_cells_to_pblock [get_pblocks {pblock_mem_tile_0}] [get_cells -quiet [list {esp_1/tiles_gen[" + str(mem_tiles[0]) + "].mem_tile.tile_mem_i}]]\n")
    fp.write("resize_pblock [get_pblocks {pblock_mem_tile_0}] -add {SLICE_X24Y91:SLICE_X152Y338}\n")
    fp.write("resize_pblock [get_pblocks {pblock_mem_tile_0}] -add {DSP48E2_X0Y38:DSP48E2_X2Y133}\n")
    fp.write("resize_pblock [get_pblocks {pblock_mem_tile_0}] -add {RAMB18_X1Y38:RAMB18_X4Y133}\n")
    fp.write("resize_pblock [get_pblocks {pblock_mem_tile_0}] -add {RAMB36_X1Y19:RAMB36_X4Y66}\n")
    fp.write("create_pblock {pblock_mem_tile_1}\n")
    fp.write("add_cells_to_pblock [get_pblocks {pblock_mem_tile_1}] [get_cells -quiet [list {esp_1/tiles_gen[" + str(mem_tiles[1]) + "].mem_tile.tile_mem_i}]]\n")
    fp.write("resize_pblock [get_pblocks {pblock_mem_tile_1}] -add {SLICE_X168Y96:SLICE_X295Y339}\n")
    fp.write("resize_pblock [get_pblocks {pblock_mem_tile_1}] -add {DSP48E2_X3Y40:DSP48E2_X5Y135}\n")
    fp.write("resize_pblock [get_pblocks {pblock_mem_tile_1}] -add {RAMB18_X5Y40:RAMB18_X8Y135}\n")
    fp.write("resize_pblock [get_pblocks {pblock_mem_tile_1}] -add {RAMB36_X5Y20:RAMB36_X8Y67}\n")
  if (esp_config.nmem == 4): 
      fp.write("create_pblock {pblock_mem_tile_2}\n")
      fp.write("add_cells_to_pblock [get_pblocks {pblock_mem_tile_2}] [get_cells -quiet [list {esp_1/tiles_gen[" + str(mem_tiles[2]) + "].mem_tile.tile_mem_i}]]\n")
      fp.write("resize_pblock [get_pblocks {pblock_mem_tile_2}] -add {SLICE_X25Y350:SLICE_X153Y598}\n")
      fp.write("resize_pblock [get_pblocks {pblock_mem_tile_2}] -add {DSP48E2_X0Y140:DSP48E2_X2Y237}\n")
      fp.write("resize_pblock [get_pblocks {pblock_mem_tile_2}] -add {RAMB18_X1Y140:RAMB18_X4Y237}\n")
      fp.write("resize_pblock [get_pblocks {pblock_mem_tile_2}] -add {RAMB36_X1Y70:RAMB36_X4Y118}\n")
      fp.write("create_pblock {pblock_mem_tile_3}\n")
      fp.write("add_cells_to_pblock [get_pblocks {pblock_mem_tile_3}] [get_cells -quiet [list {esp_1/tiles_gen[" + str(mem_tiles[3]) + "].mem_tile.tile_mem_i}]]\n")
      fp.write("resize_pblock [get_pblocks {pblock_mem_tile_3}] -add {SLICE_X169Y594:SLICE_X293Y836}\n")
      fp.write("resize_pblock [get_pblocks {pblock_mem_tile_3}] -add {DSP48E2_X3Y238:DSP48E2_X5Y333}\n")
      fp.write("resize_pblock [get_pblocks {pblock_mem_tile_3}] -add {RAMB18_X5Y238:RAMB18_X8Y333}\n")
      fp.write("resize_pblock [get_pblocks {pblock_mem_tile_3}] -add {RAMB36_X5Y119:RAMB36_X8Y166}\n")
      fp.write("create_pblock pblock_gen_mig.ddrc3\n")
      fp.write("add_cells_to_pblock [get_pblocks pblock_gen_mig.ddrc3] [get_cells -quiet [list gen_mig.ddrc3]]\n")
      fp.write("resize_pblock [get_pblocks pblock_gen_mig.ddrc3] -add {SLICE_X263Y660:SLICE_X336Y839}\n")
      fp.write("resize_pblock [get_pblocks pblock_gen_mig.ddrc3] -add {DSP48E2_X6Y264:DSP48E2_X7Y335}\n")
      fp.write("resize_pblock [get_pblocks pblock_gen_mig.ddrc3] -add {RAMB18_X9Y264:RAMB18_X10Y335}\n")
      fp.write("resize_pblock [get_pblocks pblock_gen_mig.ddrc3] -add {RAMB36_X9Y132:RAMB36_X10Y167}\n")
  #2048 sets + 2 tiles or 4096 sets + 4 tiles
  elif int((soc.llc_sets.get() * soc.llc_ways.get()) / (esp_config.nmem * 16)) == 1024:
    fp.write("create_pblock {pblock_mem_tile_0}\n")
    fp.write("add_cells_to_pblock [get_pblocks {pblock_mem_tile_0}] [get_cells -quiet [list {esp_1/tiles_gen[" + str(mem_tiles[0]) + "].mem_tile.tile_mem_i}]]\n")
    fp.write("resize_pblock [get_pblocks {pblock_mem_tile_0}] -add {SLICE_X34Y12:SLICE_X168Y310}\n")
    fp.write("resize_pblock [get_pblocks {pblock_mem_tile_0}] -add {DSP48E2_X0Y6:DSP48E2_X2Y123}\n")
    fp.write("resize_pblock [get_pblocks {pblock_mem_tile_0}] -add {RAMB18_X1Y6:RAMB18_X4Y123}\n")
    fp.write("resize_pblock [get_pblocks {pblock_mem_tile_0}] -add {RAMB36_X1Y3:RAMB36_X4Y61}\n")
    fp.write("create_pblock {pblock_mem_tile_1}\n")
    fp.write("add_cells_to_pblock [get_pblocks {pblock_mem_tile_1}] [get_cells -quiet [list {esp_1/tiles_gen[" + str(mem_tiles[1]) + "].mem_tile.tile_mem_i}]]\n")
    fp.write("resize_pblock [get_pblocks {pblock_mem_tile_1}] -add {SLICE_X172Y11:SLICE_X336Y255}\n")
    fp.write("resize_pblock [get_pblocks {pblock_mem_tile_1}] -add {DSP48E2_X4Y6:DSP48E2_X7Y101}\n")
    fp.write("resize_pblock [get_pblocks {pblock_mem_tile_1}] -add {RAMB18_X5Y6:RAMB18_X10Y101}\n")
    fp.write("resize_pblock [get_pblocks {pblock_mem_tile_1}] -add {RAMB36_X5Y3:RAMB36_X10Y50}\n")
    if (esp_config.nmem == 4): 
      fp.write("create_pblock {pblock_mem_tile_2}\n")
      fp.write("add_cells_to_pblock [get_pblocks {pblock_mem_tile_2}] [get_cells -quiet [list {esp_1/tiles_gen[" + str(mem_tiles[2]) + "].mem_tile.tile_mem_i}]]\n")
      fp.write("resize_pblock [get_pblocks {pblock_mem_tile_2}] -add {SLICE_X34Y316:SLICE_X183Y602}\n")
      fp.write("resize_pblock [get_pblocks {pblock_mem_tile_2}] -add {DSP48E2_X0Y128:DSP48E2_X3Y239}\n")
      fp.write("resize_pblock [get_pblocks {pblock_mem_tile_2}] -add {RAMB18_X1Y128:RAMB18_X5Y239}\n")
      fp.write("resize_pblock [get_pblocks {pblock_mem_tile_2}] -add {RAMB36_X1Y64:RAMB36_X5Y119}\n")
      fp.write("create_pblock {pblock_mem_tile_3}\n")
      fp.write("add_cells_to_pblock [get_pblocks {pblock_mem_tile_3}] [get_cells -quiet [list {esp_1/tiles_gen[" + str(mem_tiles[3]) + "].mem_tile.tile_mem_i}]]\n")
      fp.write("resize_pblock [get_pblocks {pblock_mem_tile_3}] -add {SLICE_X176Y607:SLICE_X303Y822}\n")
      fp.write("resize_pblock [get_pblocks {pblock_mem_tile_3}] -add {DSP48E2_X4Y244:DSP48E2_X6Y327}\n")
      fp.write("resize_pblock [get_pblocks {pblock_mem_tile_3}] -add {RAMB18_X5Y244:RAMB18_X9Y327}\n")
      fp.write("resize_pblock [get_pblocks {pblock_mem_tile_3}] -add {RAMB36_X5Y122:RAMB36_X9Y163}\n")
      fp.write("create_pblock pblock_gen_mig.ddrc3\n")
      fp.write("add_cells_to_pblock [get_pblocks pblock_gen_mig.ddrc3] [get_cells -quiet [list gen_mig.ddrc3]]\n")
      fp.write("resize_pblock [get_pblocks pblock_gen_mig.ddrc3] -add {SLICE_X263Y660:SLICE_X336Y839}\n")
      fp.write("resize_pblock [get_pblocks pblock_gen_mig.ddrc3] -add {DSP48E2_X6Y264:DSP48E2_X7Y335}\n")
      fp.write("resize_pblock [get_pblocks pblock_gen_mig.ddrc3] -add {RAMB18_X9Y264:RAMB18_X10Y335}\n")
      fp.write("resize_pblock [get_pblocks pblock_gen_mig.ddrc3] -add {RAMB36_X9Y132:RAMB36_X10Y167}\n")
#2048 sets + 4 tiles or 1024 sets + 2 tiles
  elif int((soc.llc_sets.get() * soc.llc_ways.get()) / (esp_config.nmem * 16)) == 512:
    fp.write("create_pblock {pblock_mem_tile_0}\n")
    fp.write("add_cells_to_pblock [get_pblocks {pblock_mem_tile_0}] [get_cells -quiet [list {esp_1/tiles_gen[" + str(mem_tiles[0]) + "].mem_tile.tile_mem_i}]]\n")
    fp.write("resize_pblock [get_pblocks {pblock_mem_tile_0}] -add {SLICE_X20Y114:SLICE_X104Y298}\n")
    fp.write("resize_pblock [get_pblocks {pblock_mem_tile_0}] -add {DSP48E2_X0Y46:DSP48E2_X1Y117}\n")
    fp.write("resize_pblock [get_pblocks {pblock_mem_tile_0}] -add {RAMB18_X1Y46:RAMB18_X3Y117}\n")
    fp.write("resize_pblock [get_pblocks {pblock_mem_tile_0}] -add {RAMB36_X1Y23:RAMB36_X3Y58}\n")
    fp.write("create_pblock {pblock_mem_tile_1}\n")
    fp.write("add_cells_to_pblock [get_pblocks {pblock_mem_tile_1}] [get_cells -quiet [list {esp_1/tiles_gen[" + str(mem_tiles[1]) + "].mem_tile.tile_mem_i}]]\n")
    fp.write("resize_pblock [get_pblocks {pblock_mem_tile_1}] -add {SLICE_X206Y299:SLICE_X303Y159}\n")
    fp.write("resize_pblock [get_pblocks {pblock_mem_tile_1}] -add {DSP48E2_X4Y64:DSP48E2_X6Y119}\n")
    fp.write("resize_pblock [get_pblocks {pblock_mem_tile_1}] -add {RAMB18_X6Y64:RAMB18_X9Y119}\n")
    fp.write("resize_pblock [get_pblocks {pblock_mem_tile_1}] -add {RAMB36_X6Y32:RAMB36_X9Y59}\n")
    if (esp_config.nmem == 4): 
      fp.write("create_pblock {pblock_mem_tile_2}\n")
      fp.write("add_cells_to_pblock [get_pblocks {pblock_mem_tile_2}] [get_cells -quiet [list {esp_1/tiles_gen[" + str(mem_tiles[2]) + "].mem_tile.tile_mem_i}]]\n")
      fp.write("resize_pblock [get_pblocks {pblock_mem_tile_2}] -add {SLICE_X21Y398:SLICE_X136Y578}\n")
      fp.write("resize_pblock [get_pblocks {pblock_mem_tile_2}] -add {DSP48E2_X0Y160:DSP48E2_X2Y229}\n")
      fp.write("resize_pblock [get_pblocks {pblock_mem_tile_2}] -add {RAMB18_X1Y160:RAMB18_X4Y229}\n")
      fp.write("resize_pblock [get_pblocks {pblock_mem_tile_2}] -add {RAMB36_X1Y80:RAMB36_X4Y114}\n")
      fp.write("create_pblock {pblock_mem_tile_3}\n")
      fp.write("add_cells_to_pblock [get_pblocks {pblock_mem_tile_3}] [get_cells -quiet [list {esp_1/tiles_gen[" + str(mem_tiles[3]) + "].mem_tile.tile_mem_i}]]\n")
      fp.write("resize_pblock [get_pblocks {pblock_mem_tile_3}] -add {SLICE_X211Y602:SLICE_X303Y791}\n")
      fp.write("resize_pblock [get_pblocks {pblock_mem_tile_3}] -add {DSP48E2_X5Y242:DSP48E2_X6Y315}\n")
      fp.write("resize_pblock [get_pblocks {pblock_mem_tile_3}] -add {RAMB18_X7Y242:RAMB18_X9Y315}\n")
      fp.write("resize_pblock [get_pblocks {pblock_mem_tile_3}] -add {RAMB36_X7Y121:RAMB36_X9Y157}\n")
      fp.write("create_pblock pblock_gen_mig.ddrc3\n")
      fp.write("add_cells_to_pblock [get_pblocks pblock_gen_mig.ddrc3] [get_cells -quiet [list gen_mig.ddrc3]]\n")
      fp.write("resize_pblock [get_pblocks pblock_gen_mig.ddrc3] -add {SLICE_X263Y660:SLICE_X336Y839}\n")
      fp.write("resize_pblock [get_pblocks pblock_gen_mig.ddrc3] -add {DSP48E2_X6Y264:DSP48E2_X7Y335}\n")
      fp.write("resize_pblock [get_pblocks pblock_gen_mig.ddrc3] -add {RAMB18_X9Y264:RAMB18_X10Y335}\n")
      fp.write("resize_pblock [get_pblocks pblock_gen_mig.ddrc3] -add {RAMB36_X9Y132:RAMB36_X10Y167}\n")
  #1024 sets + 4 tiles or 512 sets + 2 tiles
  elif int((soc.llc_sets.get() * soc.llc_ways.get()) / (esp_config.nmem * 16)) == 256:
    fp.write("create_pblock {pblock_mem_tile_0}\n")
    fp.write("add_cells_to_pblock [get_pblocks {pblock_mem_tile_0}] [get_cells -quiet [list {esp_1/tiles_gen[" + str(mem_tiles[0]) + "].mem_tile.tile_mem_i}]]\n")
    fp.write("resize_pblock [get_pblocks {pblock_mem_tile_0}] -add {SLICE_X31Y152:SLICE_X111Y298}\n")
    fp.write("resize_pblock [get_pblocks {pblock_mem_tile_0}] -add {DSP48E2_X0Y62:DSP48E2_X1Y117}\n")
    fp.write("resize_pblock [get_pblocks {pblock_mem_tile_0}] -add {RAMB18_X1Y62:RAMB18_X3Y117}\n")
    fp.write("resize_pblock [get_pblocks {pblock_mem_tile_0}] -add {RAMB36_X1Y31:RAMB36_X3Y58}\n")
    fp.write("create_pblock {pblock_mem_tile_1}\n")
    fp.write("add_cells_to_pblock [get_pblocks {pblock_mem_tile_1}] [get_cells -quiet [list {esp_1/tiles_gen[" + str(mem_tiles[1]) + "].mem_tile.tile_mem_i}]]\n")
    fp.write("resize_pblock [get_pblocks {pblock_mem_tile_1}] -add {SLICE_X192Y166:SLICE_X296Y299}\n")
    fp.write("resize_pblock [get_pblocks {pblock_mem_tile_1}] -add {DSP48E2_X4Y68:DSP48E2_X5Y119}\n")
    fp.write("resize_pblock [get_pblocks {pblock_mem_tile_1}] -add {RAMB18_X6Y68:RAMB18_X8Y119}\n")
    fp.write("resize_pblock [get_pblocks {pblock_mem_tile_1}] -add {RAMB36_X6Y34:RAMB36_X8Y59}\n")
    if (esp_config.nmem == 4): 
      fp.write("create_pblock {pblock_mem_tile_2}\n")
      fp.write("add_cells_to_pblock [get_pblocks {pblock_mem_tile_2}] [get_cells -quiet [list {esp_1/tiles_gen[" + str(mem_tiles[2]) + "].mem_tile.tile_mem_i}]]\n")
      fp.write("resize_pblock [get_pblocks {pblock_mem_tile_2}] -add {SLICE_X33Y418:SLICE_X109Y559}\n")
      fp.write("resize_pblock [get_pblocks {pblock_mem_tile_2}] -add {DSP48E2_X0Y168:DSP48E2_X1Y223}\n")
      fp.write("resize_pblock [get_pblocks {pblock_mem_tile_2}] -add {RAMB18_X1Y168:RAMB18_X3Y223}\n")
      fp.write("resize_pblock [get_pblocks {pblock_mem_tile_2}] -add {RAMB36_X1Y84:RAMB36_X3Y111}\n")
      fp.write("create_pblock {pblock_mem_tile_3}\n")
      fp.write("add_cells_to_pblock [get_pblocks {pblock_mem_tile_3}] [get_cells -quiet [list {esp_1/tiles_gen[" + str(mem_tiles[3]) + "].mem_tile.tile_mem_i}]]\n")
      fp.write("resize_pblock [get_pblocks {pblock_mem_tile_3}] -add {SLICE_X193Y651:SLICE_X296Y788}\n")
      fp.write("resize_pblock [get_pblocks {pblock_mem_tile_3}] -add {DSP48E2_X4Y262:DSP48E2_X5Y313}\n")
      fp.write("resize_pblock [get_pblocks {pblock_mem_tile_3}] -add {RAMB18_X6Y262:RAMB18_X8Y313}\n")
      fp.write("resize_pblock [get_pblocks {pblock_mem_tile_3}] -add {RAMB36_X6Y131:RAMB36_X8Y156}\n")
  #512 or fewer sets + 4 tiles 
  elif esp_config.nmem == 4:
    fp.write("create_pblock {pblock_mem_tile_0}\n")
    fp.write("add_cells_to_pblock [get_pblocks {pblock_mem_tile_0}] [get_cells -quiet [list {esp_1/tiles_gen[" + str(mem_tiles[0]) + "].mem_tile.tile_mem_i}]]}\n")
    fp.write("resize_pblock [get_pblocks {pblock_mem_tile_0}] -add {SLICE_X36Y135:SLICE_X103Y297}\n")
    fp.write("resize_pblock [get_pblocks {pblock_mem_tile_0}] -add {DSP48E2_X0Y54:DSP48E2_X1Y117}\n")
    fp.write("resize_pblock [get_pblocks {pblock_mem_tile_0}] -add {RAMB18_X2Y54:RAMB18_X3Y117}\n")
    fp.write("resize_pblock [get_pblocks {pblock_mem_tile_0}] -add {RAMB36_X2Y27:RAMB36_X3Y58}\n")
    fp.write("create_pblock {pblock_mem_tile_1}\n")
    fp.write("add_cells_to_pblock [get_pblocks {pblock_mem_tile_1}] [get_cells -quiet [list {esp_1/tiles_gen[" + str(mem_tiles[1]) + "].mem_tile.tile_mem_i}]]\n")
    fp.write("resize_pblock [get_pblocks {pblock_mem_tile_1}] -add {SLICE_X212Y138:SLICE_X294Y299}\n")
    fp.write("resize_pblock [get_pblocks {pblock_mem_tile_1}] -add {DSP48E2_X5Y56:DSP48E2_X5Y119}\n")
    fp.write("resize_pblock [get_pblocks {pblock_mem_tile_1}] -add {RAMB18_X7Y56:RAMB18_X8Y119}\n")
    fp.write("resize_pblock [get_pblocks {pblock_mem_tile_1}] -add {RAMB36_X7Y28:RAMB36_X8Y59}\n")
    fp.write("create_pblock {pblock_mem_tile_2}\n")
    fp.write("add_cells_to_pblock [get_pblocks {pblock_mem_tile_2}] [get_cells -quiet [list {esp_1/tiles_gen[" + str(mem_tiles[2]) + "].mem_tile.tile_mem_i}]]\n")
    fp.write("resize_pblock [get_pblocks {pblock_mem_tile_2}] -add {SLICE_X37Y419:SLICE_X110Y588}\n")
    fp.write("resize_pblock [get_pblocks {pblock_mem_tile_2}] -add {DSP48E2_X0Y168:DSP48E2_X1Y233}\n")
    fp.write("resize_pblock [get_pblocks {pblock_mem_tile_2}] -add {RAMB18_X2Y168:RAMB18_X3Y233}\n")
    fp.write("resize_pblock [get_pblocks {pblock_mem_tile_2}] -add {RAMB36_X2Y84:RAMB36_X3Y116}\n")
    fp.write("create_pblock {pblock_mem_tile_3}\n")
    fp.write("add_cells_to_pblock [get_pblocks {pblock_mem_tile_3}] [get_cells -quiet [list {esp_1/tiles_gen[" + str(mem_tiles[3]) + "].mem_tile.tile_mem_i}]]\n")
    fp.write("resize_pblock [get_pblocks {pblock_mem_tile_3}] -add {SLICE_X210Y642:SLICE_X293Y812}\n")
    fp.write("resize_pblock [get_pblocks {pblock_mem_tile_3}] -add {DSP48E2_X5Y258:DSP48E2_X5Y323}\n")
    fp.write("resize_pblock [get_pblocks {pblock_mem_tile_3}] -add {RAMB18_X7Y258:RAMB18_X8Y323}\n")
    fp.write("resize_pblock [get_pblocks {pblock_mem_tile_3}] -add {RAMB36_X7Y129:RAMB36_X8Y161}\n")

  fp.write("set_property C_CLK_INPUT_FREQ_HZ 300000000 [get_debug_cores dbg_hub]\n")
  fp.write("set_property C_ENABLE_CLK_DIVIDER false [get_debug_cores dbg_hub]\n")
  fp.write("set_property C_USER_SCAN_CHAIN 1 [get_debug_cores dbg_hub]\n")
  fp.write("connect_debug_port dbg_hub/clk [get_nets clk]\n")

def print_load_script(fp, soc, esp_config):
  fp.write("cd /opt/drivers-esp\n")
  fp.write("insmod contig_alloc.ko ")
  nmem = esp_config.nmem
  ddr_size = int(str(DDR_SIZE)) * int(0x100000)
  if nmem > 0:
    size = int(ddr_size / nmem)
  sizes = []
  starts = []
  start = int(str(DDR_HADDR[soc.CPU_ARCH.get()])) * int(0x100000)
  nddr = 0
  line_size = int(0x10)

  end = start + ddr_size
  if soc.CPU_ARCH.get() == "ariane" or soc.CPU_ARCH.get() == "ibex":
    sp = int(0xa0200000) - line_size
    if esp_config.nthirdparty > 0:
        end = int(0xb0000000)
  else:
    sp = int(str(soc.LEON3_STACK), 16)

  addr = start
  for m in range(nmem):
    if addr >= (sp + line_size) and addr < end:
        starts.append(hex(addr))
        if addr + size <= end:
            sizes.append(hex(size))
        else:
            size.append(hex(end - addr))
        esp_config.contig_alloc_ddr.append(m)
        nddr += 1
    elif (addr + size) > (sp + line_size) and addr < end:
        starts.append(hex(sp + line_size))
        if addr + size <= end:
            sizes.append(hex((addr + size) - (sp + line_size)))
        else:
            sizes.append(hex(end - (sp + line_size)))
        esp_config.contig_alloc_ddr.append(m)
        nddr += 1
    addr += size

  fp.write("nddr=" + str(nddr) + " ")
  fp.write("start=")
  for i in range(nddr):
    fp.write(starts[i])
    if i != nddr - 1:
        fp.write(",")
            
  fp.write(" size=")
  for i in range(nddr):
    fp.write(sizes[i])
    if i != nddr - 1:
        fp.write(",")
    
  fp.write(" chunk_log=20\n")
  fp.write("insmod esp_cache.ko\n")
  fp.write("insmod esp_private_cache.ko\n")
  fp.write("insmod esp.ko")
  fp.write(" line_bytes=16")
  fp.write(" l2_sets=" + str(soc.l2_sets.get()))
  fp.write(" l2_ways=" + str(soc.l2_ways.get()))
  fp.write(" llc_sets=" + str(soc.llc_sets.get()))
  fp.write(" llc_ways=" + str(soc.llc_ways.get()))
  fp.write(" llc_banks=" + str(nmem))
  fp.write(" rtl_cache=" + str(soc.cache_rtl.get()))

def create_socmap(esp_config, soc):

  # Globals
  fp = open('esp_global.vhd', 'w')

  print_header(fp, "esp_global")
  print_libs(fp, True)

  fp.write("package esp_global is\n\n")
  print_global_constants(fp, soc)
  print_constants(fp, soc, esp_config)

  fp.write("end esp_global;\n")
  fp.close()

  print("Created global constants definition into 'esp_global.vhd'")

  # SoC map
  fp = open('socmap.vhd', 'w')

  print_header(fp, "socmap")
  print_libs(fp, False)

  fp.write("package socmap is\n\n")
  print_mapping(fp, soc, esp_config)
  print_tiles(fp, esp_config)

  fp.write("end socmap;\n")
  fp.close()

  print("Created configuration into 'socmap.vhd'")

  # ESPLink header
  fp = open('esplink.h', 'w')

  print_esplink_header(fp, esp_config, soc)

  fp.close()

  print("Created ESPLink header into 'esplink.h'")

  if esp_config.nmem != 0:
    fp = open('S64esp', 'w')

    print_load_script(fp, soc, esp_config)

    fp.close()

    print("Created kernel module load script into 'S64esp'")

  # socmap defines
  fp = open('soc_defs.h', 'w')

  print_soc_defines(fp, esp_config, soc)

  fp.close()

  print("Created soc defines into 'soc_defs.h'")

  # soc tile locations
  fp = open('soc_locs.h', 'w')

  print_soc_locations(fp, esp_config, soc)

  fp.close()

  print("Created soc locations into 'soc_locs.h'")

  # io_tile locations
  fp = open('prc_aux.h', 'w')

  print_aux_tile_locs(fp, esp_config, soc)

  fp.close()

  print("created io_tile locations into 'prc_aux.h'")

  # Device tree
  if esp_config.cpu_arch == "ariane" or esp_config.cpu_arch == "ibex":

    fp = open('riscv.dts', 'w')

    print_devtree(fp, soc, esp_config)

    fp.close()

    print("Created device-tree into 'riscv.dts'")

  # RTL Caches configuration
  fp = open('cache_cfg.svh', 'w')

  print_cache_config(fp, soc, esp_config)

  fp.close()

  print("Created RTL caches configuration into 'cache_cfg.svh'")

  #memory floorplanning for profpga-xcvu440
  if (soc.TECH == "virtexu") and esp_config.nmem > 1:
    fp = open('mem_tile_floorplanning.xdc', 'w')

    print_floorplan_constraints(fp, soc, esp_config)

    fp.close()

    print("Created floorplanning constraints for profgpa-xcvu440 into 'mem_tile_floorplanning.xdc'")<|MERGE_RESOLUTION|>--- conflicted
+++ resolved
@@ -291,10 +291,7 @@
       self.ndomain = 1
     self.has_svga = soc.svga_en.get()
     self.has_eth = soc.eth_en.get()
-<<<<<<< HEAD
-=======
     self.has_iolink = soc.iolink_en.get()
->>>>>>> fedf52c3
     self.has_sgmii = soc.HAS_SGMII
     self.has_jtag = soc.jtag_en.get()
     if self.coherence:
@@ -524,7 +521,6 @@
   fp.write("  constant CFG_LLC_WAYS    : integer := " + str(soc.llc_ways.get()     ) +  ";\n")
   fp.write("  constant CFG_ACC_L2_SETS : integer := " + str(soc.acc_l2_sets.get()  ) +  ";\n")
   fp.write("  constant CFG_ACC_L2_WAYS : integer := " + str(soc.acc_l2_ways.get()  ) +  ";\n\n")
-<<<<<<< HEAD
 
   #
   fp.write("  ------ Caches interrupt line\n")
@@ -546,29 +542,6 @@
   fp.write("  constant CFG_JTAG_EN : integer := " + str(soc.jtag_en.get()) + ";\n\n")
 
   #
-=======
-
-  #
-  fp.write("  ------ Caches interrupt line\n")
-  fp.write("  constant CFG_SLD_LLC_CACHE_IRQ : integer := " + str(LLC_CACHE_PIRQ) + ";\n")
-  fp.write("  constant CFG_SLD_L2_CACHE_IRQ : integer := " + str(L2_CACHE_PIRQ) + ";\n\n")
-
-  #
-  fp.write("  ------ UART\n")
-  fp.write("  constant CFG_UART1_ENABLE : integer := 1;\n")
-  fp.write("  constant CFG_UART1_FIFO : integer := 32;\n")
-  fp.write("  constant CFG_UART1_IRQ : integer := (2);\n\n")
-
-  #
-  fp.write("  ------ JTAG based DSU interface (DO NOT ENABLE, NOT SUPPORTED)\n")
-  fp.write("  constant CFG_AHB_JTAG : integer := 0;\n\n")
-
-  #
-  fp.write("  ------ JTAG based test interface\n")
-  fp.write("  constant CFG_JTAG_EN : integer := " + str(soc.jtag_en.get()) + ";\n\n")
-
-  #
->>>>>>> fedf52c3
   fp.write("  ------ Ethernet\n")
   fp.write("  constant CFG_ETH_EN : integer := " + str(soc.eth_en.get()) + ";\n\n")
   fp.write("  ------ Gaisler Ethernet core\n")
@@ -577,11 +550,8 @@
   fp.write("  constant CFG_ETH_FIFO : integer := 8;\n")
   fp.write("  constant CFG_GRETH_FT : integer := 0;\n")
   fp.write("  constant CFG_GRETH_EDCLFT : integer := 0;\n\n")
-<<<<<<< HEAD
-=======
   fp.write("  ------ Custom IO Link\n")
   fp.write("  constant CFG_IOLINK_EN : integer := " + str(soc.iolink_en.get()) + ";\n\n")
->>>>>>> fedf52c3
 
   #
   fp.write("  ------ SVGA\n")
@@ -644,21 +614,12 @@
   fp.write("  constant CFG_AHB_MONERR : integer := 0;\n")
   fp.write("  constant CFG_AHB_MONWAR : integer := 0;\n")
   fp.write("  constant CFG_AHB_DTRACE : integer := 0;\n\n")
-<<<<<<< HEAD
 
   #
   fp.write("  ------ Local-port synchronizers (always present)\n")
   fp.write("  constant CFG_HAS_SYNC : integer := 1;\n\n")
 
   #
-=======
-
-  #
-  fp.write("  ------ Local-port synchronizers (always present)\n")
-  fp.write("  constant CFG_HAS_SYNC : integer := 1;\n\n")
-
-  #
->>>>>>> fedf52c3
   fp.write("  ------ Domain voltage-frequency scaling (DVFS)\n")
   if esp_config.has_dvfs:
     fp.write("  constant CFG_HAS_DVFS : integer := 1;\n\n")
@@ -666,12 +627,6 @@
     fp.write("  constant CFG_HAS_DVFS : integer := 0;\n\n")
 
   #
-<<<<<<< HEAD
-  fp.write("  ------ PRC interrupt line\n")
-  fp.write("  constant CFG_PRC_IRQ : integer := 5;\n")
-
-=======
->>>>>>> fedf52c3
   fp.write("  ------ Synthesis options\n")
   fp.write("  constant CFG_SCAN : integer := 0;\n\n")
    
