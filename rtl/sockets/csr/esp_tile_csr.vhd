-- Copyright (c) 2011-2024 Columbia University, System Level Design Group
-- SPDX-License-Identifier: Apache-2.0
library ieee;
use ieee.std_logic_1164.all;
use ieee.numeric_std.all;
use ieee.std_logic_misc.all;

use work.esp_global.all;
use work.amba.all;
use work.stdlib.all;
use work.devices.all;
use work.sld_devices.all;
use work.gencomp.all;
use work.allclkgen.all;
use work.monitor_pkg.all;
use work.esp_csr_pkg.all;
use work.nocpackage.all;

entity esp_tile_csr is
  generic (
    pindex      : integer range 0 to NAPBSLV -1 := 0;
    has_ddr     : boolean := false);
  port (
    clk         : in  std_logic;
    rstn        : in  std_logic;
    pconfig     : in  apb_config_type;
    mon_ddr     : in  monitor_ddr_type;
    mon_mem     : in  monitor_mem_type;
    mon_noc     : in  monitor_noc_vector(1 to 6);
    mon_l2      : in  monitor_cache_type;
    mon_llc     : in  monitor_cache_type;
    mon_acc     : in  monitor_acc_type;
    mon_dvfs    : in  monitor_dvfs_type;
    tile_config : out std_logic_vector(ESP_CSR_WIDTH - 1 downto 0);
    srst        : out std_ulogic;
    tp_acc_rst  : out std_ulogic;
    apbi        : in  apb_slv_in_type;
    apbo        : out apb_slv_out_type
    );
end esp_tile_csr;

architecture rtl of esp_tile_csr is
  constant MONITOR_APB_OFFSET : integer := 1;

  constant BURST_REG_INDEX : integer := 0;

  constant MON_DDR_WORD_TRANSFER_INDEX : integer := 0;
  constant MON_MEM_COH_REQ_INDEX       : integer := 1;
  constant MON_MEM_COH_FWD_INDEX       : integer := 2;
  constant MON_MEM_COH_RSP_RCV_INDEX   : integer := 3;
  constant MON_MEM_COH_RSP_SND_INDEX   : integer := 4;
  constant MON_MEM_DMA_REQ_INDEX       : integer := 5;
  constant MON_MEM_DMA_RSP_INDEX       : integer := 6;
  constant MON_MEM_COH_DMA_REQ_INDEX   : integer := 7;
  constant MON_MEM_COH_DMA_RSP_INDEX   : integer := 8;
  constant MON_L2_HIT_INDEX            : integer := 9;
  constant MON_L2_MISS_INDEX           : integer := 10;
  constant MON_LLC_HIT_INDEX           : integer := 11;
  constant MON_LLC_MISS_INDEX          : integer := 12;
  constant MON_ACC_TLB_INDEX           : integer := 13;
  constant MON_ACC_MEM_LO_INDEX        : integer := 14;
  constant MON_ACC_MEM_HI_INDEX        : integer := 15;
  constant MON_ACC_TOT_LO_INDEX        : integer := 16;
  constant MON_ACC_TOT_HI_INDEX        : integer := 17;
  constant MON_ACC_INVOCATIONS_INDEX      : integer := 18;

  constant MON_DVFS_BASE_INDEX : integer := 19;
  constant VF_OP_POINTS        : integer := 4;

  constant NOCS_NUM                       : integer := 6;
  constant NOC_QUEUES                     : integer := 5;
  constant MON_NOC_TILE_INJECT_BASE_INDEX : integer := MON_DVFS_BASE_INDEX + VF_OP_POINTS;  --22
  constant MON_NOC_QUEUES_FULL_BASE_INDEX : integer := MON_NOC_TILE_INJECT_BASE_INDEX + NOCS_NUM;  --28

  constant MONITOR_REG_COUNT : integer                                     := MON_NOC_QUEUES_FULL_BASE_INDEX + NOCS_NUM * NOC_QUEUES;  --58
  constant REGISTER_WIDTH    : integer                                     := 32;

  signal burst                  : std_logic_vector(REGISTER_WIDTH-1 downto 0);
  signal readdata               : std_logic_vector(REGISTER_WIDTH-1 downto 0);
  signal wdata                  : std_logic_vector(REGISTER_WIDTH-1 downto 0);
  signal burst_sample           : std_ulogic;
  signal burst_start            : std_ulogic;
  signal burst_state            : std_ulogic;
  signal burst_state_next       : std_ulogic;
  signal acc_state              : std_ulogic;
  signal acc_state_next         : std_ulogic;
  signal acc_rst                : std_ulogic;

  type counter_type is array (0 to MONITOR_REG_COUNT-1) of std_logic_vector(REGISTER_WIDTH-1 downto 0);
  signal count       : counter_type;
  signal count_value : counter_type;

  -- CSRs
  signal config_r  : std_logic_vector(ESP_CSR_WIDTH - 1 downto 0);

  constant DEFAULT_CPU_LOC_OVR : std_logic_vector(NCPU_TILE_MAX * 2 * YX_WIDTH downto 0) := (others => '0');
  -- CPU_Y(N-1) CPU_X(N-1) .... CPU_Y(0) CPU_X(0)    OVERWRITE DEFAULT FROM SOCMAP

  constant DEFAULT_ARIANE_HARTID : std_logic_vector(4 downto 0) :=
    "0000" & "0";
  -- HART ID    OVERWRITE DEFAULT FROM SOCMAP

  constant DEFAULT_TILE_ID : std_logic_vector(7 downto 0) := (others => '0');

  constant DEFAULT_ACC_COH : std_logic_vector(1 downto 0) := (others => '0');

  -- Maico modification start

  constant DEFAULT_DCO_NOC_CFG : std_logic_vector(18 downto 0) := 
    "11" & "100" & "000000" & "100101" & "0" & "1";
  -- FREQ_SEL    DIV_SEL    FC_SEL    CC_SEL    CLK_SEL   EN

  constant DEFAULT_MDC_SCALER_CFG : std_logic_vector(10 downto 0) := conv_std_logic_vector(490, 11);
  -- Assume default I/O tile DCO frequency is 490MHz

  -- DDR_CFG0
  constant DEFAULT_DDR_CFG0 : std_logic_vector(31 downto 0) :=
    X"2" & X"A" & X"F" & X"1" & X"3FF" & X"4";
  -- | 31-28 | 27-24 | 23-20 | 19-16 |  15-4  |    3-0    |
  -- |  trp  |  trc  |  trfc |  tmrd |  trefi | delay_sel |

  -- DDR_CFG1
  constant DEFAULT_DDR_CFG1 : std_logic_vector(31 downto 0) :=
    X"B" & X"3" & X"A" & X"7" & X"A" & X"2" & X"1" & X"7";
  -- |   31-28   | 27-24 | 23-20 | 19-16 | 15-12 | 11-8 |  7-4 |  3-0 |
  -- | col_width | tcas  | trtp  | twtr  |  twr  | trcd | trrd | tras |

  -- DDR_CFG2
  constant DEFAULT_DDR_CFG2 : std_logic_vector(31 downto 0) :=
    '0' & X"9C4A" & "011" & "011001" & "10" & X"E";
  -- | 31 |     30-15   |    14-12    |   11-6   |     5-4    |    3-0    |
  -- | /  | init_cycles | dqs_sel_cal | bank_pos | bank_width | row_width |


  --- constant DEFAULT_CONFIG : std_logic_vector(ESP_CSR_WIDTH - 1 downto 0) :=
  ---   DEFAULT_ACC_COH & DEFAULT_CPU_LOC_OVR & DEFAULT_ARIANE_HARTID & DEFAULT_TILE_ID & "0";
  constant DEFAULT_CONFIG : std_logic_vector(ESP_CSR_WIDTH - 1 downto 0) :=
    DEFAULT_DDR_CFG2 & DEFAULT_DDR_CFG1 & DEFAULT_DDR_CFG0 & DEFAULT_MDC_SCALER_CFG & DEFAULT_DCO_NOC_CFG &
    DEFAULT_ACC_COH & DEFAULT_CPU_LOC_OVR & DEFAULT_ARIANE_HARTID & DEFAULT_TILE_ID & "0";

  -- Maico modification end

  signal csr_addr : integer range 0 to 31;

    begin

      apbo.prdata  <= readdata;
      apbo.pirq    <= (others => '0');
      apbo.pindex  <= pindex;
      apbo.pconfig <= pconfig;

      tile_config <= config_r;
      csr_addr    <= conv_integer(apbi.paddr(6 downto 2));


  rd_registers : process(apbi, count, count_value, burst, config_r, csr_addr, burst_state)
    --TODO
    variable addr : integer range 0 to 127;
  begin
    addr     := conv_integer(apbi.paddr(8 downto 2));
    readdata <= (others => '0');

        wdata <= apbi.pwdata;

    burst_sample <= '0';
    if addr = BURST_REG_INDEX then
        burst_sample <= apbi.psel(pindex) and apbi.penable and apbi.pwrite;
    end if;

    if apbi.paddr(8 downto 7) = "11" then
      -- Config read access
      case csr_addr is
        when ESP_CSR_VALID_ADDR =>
          readdata(ESP_CSR_VALID_MSB - ESP_CSR_VALID_LSB downto 0) <= 
            config_r(ESP_CSR_VALID_MSB downto ESP_CSR_VALID_LSB);
        when ESP_CSR_TILE_ID_ADDR =>
          readdata(ESP_CSR_TILE_ID_MSB - ESP_CSR_TILE_ID_LSB downto 0) <= 
            config_r(ESP_CSR_TILE_ID_MSB downto ESP_CSR_TILE_ID_LSB);
        when ESP_CSR_ARIANE_HARTID_ADDR =>
<<<<<<< HEAD
          readdata(ESP_CSR_ARIANE_HARTID_MSB - ESP_CSR_ARIANE_HARTID_LSB downto 0) <= config_r(ESP_CSR_ARIANE_HARTID_MSB downto ESP_CSR_ARIANE_HARTID_LSB);
        when ESP_CSR_ACC_COH_ADDR =>
          readdata(ESP_CSR_ACC_COH_MSB - ESP_CSR_ACC_COH_LSB downto 0) <= config_r(ESP_CSR_ACC_COH_MSB downto ESP_CSR_ACC_COH_LSB);
        when ESP_CSR_CPU_LOC_OVR_0_ADDR =>
          readdata <=
            config_r(ESP_CSR_CPU_LOC_OVR_LSB + 31 downto ESP_CSR_CPU_LOC_OVR_LSB);
        when ESP_CSR_CPU_LOC_OVR_1_ADDR =>
          readdata <=
            config_r(ESP_CSR_CPU_LOC_OVR_LSB + 63 downto ESP_CSR_CPU_LOC_OVR_LSB + 32);
        when ESP_CSR_CPU_LOC_OVR_2_ADDR =>
          readdata <=
            config_r(ESP_CSR_CPU_LOC_OVR_LSB + 95 downto ESP_CSR_CPU_LOC_OVR_LSB + 64);
        when ESP_CSR_CPU_LOC_OVR_3_ADDR =>
          readdata <=
            config_r(ESP_CSR_CPU_LOC_OVR_LSB + 127 downto ESP_CSR_CPU_LOC_OVR_LSB + 96);

=======
          readdata(ESP_CSR_ARIANE_HARTID_MSB - ESP_CSR_ARIANE_HARTID_LSB downto 0) <= 
            config_r(ESP_CSR_ARIANE_HARTID_MSB downto ESP_CSR_ARIANE_HARTID_LSB);
        when ESP_CSR_CPU_LOC_OVR_ADDR =>
          readdata(ESP_CSR_CPU_LOC_OVR_MSB - ESP_CSR_CPU_LOC_OVR_LSB downto 0) <= 
            config_r(ESP_CSR_CPU_LOC_OVR_MSB downto ESP_CSR_CPU_LOC_OVR_LSB);
        when ESP_CSR_ACC_COH_ADDR =>
          readdata(ESP_CSR_ACC_COH_MSB - ESP_CSR_ACC_COH_LSB downto 0) <= 
            config_r(ESP_CSR_ACC_COH_MSB downto ESP_CSR_ACC_COH_LSB);
        -- Maico modification start
        when ESP_CSR_DCO_NOC_CFG_ADDR =>
          readdata(ESP_CSR_DCO_NOC_CFG_MSB - ESP_CSR_DCO_NOC_CFG_LSB downto 0) <= 
            config_r(ESP_CSR_DCO_NOC_CFG_MSB downto ESP_CSR_DCO_NOC_CFG_LSB);
        when ESP_CSR_MDC_SCALER_CFG_ADDR =>
          readdata(ESP_CSR_MDC_SCALER_CFG_MSB - ESP_CSR_MDC_SCALER_CFG_LSB downto 0) <= 
            config_r(ESP_CSR_MDC_SCALER_CFG_MSB downto ESP_CSR_MDC_SCALER_CFG_LSB);
        when ESP_CSR_DDR_CFG0_ADDR =>
          readdata(ESP_CSR_DDR_CFG0_MSB - ESP_CSR_DDR_CFG0_LSB downto 0) <=
            config_r(ESP_CSR_DDR_CFG0_MSB downto ESP_CSR_DDR_CFG0_LSB);
        when ESP_CSR_DDR_CFG1_ADDR =>
          readdata(ESP_CSR_DDR_CFG1_MSB - ESP_CSR_DDR_CFG1_LSB downto 0) <=
            config_r(ESP_CSR_DDR_CFG1_MSB downto ESP_CSR_DDR_CFG1_LSB);
        when ESP_CSR_DDR_CFG2_ADDR =>
          readdata(ESP_CSR_DDR_CFG2_MSB - ESP_CSR_DDR_CFG2_LSB downto 0) <=
            config_r(ESP_CSR_DDR_CFG2_MSB downto ESP_CSR_DDR_CFG2_LSB);
        -- Maico modification end
>>>>>>> cba4ad8b
        when others =>
          readdata <= (others => '0');
      end case;
    else
      -- Monitors read access
      if addr = 0 then
        readdata <= burst;
      elsif addr < MONITOR_REG_COUNT + MONITOR_APB_OFFSET then
        if burst_state = '0' then
            readdata <= count(addr - MONITOR_APB_OFFSET);
        else
          -- Monitors read access
          if addr = 0 then
            readdata <= burst;
          elsif addr < MONITOR_REG_COUNT + MONITOR_APB_OFFSET then
            if burst_state = '0' then
                readdata <= count(addr - MONITOR_APB_OFFSET);
            else
                readdata <= count_value(addr - MONITOR_APB_OFFSET);
            end if;
          end if;
        end if;
      end if;
    end if;
  end process rd_registers;

  wr_registers : process(clk, rstn)
  begin
    if rstn = '0' then
      burst <= (others => '0');
      config_r     <= DEFAULT_CONFIG;
      srst         <= '0';
      tp_acc_rst    <= '0';
    elsif clk'event and clk = '1' then
      -- Monitors
      if burst_sample = '1' then
        burst <= wdata;
      end if;
      -- Config write
      tp_acc_rst <= '0';
      if apbi.paddr(8 downto 7) = "11" and (apbi.psel(pindex) and apbi.penable and apbi.pwrite) = '1' then
        case csr_addr is
          when ESP_CSR_VALID_ADDR =>
            config_r(ESP_CSR_VALID_MSB downto ESP_CSR_VALID_LSB) <= 
              apbi.pwdata(ESP_CSR_VALID_MSB - ESP_CSR_VALID_LSB downto 0);
          when ESP_CSR_TILE_ID_ADDR =>
            config_r(ESP_CSR_TILE_ID_MSB downto ESP_CSR_TILE_ID_LSB) <= 
              apbi.pwdata(ESP_CSR_TILE_ID_MSB - ESP_CSR_TILE_ID_LSB downto 0);
          when ESP_CSR_ARIANE_HARTID_ADDR =>
<<<<<<< HEAD
            config_r(ESP_CSR_ARIANE_HARTID_MSB downto ESP_CSR_ARIANE_HARTID_LSB) <= apbi.pwdata(ESP_CSR_ARIANE_HARTID_MSB - ESP_CSR_ARIANE_HARTID_LSB downto 0);
          when ESP_CSR_ACC_COH_ADDR =>
            config_r(ESP_CSR_ACC_COH_MSB downto ESP_CSR_ACC_COH_LSB) <= apbi.pwdata(ESP_CSR_ACC_COH_MSB - ESP_CSR_ACC_COH_LSB downto 0);
=======
            config_r(ESP_CSR_ARIANE_HARTID_MSB downto ESP_CSR_ARIANE_HARTID_LSB) <= 
              apbi.pwdata(ESP_CSR_ARIANE_HARTID_MSB - ESP_CSR_ARIANE_HARTID_LSB downto 0);
          when ESP_CSR_CPU_LOC_OVR_ADDR =>
            config_r(ESP_CSR_CPU_LOC_OVR_MSB downto ESP_CSR_CPU_LOC_OVR_LSB) <= 
              apbi.pwdata(ESP_CSR_CPU_LOC_OVR_MSB - ESP_CSR_CPU_LOC_OVR_LSB downto 0);
          when ESP_CSR_ACC_COH_ADDR =>
            config_r(ESP_CSR_ACC_COH_MSB downto ESP_CSR_ACC_COH_LSB) <= 
              apbi.pwdata(ESP_CSR_ACC_COH_MSB - ESP_CSR_ACC_COH_LSB downto 0);
          -- Maico modification start
          when ESP_CSR_DCO_NOC_CFG_ADDR =>
            config_r(ESP_CSR_DCO_NOC_CFG_MSB downto ESP_CSR_DCO_NOC_CFG_LSB) <=
              apbi.pwdata(ESP_CSR_DCO_NOC_CFG_MSB - ESP_CSR_DCO_NOC_CFG_LSB downto 0);
          when ESP_CSR_MDC_SCALER_CFG_ADDR =>
            config_r(ESP_CSR_MDC_SCALER_CFG_MSB downto ESP_CSR_MDC_SCALER_CFG_LSB) <=
              apbi.pwdata(ESP_CSR_MDC_SCALER_CFG_MSB - ESP_CSR_MDC_SCALER_CFG_LSB downto 0);
          when ESP_CSR_DDR_CFG0_ADDR =>
            config_r(ESP_CSR_DDR_CFG0_MSB downto ESP_CSR_DDR_CFG0_LSB) <=
              apbi.pwdata(ESP_CSR_DDR_CFG0_MSB - ESP_CSR_DDR_CFG0_LSB downto 0);
          when ESP_CSR_DDR_CFG1_ADDR =>
            config_r(ESP_CSR_DDR_CFG1_MSB downto ESP_CSR_DDR_CFG1_LSB) <=
              apbi.pwdata(ESP_CSR_DDR_CFG1_MSB - ESP_CSR_DDR_CFG1_LSB downto 0);
          when ESP_CSR_DDR_CFG2_ADDR =>
            config_r(ESP_CSR_DDR_CFG2_MSB downto ESP_CSR_DDR_CFG2_LSB) <=
              apbi.pwdata(ESP_CSR_DDR_CFG2_MSB - ESP_CSR_DDR_CFG2_LSB downto 0);
          -- Maico modification end
          when ESP_CSR_SRST_ADDR =>
            srst <= wdata(0);
>>>>>>> cba4ad8b
          when ESP_CSR_TP_ACC_RST =>
            tp_acc_rst <= wdata(0);
          when ESP_CSR_SRST_ADDR =>
            srst <= wdata(0);
          when ESP_CSR_CPU_LOC_OVR_0_ADDR =>
            config_r(ESP_CSR_CPU_LOC_OVR_LSB + 31 downto ESP_CSR_CPU_LOC_OVR_LSB) <= apbi.pwdata;
          when ESP_CSR_CPU_LOC_OVR_1_ADDR =>
            config_r(ESP_CSR_CPU_LOC_OVR_LSB + 63 downto ESP_CSR_CPU_LOC_OVR_LSB + 32) <= apbi.pwdata;
          when ESP_CSR_CPU_LOC_OVR_2_ADDR =>
            config_r(ESP_CSR_CPU_LOC_OVR_LSB + 95 downto ESP_CSR_CPU_LOC_OVR_LSB + 64) <= apbi.pwdata;
          when ESP_CSR_CPU_LOC_OVR_3_ADDR =>
            config_r(ESP_CSR_CPU_LOC_OVR_LSB + 127 downto ESP_CSR_CPU_LOC_OVR_LSB + 96) <= apbi.pwdata;

          when others => null;
        end case;
      end if;
    end if;
  end process wr_registers;

  --"burst" mode provides synchronization to all monitors in a tile
  --by sampling all counters to a different set of registers, while
  --the counters continue to increment. Any queries are served to this
  --second set of monitors until burst mode is cleared
  burst_state_reg : process(clk, rstn)
  begin
    if rstn = '0' then
        burst_state <= '0';
    elsif clk'event and clk = '1' then
        burst_state <= burst_state_next;
    end if;
  end process burst_state_reg;

  burst_fsm : process(burst, burst_state)
  begin
    burst_start <= '0';
    burst_state_next <= burst(0);
    if burst(0) = '1' and burst_state = '0' then
      burst_start <= '1';
    end if;
  end process burst_fsm;

  counters : process (clk, rstn)
    variable accelerator_mem_count : std_logic_vector(2*REGISTER_WIDTH-1 downto 0);
    variable accelerator_tot_count : std_logic_vector(2*REGISTER_WIDTH-1 downto 0);
    variable accelerator_tlb_count : std_logic_vector(REGISTER_WIDTH-1 downto 0);
    variable started : std_logic;
  begin
    if rstn = '0' then
      for R in 0 to MONITOR_REG_COUNT-1 loop
        count(R)       <= (others => '0');
        count_value(R) <= (others => '0');
      end loop;
      accelerator_tlb_count := (others => '0');
      accelerator_mem_count := (others => '0');
      accelerator_tot_count := (others => '0');
      started := '0';
    elsif clk'event and clk = '1' then
      --DDR
      if mon_ddr.word_transfer = '1' then
        count(MON_DDR_WORD_TRANSFER_INDEX) <= count(MON_DDR_WORD_TRANSFER_INDEX) + 1;
      end if;
      --MEM
      if mon_mem.coherent_req = '1' then
        count(MON_MEM_COH_REQ_INDEX) <= count(MON_MEM_COH_REQ_INDEX) + 1;
      end if;
      if mon_mem.coherent_fwd = '1' then
        count(MON_MEM_COH_FWD_INDEX) <= count(MON_MEM_COH_FWD_INDEX) + 1;
      end if;
      if mon_mem.coherent_rsp_rcv = '1' then
        count(MON_MEM_COH_RSP_RCV_INDEX) <= count(MON_MEM_COH_RSP_RCV_INDEX) + 1;
      end if;
      if mon_mem.coherent_rsp_snd = '1' then
        count(MON_MEM_COH_RSP_SND_INDEX) <= count(MON_MEM_COH_RSP_SND_INDEX) + 1;
      end if;
      if mon_mem.dma_req = '1' then
        count(MON_MEM_DMA_REQ_INDEX) <= count(MON_MEM_DMA_REQ_INDEX) + 1;
      end if;
      if mon_mem.dma_rsp = '1' then
        count(MON_MEM_DMA_RSP_INDEX) <= count(MON_MEM_DMA_RSP_INDEX) + 1;
      end if;
      if mon_mem.coherent_dma_req = '1' then
        count(MON_MEM_COH_DMA_REQ_INDEX) <= count(MON_MEM_COH_DMA_REQ_INDEX) + 1;
      end if;
      if mon_mem.coherent_dma_rsp = '1' then
        count(MON_MEM_COH_DMA_RSP_INDEX) <= count(MON_MEM_COH_DMA_RSP_INDEX) + 1;
      end if;
      --L2
      if mon_l2.hit = '1' then
        count(MON_L2_HIT_INDEX) <= count(MON_L2_HIT_INDEX) + 1;
      end if;
      if mon_l2.miss = '1' then
        count(MON_L2_MISS_INDEX) <= count(MON_L2_MISS_INDEX) + 1;
      end if;

      --LLC
      if mon_llc.hit = '1' then
        count(MON_LLC_HIT_INDEX) <= count(MON_LLC_HIT_INDEX) + 1;
      end if;
      if mon_llc.miss = '1' then
        count(MON_LLC_MISS_INDEX) <= count(MON_LLC_MISS_INDEX) + 1;
      end if;

      --ACC
      if mon_acc.done = '0' then
        if mon_acc.go = '1' and started = '0' then
          count(MON_ACC_INVOCATIONS_INDEX) <= count(MON_ACC_INVOCATIONS_INDEX) + 1;
          started := '1';
        end if;
        if mon_acc.go = '1' and mon_acc.run = '0' then
          accelerator_tlb_count    := accelerator_tlb_count + 1;
          count(MON_ACC_TLB_INDEX) <= accelerator_tlb_count;
        end if;
        if mon_acc.run = '1' or mon_acc.go = '1' then
          accelerator_tot_count       := accelerator_tot_count + 1;
          count(MON_ACC_TOT_LO_INDEX) <= accelerator_tot_count(REGISTER_WIDTH-1 downto 0);
          count(MON_ACC_TOT_HI_INDEX) <= accelerator_tot_count(2*REGISTER_WIDTH-1 downto REGISTER_WIDTH);
        end if;
        if mon_acc.run = '1' and mon_acc.burst = '1' then
          accelerator_mem_count       := accelerator_mem_count + 1;
          count(MON_ACC_MEM_LO_INDEX) <= accelerator_mem_count(REGISTER_WIDTH-1 downto 0);
          count(MON_ACC_MEM_HI_INDEX) <= accelerator_mem_count(2*REGISTER_WIDTH-1 downto REGISTER_WIDTH);
        end if;
      else
        started := '0';
      end if;

      --DVFS
      for V in 0 to VF_OP_POINTS - 1 loop
        if mon_dvfs.vf(V) = '1' then
          count(MON_DVFS_BASE_INDEX + V) <= count(MON_DVFS_BASE_INDEX + V) + 1;
        end if;
      end loop;

      --NoC
      for N in 1 to NOCS_NUM loop
        if mon_noc(N).tile_inject = '1' then
          count(MON_NOC_TILE_INJECT_BASE_INDEX + (N-1)) <= count(MON_NOC_TILE_INJECT_BASE_INDEX + (N-1)) + 1;
        end if;

        for Q in 0 to NOC_QUEUES -1 loop
          if mon_noc(N).queue_full(Q)  = '1' then
            count(MON_NOC_QUEUES_FULL_BASE_INDEX + NOC_QUEUES*(N-1) + Q) <=
                count(MON_NOC_QUEUES_FULL_BASE_INDEX + NOC_QUEUES*(N-1) + Q) + 1;
          end if;
        end loop;
      end loop;

      if burst_start = '1' then
        for R in 0 to MONITOR_REG_COUNT - 1 loop
          count_value(R) <= count(R);
        end loop;
      end if;

    end if;
  end process counters;

end;<|MERGE_RESOLUTION|>--- conflicted
+++ resolved
@@ -171,44 +171,22 @@
       -- Config read access
       case csr_addr is
         when ESP_CSR_VALID_ADDR =>
-          readdata(ESP_CSR_VALID_MSB - ESP_CSR_VALID_LSB downto 0) <= 
+          readdata(ESP_CSR_VALID_MSB - ESP_CSR_VALID_LSB downto 0) <=
             config_r(ESP_CSR_VALID_MSB downto ESP_CSR_VALID_LSB);
         when ESP_CSR_TILE_ID_ADDR =>
-          readdata(ESP_CSR_TILE_ID_MSB - ESP_CSR_TILE_ID_LSB downto 0) <= 
+          readdata(ESP_CSR_TILE_ID_MSB - ESP_CSR_TILE_ID_LSB downto 0) <=
             config_r(ESP_CSR_TILE_ID_MSB downto ESP_CSR_TILE_ID_LSB);
         when ESP_CSR_ARIANE_HARTID_ADDR =>
-<<<<<<< HEAD
-          readdata(ESP_CSR_ARIANE_HARTID_MSB - ESP_CSR_ARIANE_HARTID_LSB downto 0) <= config_r(ESP_CSR_ARIANE_HARTID_MSB downto ESP_CSR_ARIANE_HARTID_LSB);
+          readdata(ESP_CSR_ARIANE_HARTID_MSB - ESP_CSR_ARIANE_HARTID_LSB downto 0) <=
+            config_r(ESP_CSR_ARIANE_HARTID_MSB downto ESP_CSR_ARIANE_HARTID_LSB);
         when ESP_CSR_ACC_COH_ADDR =>
-          readdata(ESP_CSR_ACC_COH_MSB - ESP_CSR_ACC_COH_LSB downto 0) <= config_r(ESP_CSR_ACC_COH_MSB downto ESP_CSR_ACC_COH_LSB);
-        when ESP_CSR_CPU_LOC_OVR_0_ADDR =>
-          readdata <=
-            config_r(ESP_CSR_CPU_LOC_OVR_LSB + 31 downto ESP_CSR_CPU_LOC_OVR_LSB);
-        when ESP_CSR_CPU_LOC_OVR_1_ADDR =>
-          readdata <=
-            config_r(ESP_CSR_CPU_LOC_OVR_LSB + 63 downto ESP_CSR_CPU_LOC_OVR_LSB + 32);
-        when ESP_CSR_CPU_LOC_OVR_2_ADDR =>
-          readdata <=
-            config_r(ESP_CSR_CPU_LOC_OVR_LSB + 95 downto ESP_CSR_CPU_LOC_OVR_LSB + 64);
-        when ESP_CSR_CPU_LOC_OVR_3_ADDR =>
-          readdata <=
-            config_r(ESP_CSR_CPU_LOC_OVR_LSB + 127 downto ESP_CSR_CPU_LOC_OVR_LSB + 96);
-
-=======
-          readdata(ESP_CSR_ARIANE_HARTID_MSB - ESP_CSR_ARIANE_HARTID_LSB downto 0) <= 
-            config_r(ESP_CSR_ARIANE_HARTID_MSB downto ESP_CSR_ARIANE_HARTID_LSB);
-        when ESP_CSR_CPU_LOC_OVR_ADDR =>
-          readdata(ESP_CSR_CPU_LOC_OVR_MSB - ESP_CSR_CPU_LOC_OVR_LSB downto 0) <= 
-            config_r(ESP_CSR_CPU_LOC_OVR_MSB downto ESP_CSR_CPU_LOC_OVR_LSB);
-        when ESP_CSR_ACC_COH_ADDR =>
-          readdata(ESP_CSR_ACC_COH_MSB - ESP_CSR_ACC_COH_LSB downto 0) <= 
+          readdata(ESP_CSR_ACC_COH_MSB - ESP_CSR_ACC_COH_LSB downto 0) <=
             config_r(ESP_CSR_ACC_COH_MSB downto ESP_CSR_ACC_COH_LSB);
-        -- Maico modification start
         when ESP_CSR_DCO_NOC_CFG_ADDR =>
-          readdata(ESP_CSR_DCO_NOC_CFG_MSB - ESP_CSR_DCO_NOC_CFG_LSB downto 0) <= 
+          readdata(ESP_CSR_DCO_NOC_CFG_MSB - ESP_CSR_DCO_NOC_CFG_LSB downto 0) <=
             config_r(ESP_CSR_DCO_NOC_CFG_MSB downto ESP_CSR_DCO_NOC_CFG_LSB);
         when ESP_CSR_MDC_SCALER_CFG_ADDR =>
-          readdata(ESP_CSR_MDC_SCALER_CFG_MSB - ESP_CSR_MDC_SCALER_CFG_LSB downto 0) <= 
+          readdata(ESP_CSR_MDC_SCALER_CFG_MSB - ESP_CSR_MDC_SCALER_CFG_LSB downto 0) <=
             config_r(ESP_CSR_MDC_SCALER_CFG_MSB downto ESP_CSR_MDC_SCALER_CFG_LSB);
         when ESP_CSR_DDR_CFG0_ADDR =>
           readdata(ESP_CSR_DDR_CFG0_MSB - ESP_CSR_DDR_CFG0_LSB downto 0) <=
@@ -219,8 +197,22 @@
         when ESP_CSR_DDR_CFG2_ADDR =>
           readdata(ESP_CSR_DDR_CFG2_MSB - ESP_CSR_DDR_CFG2_LSB downto 0) <=
             config_r(ESP_CSR_DDR_CFG2_MSB downto ESP_CSR_DDR_CFG2_LSB);
-        -- Maico modification end
->>>>>>> cba4ad8b
+        when ESP_CSR_CPU_LOC_OVR_ADDR =>
+          readdata(31 downto 1) <= (others => '0');
+          readdata(0) <=
+            config_r(ESP_CSR_CPU_LOC_OVR_LSB);
+        when ESP_CSR_CPU_LOC_OVR_0_ADDR =>
+          readdata <=
+            config_r(ESP_CSR_CPU_LOC_OVR_LSB + 32 downto ESP_CSR_CPU_LOC_OVR_LSB + 1);
+        when ESP_CSR_CPU_LOC_OVR_1_ADDR =>
+          readdata <=
+            config_r(ESP_CSR_CPU_LOC_OVR_LSB + 64 downto ESP_CSR_CPU_LOC_OVR_LSB + 33);
+        when ESP_CSR_CPU_LOC_OVR_2_ADDR =>
+          readdata <=
+            config_r(ESP_CSR_CPU_LOC_OVR_LSB + 96 downto ESP_CSR_CPU_LOC_OVR_LSB + 65);
+        when ESP_CSR_CPU_LOC_OVR_3_ADDR =>
+          readdata <=
+            config_r(ESP_CSR_CPU_LOC_OVR_LSB + 128 downto ESP_CSR_CPU_LOC_OVR_LSB + 97);
         when others =>
           readdata <= (others => '0');
       end case;
@@ -264,26 +256,21 @@
       if apbi.paddr(8 downto 7) = "11" and (apbi.psel(pindex) and apbi.penable and apbi.pwrite) = '1' then
         case csr_addr is
           when ESP_CSR_VALID_ADDR =>
-            config_r(ESP_CSR_VALID_MSB downto ESP_CSR_VALID_LSB) <= 
+            config_r(ESP_CSR_VALID_MSB downto ESP_CSR_VALID_LSB) <=
               apbi.pwdata(ESP_CSR_VALID_MSB - ESP_CSR_VALID_LSB downto 0);
           when ESP_CSR_TILE_ID_ADDR =>
-            config_r(ESP_CSR_TILE_ID_MSB downto ESP_CSR_TILE_ID_LSB) <= 
+            config_r(ESP_CSR_TILE_ID_MSB downto ESP_CSR_TILE_ID_LSB) <=
               apbi.pwdata(ESP_CSR_TILE_ID_MSB - ESP_CSR_TILE_ID_LSB downto 0);
           when ESP_CSR_ARIANE_HARTID_ADDR =>
-<<<<<<< HEAD
-            config_r(ESP_CSR_ARIANE_HARTID_MSB downto ESP_CSR_ARIANE_HARTID_LSB) <= apbi.pwdata(ESP_CSR_ARIANE_HARTID_MSB - ESP_CSR_ARIANE_HARTID_LSB downto 0);
+            config_r(ESP_CSR_ARIANE_HARTID_MSB downto ESP_CSR_ARIANE_HARTID_LSB) <=
+              apbi.pwdata(ESP_CSR_ARIANE_HARTID_MSB - ESP_CSR_ARIANE_HARTID_LSB downto 0);
           when ESP_CSR_ACC_COH_ADDR =>
-            config_r(ESP_CSR_ACC_COH_MSB downto ESP_CSR_ACC_COH_LSB) <= apbi.pwdata(ESP_CSR_ACC_COH_MSB - ESP_CSR_ACC_COH_LSB downto 0);
-=======
-            config_r(ESP_CSR_ARIANE_HARTID_MSB downto ESP_CSR_ARIANE_HARTID_LSB) <= 
-              apbi.pwdata(ESP_CSR_ARIANE_HARTID_MSB - ESP_CSR_ARIANE_HARTID_LSB downto 0);
-          when ESP_CSR_CPU_LOC_OVR_ADDR =>
-            config_r(ESP_CSR_CPU_LOC_OVR_MSB downto ESP_CSR_CPU_LOC_OVR_LSB) <= 
-              apbi.pwdata(ESP_CSR_CPU_LOC_OVR_MSB - ESP_CSR_CPU_LOC_OVR_LSB downto 0);
-          when ESP_CSR_ACC_COH_ADDR =>
-            config_r(ESP_CSR_ACC_COH_MSB downto ESP_CSR_ACC_COH_LSB) <= 
+            config_r(ESP_CSR_ACC_COH_MSB downto ESP_CSR_ACC_COH_LSB) <=
               apbi.pwdata(ESP_CSR_ACC_COH_MSB - ESP_CSR_ACC_COH_LSB downto 0);
-          -- Maico modification start
+          when ESP_CSR_TP_ACC_RST =>
+            tp_acc_rst <= wdata(0);
+          when ESP_CSR_SRST_ADDR =>
+            srst <= wdata(0);
           when ESP_CSR_DCO_NOC_CFG_ADDR =>
             config_r(ESP_CSR_DCO_NOC_CFG_MSB downto ESP_CSR_DCO_NOC_CFG_LSB) <=
               apbi.pwdata(ESP_CSR_DCO_NOC_CFG_MSB - ESP_CSR_DCO_NOC_CFG_LSB downto 0);
@@ -299,23 +286,16 @@
           when ESP_CSR_DDR_CFG2_ADDR =>
             config_r(ESP_CSR_DDR_CFG2_MSB downto ESP_CSR_DDR_CFG2_LSB) <=
               apbi.pwdata(ESP_CSR_DDR_CFG2_MSB - ESP_CSR_DDR_CFG2_LSB downto 0);
-          -- Maico modification end
-          when ESP_CSR_SRST_ADDR =>
-            srst <= wdata(0);
->>>>>>> cba4ad8b
-          when ESP_CSR_TP_ACC_RST =>
-            tp_acc_rst <= wdata(0);
-          when ESP_CSR_SRST_ADDR =>
-            srst <= wdata(0);
+          when ESP_CSR_CPU_LOC_OVR_ADDR =>
+            config_r(ESP_CSR_CPU_LOC_OVR_LSB) <= apbi.pwdata(0);
           when ESP_CSR_CPU_LOC_OVR_0_ADDR =>
-            config_r(ESP_CSR_CPU_LOC_OVR_LSB + 31 downto ESP_CSR_CPU_LOC_OVR_LSB) <= apbi.pwdata;
+            config_r(ESP_CSR_CPU_LOC_OVR_LSB + 32 downto ESP_CSR_CPU_LOC_OVR_LSB + 1) <= apbi.pwdata;
           when ESP_CSR_CPU_LOC_OVR_1_ADDR =>
-            config_r(ESP_CSR_CPU_LOC_OVR_LSB + 63 downto ESP_CSR_CPU_LOC_OVR_LSB + 32) <= apbi.pwdata;
+            config_r(ESP_CSR_CPU_LOC_OVR_LSB + 64 downto ESP_CSR_CPU_LOC_OVR_LSB + 33) <= apbi.pwdata;
           when ESP_CSR_CPU_LOC_OVR_2_ADDR =>
-            config_r(ESP_CSR_CPU_LOC_OVR_LSB + 95 downto ESP_CSR_CPU_LOC_OVR_LSB + 64) <= apbi.pwdata;
+            config_r(ESP_CSR_CPU_LOC_OVR_LSB + 96 downto ESP_CSR_CPU_LOC_OVR_LSB + 65) <= apbi.pwdata;
           when ESP_CSR_CPU_LOC_OVR_3_ADDR =>
-            config_r(ESP_CSR_CPU_LOC_OVR_LSB + 127 downto ESP_CSR_CPU_LOC_OVR_LSB + 96) <= apbi.pwdata;
-
+            config_r(ESP_CSR_CPU_LOC_OVR_LSB + 128 downto ESP_CSR_CPU_LOC_OVR_LSB + 97) <= apbi.pwdata;
           when others => null;
         end case;
       end if;
