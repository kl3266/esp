-- Copyright (c) 2011-2024 Columbia University, System Level Design Group
-- SPDX-License-Identifier: Apache-2.0

library ieee;
use ieee.std_logic_1164.all;

use work.esp_global.all;
use work.amba.all;
use work.monitor_pkg.all;
use work.nocpackage.all;

package esp_csr_pkg is

<<<<<<< HEAD
  constant NCPU_TILE_MAX : integer := 16;

  constant ESP_CSR_WIDTH : integer := 17 + NCPU_TILE_MAX * 2 * YX_WIDTH;
=======
  constant ESP_CSR_8_LSB : integer := 17 + CFG_NCPU_TILE * 2 * 3;
  constant ESP_CSR_WIDTH : integer := 126 + ESP_CSR_8_LSB;
>>>>>>> cba4ad8b

  constant ESP_CSR_VALID_ADDR : integer range 0 to 31 := 0;
  constant ESP_CSR_VALID_LSB  : integer range 0 to ESP_CSR_WIDTH-1 := 0;
  constant ESP_CSR_VALID_MSB  : integer range 0 to ESP_CSR_WIDTH-1 := 0;

  constant ESP_CSR_TILE_ID_ADDR : integer range 0 to 31 := 1;
  constant ESP_CSR_TILE_ID_LSB  : integer range 0 to ESP_CSR_WIDTH-1 := 1;
  constant ESP_CSR_TILE_ID_MSB  : integer range 0 to ESP_CSR_WIDTH-1 := 8;

  constant ESP_CSR_ARIANE_HARTID_ADDR : integer range 0 to 31 := 2;
  constant ESP_CSR_ARIANE_HARTID_LSB : integer range 0 to ESP_CSR_WIDTH - 1 := 9;
  constant ESP_CSR_ARIANE_HARTID_MSB : integer range 0 to ESP_CSR_WIDTH - 1 := 13;

  constant ESP_CSR_ACC_COH_ADDR : integer range 0 to 31 := 3;
  constant ESP_CSR_ACC_COH_LSB : integer range 0 to ESP_CSR_WIDTH - 1 := 14;
  constant ESP_CSR_ACC_COH_MSB : integer range 0 to ESP_CSR_WIDTH - 1 := 15;

  constant ESP_CSR_TP_ACC_RST : integer range 0 to 31 := 4;

  constant ESP_CSR_DCO_NOC_CFG_ADDR : integer range 0 to 31 := 7;
  constant ESP_CSR_DCO_NOC_CFG_LSB : integer range 0 to ESP_CSR_WIDTH - 1 := ESP_CSR_8_LSB;
  constant ESP_CSR_DCO_NOC_CFG_MSB : integer range 0 to ESP_CSR_WIDTH - 1 := 18 + ESP_CSR_8_LSB;

  constant ESP_CSR_MDC_SCALER_CFG_ADDR : integer range 0 to 31 := 8;
  constant ESP_CSR_MDC_SCALER_CFG_LSB : integer range 0 to ESP_CSR_WIDTH - 1 := 19 + ESP_CSR_8_LSB;
  constant ESP_CSR_MDC_SCALER_CFG_MSB : integer range 0 to ESP_CSR_WIDTH - 1 := 29 + ESP_CSR_8_LSB;

  constant ESP_CSR_DDR_CFG0_ADDR : integer range 0 to 31 := 9;
  constant ESP_CSR_DDR_CFG0_LSB : integer range 0 to ESP_CSR_WIDTH - 1 :=  30 + ESP_CSR_8_LSB;
  constant ESP_CSR_DDR_CFG0_MSB : integer range 0 to ESP_CSR_WIDTH - 1 :=  61 + ESP_CSR_8_LSB;

  constant ESP_CSR_DDR_CFG1_ADDR : integer range 0 to 31 := 10;
  constant ESP_CSR_DDR_CFG1_LSB : integer range 0 to ESP_CSR_WIDTH - 1 := 62 + ESP_CSR_8_LSB;
  constant ESP_CSR_DDR_CFG1_MSB : integer range 0 to ESP_CSR_WIDTH - 1 := 93 + ESP_CSR_8_LSB;

  constant ESP_CSR_DDR_CFG2_ADDR : integer range 0 to 31 := 11;
  constant ESP_CSR_DDR_CFG2_LSB : integer range 0 to ESP_CSR_WIDTH - 1 := 94 + ESP_CSR_8_LSB;
  constant ESP_CSR_DDR_CFG2_MSB : integer range 0 to ESP_CSR_WIDTH - 1 := 125 + ESP_CSR_8_LSB;

  -- Soft reset
  constant ESP_CSR_SRST_ADDR : integer range 0 to 31 := 5;  -- reserved address

  constant ESP_CSR_CPU_LOC_OVR_0_ADDR : integer range 0 to 31 := 6;
  constant ESP_CSR_CPU_LOC_OVR_1_ADDR : integer range 0 to 31 := 7;
  constant ESP_CSR_CPU_LOC_OVR_2_ADDR : integer range 0 to 31 := 8;
  constant ESP_CSR_CPU_LOC_OVR_3_ADDR : integer range 0 to 31 := 9;
  constant ESP_CSR_CPU_LOC_OVR_LSB : integer range 0 to ESP_CSR_WIDTH - 1 := 16;
  constant ESP_CSR_CPU_LOC_OVR_MSB : integer range 0 to ESP_CSR_WIDTH - 1 := 16 + NCPU_TILE_MAX * 2 * YX_WIDTH;

  component esp_tile_csr
    generic (
      pindex  : integer range 0 to NAPBSLV - 1;
      has_ddr : boolean := false);
    port (
      clk         : in std_logic;
      rstn        : in std_logic;
      pconfig     : in apb_config_type;
      mon_ddr     : in monitor_ddr_type;
      mon_mem     : in monitor_mem_type;
      mon_noc     : in monitor_noc_vector(1 to 6);
      mon_l2      : in monitor_cache_type;
      mon_llc     : in monitor_cache_type;
      mon_acc     : in monitor_acc_type;
      mon_dvfs    : in monitor_dvfs_type;
      tile_config : out std_logic_vector(ESP_CSR_WIDTH - 1 downto 0);
      srst        : out std_ulogic;
      tp_acc_rst  : out std_ulogic;
      apbi        : in apb_slv_in_type;
      apbo        : out apb_slv_out_type);
  end component;

end esp_csr_pkg;<|MERGE_RESOLUTION|>--- conflicted
+++ resolved
@@ -11,14 +11,8 @@
 
 package esp_csr_pkg is
 
-<<<<<<< HEAD
   constant NCPU_TILE_MAX : integer := 16;
-
-  constant ESP_CSR_WIDTH : integer := 17 + NCPU_TILE_MAX * 2 * YX_WIDTH;
-=======
-  constant ESP_CSR_8_LSB : integer := 17 + CFG_NCPU_TILE * 2 * 3;
-  constant ESP_CSR_WIDTH : integer := 126 + ESP_CSR_8_LSB;
->>>>>>> cba4ad8b
+  constant ESP_CSR_WIDTH : integer := 143 + 2 * YX_WIDTH * NCPU_TILE_MAX;
 
   constant ESP_CSR_VALID_ADDR : integer range 0 to 31 := 0;
   constant ESP_CSR_VALID_LSB  : integer range 0 to ESP_CSR_WIDTH-1 := 0;
@@ -36,35 +30,37 @@
   constant ESP_CSR_ACC_COH_LSB : integer range 0 to ESP_CSR_WIDTH - 1 := 14;
   constant ESP_CSR_ACC_COH_MSB : integer range 0 to ESP_CSR_WIDTH - 1 := 15;
 
+  -- Third party accelerator reset
   constant ESP_CSR_TP_ACC_RST : integer range 0 to 31 := 4;
 
-  constant ESP_CSR_DCO_NOC_CFG_ADDR : integer range 0 to 31 := 7;
-  constant ESP_CSR_DCO_NOC_CFG_LSB : integer range 0 to ESP_CSR_WIDTH - 1 := ESP_CSR_8_LSB;
-  constant ESP_CSR_DCO_NOC_CFG_MSB : integer range 0 to ESP_CSR_WIDTH - 1 := 18 + ESP_CSR_8_LSB;
+  -- Soft reset
+  constant ESP_CSR_SRST_ADDR : integer range 0 to 31 := 5;
 
-  constant ESP_CSR_MDC_SCALER_CFG_ADDR : integer range 0 to 31 := 8;
-  constant ESP_CSR_MDC_SCALER_CFG_LSB : integer range 0 to ESP_CSR_WIDTH - 1 := 19 + ESP_CSR_8_LSB;
-  constant ESP_CSR_MDC_SCALER_CFG_MSB : integer range 0 to ESP_CSR_WIDTH - 1 := 29 + ESP_CSR_8_LSB;
+  constant ESP_CSR_DCO_NOC_CFG_ADDR : integer range 0 to 31 := 6;
+  constant ESP_CSR_DCO_NOC_CFG_LSB : integer range 0 to ESP_CSR_WIDTH - 1 := 16;
+  constant ESP_CSR_DCO_NOC_CFG_MSB : integer range 0 to ESP_CSR_WIDTH - 1 := 34;
 
-  constant ESP_CSR_DDR_CFG0_ADDR : integer range 0 to 31 := 9;
-  constant ESP_CSR_DDR_CFG0_LSB : integer range 0 to ESP_CSR_WIDTH - 1 :=  30 + ESP_CSR_8_LSB;
-  constant ESP_CSR_DDR_CFG0_MSB : integer range 0 to ESP_CSR_WIDTH - 1 :=  61 + ESP_CSR_8_LSB;
+  constant ESP_CSR_MDC_SCALER_CFG_ADDR : integer range 0 to 31 := 7;
+  constant ESP_CSR_MDC_SCALER_CFG_LSB : integer range 0 to ESP_CSR_WIDTH - 1 := 35;
+  constant ESP_CSR_MDC_SCALER_CFG_MSB : integer range 0 to ESP_CSR_WIDTH - 1 := 45;
 
-  constant ESP_CSR_DDR_CFG1_ADDR : integer range 0 to 31 := 10;
-  constant ESP_CSR_DDR_CFG1_LSB : integer range 0 to ESP_CSR_WIDTH - 1 := 62 + ESP_CSR_8_LSB;
-  constant ESP_CSR_DDR_CFG1_MSB : integer range 0 to ESP_CSR_WIDTH - 1 := 93 + ESP_CSR_8_LSB;
+  constant ESP_CSR_DDR_CFG0_ADDR : integer range 0 to 31 := 8;
+  constant ESP_CSR_DDR_CFG0_LSB : integer range 0 to ESP_CSR_WIDTH - 1 :=  46;
+  constant ESP_CSR_DDR_CFG0_MSB : integer range 0 to ESP_CSR_WIDTH - 1 :=  77;
 
-  constant ESP_CSR_DDR_CFG2_ADDR : integer range 0 to 31 := 11;
-  constant ESP_CSR_DDR_CFG2_LSB : integer range 0 to ESP_CSR_WIDTH - 1 := 94 + ESP_CSR_8_LSB;
-  constant ESP_CSR_DDR_CFG2_MSB : integer range 0 to ESP_CSR_WIDTH - 1 := 125 + ESP_CSR_8_LSB;
+  constant ESP_CSR_DDR_CFG1_ADDR : integer range 0 to 31 := 9;
+  constant ESP_CSR_DDR_CFG1_LSB : integer range 0 to ESP_CSR_WIDTH - 1 := 78;
+  constant ESP_CSR_DDR_CFG1_MSB : integer range 0 to ESP_CSR_WIDTH - 1 := 109;
 
-  -- Soft reset
-  constant ESP_CSR_SRST_ADDR : integer range 0 to 31 := 5;  -- reserved address
+  constant ESP_CSR_DDR_CFG2_ADDR : integer range 0 to 31 := 10;
+  constant ESP_CSR_DDR_CFG2_LSB : integer range 0 to ESP_CSR_WIDTH - 1 := 110;
+  constant ESP_CSR_DDR_CFG2_MSB : integer range 0 to ESP_CSR_WIDTH - 1 := 141;
 
-  constant ESP_CSR_CPU_LOC_OVR_0_ADDR : integer range 0 to 31 := 6;
-  constant ESP_CSR_CPU_LOC_OVR_1_ADDR : integer range 0 to 31 := 7;
-  constant ESP_CSR_CPU_LOC_OVR_2_ADDR : integer range 0 to 31 := 8;
-  constant ESP_CSR_CPU_LOC_OVR_3_ADDR : integer range 0 to 31 := 9;
+  constant ESP_CSR_CPU_LOC_OVR_ADDR : integer range 0 to 31 := 11;
+  constant ESP_CSR_CPU_LOC_OVR_0_ADDR : integer range 0 to 31 := 12;
+  constant ESP_CSR_CPU_LOC_OVR_1_ADDR : integer range 0 to 31 := 13;
+  constant ESP_CSR_CPU_LOC_OVR_2_ADDR : integer range 0 to 31 := 14;
+  constant ESP_CSR_CPU_LOC_OVR_3_ADDR : integer range 0 to 31 := 15;
   constant ESP_CSR_CPU_LOC_OVR_LSB : integer range 0 to ESP_CSR_WIDTH - 1 := 16;
   constant ESP_CSR_CPU_LOC_OVR_MSB : integer range 0 to ESP_CSR_WIDTH - 1 := 16 + NCPU_TILE_MAX * 2 * YX_WIDTH;
 
