-- Copyright (c) 2011-2024 Columbia University, System Level Design Group
-- SPDX-License-Identifier: Apache-2.0

library ieee;
use ieee.std_logic_1164.all;
use ieee.numeric_std.all;

package esp_acc_regmap is

  constant MAXREGNUM : integer := 64;
  type bank_type is array (natural range <>) of std_logic_vector(31 downto 0);

  -- bank(0): CMD (reset if cleared)
  constant CMD_REG : integer range 0 to MAXREGNUM - 1:= 0;
  constant CMD_BIT_START : integer range 0 to 31 := 0;
  constant CMD_BIT_LAST  : integer range 0 to 31 := 0;

  -- bank(1): STATUS (idle when cleared) - Read only
  constant STATUS_REG : integer range 0 to MAXREGNUM - 1 := 1;
  constant STATUS_BIT_RUN  : integer range 0 to 31 := 0;
  constant STATUS_BIT_DONE : integer range 0 to 31 := 1;
  constant STATUS_BIT_ERR  : integer range 0 to 31 := 2;
  constant STATUS_BIT_LAST : integer range 0 to 31 := 2;

  -- bank(2)        : RESERVED - Read only
  constant DEVID_REG : integer range 0 to MAXREGNUM - 1 := 2;

  -- bank(3)        : PT_ADDRESS (page table bus address)
  constant PT_ADDRESS_REG : integer range 0 to MAXREGNUM - 1 := 3;

  -- bank(4)        : PT_NCHUNK (number of physical contiguous buffers in memory)
  constant PT_NCHUNK_REG : integer range 0 to MAXREGNUM - 1 := 4;

  -- bank(5)        : PT_SHIFT (log2(cunk size))
  constant PT_SHIFT_REG : integer range 0 to MAXREGNUM - 1 := 5;

  -- bank(6)        : PT_NCHUNK_MAX (maximum number of chunks supported) - Read only
  constant PT_NCHUNK_MAX_REG : integer range 0 to MAXREGNUM - 1 := 6;

  -- bank(7)        : PT_ADDRESS_EXTENDED (page table bus address MSBs for
  --                  architectures with more than 32 bits of address)
  constant PT_ADDRESS_EXTENDED_REG : integer range 0 to MAXREGNUM - 1 := 7;

  -- bank(8)        : Type of coherence (None, LLC, Full)
  constant COHERENCE_REG : integer range 0 to MAXREGNUM - 1 := 8;

  -- bank(9)       : P2P_REG (point-to-point configuration)
<<<<<<< HEAD
  -- |31          28|27 24|23 20|19 16|15 12|11  8|7   4|3          3|2          2|1       0|
  -- | MCAST NDESTS |  Y  |  X  |  Y  |  X  |  Y  |  X  | DST_IS_P2P | SRC_IS_P2P | NSRCS-1 |
  constant P2P_REG : integer range 0 to MAXREGNUM - 1 := 10;
=======
  -- |31          28|27 25|24 22|21 19|18 16|15 13|12 10|9   7|6   4|3          3|2          2|1       0|
  -- | MCAST NDESTS |  Y  |  X  |  Y  |  X  |  Y  |  X  |  Y  |  X  | DST_IS_P2P | SRC_IS_P2P | NSRCS-1 |
  constant P2P_REG : integer range 0 to MAXREGNUM - 1 := 9;
>>>>>>> cba4ad8b
  constant P2P_BIT_NSRCS : integer range 0 to 31 := 0;
  constant P2P_WIDTH_NSRCS : integer range 0 to 31 := 2;
  constant P2P_BIT_SRC_IS_P2P : integer range 0 to 31 := 2;
  constant P2P_BIT_DST_IS_P2P : integer range 0 to 31 := 3;
  constant P2P_BIT_SRCS_YX : integer range 0 to 31 := 4;
  constant P2P_BIT_MCAST_DESTS : integer range 0 to 31 := 28;
  constant P2P_WIDTH_MCAST_DESTS : integer range 0 to 31 := 4;

  -- bank(10)       : SRC_OFFSET (offset in bytes from beginning of physical buffer)
  constant SRC_OFFSET_REG : integer range 0 to MAXREGNUM - 1 := 10;

  -- bank(11)       : DST_OFFSET (offset in bytes from beginning of physical buffer)
  constant DST_OFFSET_REG : integer range 0 to MAXREGNUM - 1 := 11;

  -- bank(12)       : SPANDEX_REG
  constant SPANDEX_REG : integer range 0 to MAXREGNUM - 1 := 12;

  -- YX_REGs are used to decode physical tile numbers from a source index,
  -- as specified by accelerators for P2P transactions
  -- |31    30|29 27|26 24|23 21|20 18|17 15|14 12|11  9|8   6|5   3|2   0|
  -- | Unused |  Y  |  X  |  Y  |  X  |  Y  |  X  |  Y  |  X  |  Y  |  X  |

  -- LSBs of first YX_REG reserved for coordinates of local tile
  -- bank(13)       :
  constant YX_REG  : integer range 0 to MAXREGNUM - 1 := 13;

  -- bank(14)       :
  constant YX_REG_2  : integer range 0 to MAXREGNUM - 1 := 14;

  -- bank(15)       :
  constant YX_REG_3  : integer range 0 to MAXREGNUM - 1 := 15;

  -- bank(16 to 63) : USR (user defined)

  -- Re-enable the following 3 registers if adding an SRAM expanding the register bank
  -- -- bank(29)       : EXP_ADDR (bits 29:0 address an SRAM expanding the register bank)
  -- constant EXP_ADDR_REG : integer range 0 to MAXREGNUM - 1 := 29;
  -- constant EXT_BIT_R : integer range 0 to 31 := 30;
  -- constant EXT_BIT_W : integer range 0 to 31 := 31;

  -- -- bank(30)       : EXP_DI (data to be written to the expansion SRAM)
  -- constant EXP_DI_REG : integer range 0 to MAXREGNUM - 1 := 30;

  -- -- bank(31)       : EXP_DO (data read from the exansion SRAM)
  -- constant EXP_DO_REG : integer range 0 to MAXREGNUM - 1 := 31;

  -- Helper functions
  constant zero : std_logic_vector(31 downto 0) := (others => '0');
  constant one : std_logic_vector(31 downto 0) := x"00000001";
  constant fff : std_logic_vector(31 downto 0) := x"ffffffff";

  function right_shift (
    signal in_vect : std_logic_vector(31 downto 0);
    signal amount  : std_logic_vector(4 downto 0))
    return std_logic_vector;

  function left_shift (
    signal in_vect : std_logic_vector(31 downto 0);
    signal amount  : std_logic_vector(4 downto 0))
    return std_logic_vector;

end esp_acc_regmap;

package body esp_acc_regmap is

  function right_shift (
    signal in_vect : std_logic_vector(31 downto 0);
    signal amount  : std_logic_vector(4 downto 0))
    return std_logic_vector is
    variable after16  : std_logic_vector(31 downto 0);
    variable after8   : std_logic_vector(31 downto 0);
    variable after4   : std_logic_vector(31 downto 0);
    variable after2   : std_logic_vector(31 downto 0);
    variable after1   : std_logic_vector(31 downto 0);
  begin -- right_shift
    if amount(4) = '1' then
      after16 := zero(15 downto 0) & in_vect(31 downto 16);
    else
      after16 := in_vect;
    end if;
    if amount(3) = '1' then
      after8 := zero(7 downto 0) & after16(31 downto 8);
    else
      after8 := after16;
    end if;
    if amount(2) = '1' then
      after4 := zero(3 downto 0) & after8(31 downto 4);
    else
      after4 := after8;
    end if;
    if amount(1) = '1' then
      after2 := "00" & after4(31 downto 2);
    else
      after2 := after4;
    end if;
    if amount(0) = '1' then
      after1 := "0" & after2(31 downto 1);
    else
      after1 := after2;
    end if;
    return after1;
  end right_shift;

  function left_shift (
    signal in_vect    : std_logic_vector(31 downto 0);
    signal amount     : std_logic_vector(4 downto 0))
    return std_logic_vector is
    variable after16  : std_logic_vector(31 downto 0);
    variable after8   : std_logic_vector(31 downto 0);
    variable after4   : std_logic_vector(31 downto 0);
    variable after2   : std_logic_vector(31 downto 0);
    variable after1   : std_logic_vector(31 downto 0);
  begin
    if amount(4) = '1' then
      after16 :=  in_vect(15 downto 0) & zero(15 downto 0);
    else
      after16 := in_vect;
    end if;
    if amount(3) = '1' then
      after8 := after16(23 downto 0) & zero(7 downto 0);
    else
      after8 := after16;
    end if;
    if amount(2) = '1' then
      after4 := after8(27 downto 0) & zero(3 downto 0);
    else
      after4 := after8;
    end if;
    if amount(1) = '1' then
      after2 := after4(29 downto 0) & "00";
    else
      after2 := after4;
    end if;
    if amount(0) = '1' then
      after1 := after2(30 downto 0) & "0";
    else
      after1 := after2;
    end if;
    return after1;
  end left_shift;

end esp_acc_regmap;<|MERGE_RESOLUTION|>--- conflicted
+++ resolved
@@ -45,15 +45,9 @@
   constant COHERENCE_REG : integer range 0 to MAXREGNUM - 1 := 8;
 
   -- bank(9)       : P2P_REG (point-to-point configuration)
-<<<<<<< HEAD
   -- |31          28|27 24|23 20|19 16|15 12|11  8|7   4|3          3|2          2|1       0|
   -- | MCAST NDESTS |  Y  |  X  |  Y  |  X  |  Y  |  X  | DST_IS_P2P | SRC_IS_P2P | NSRCS-1 |
-  constant P2P_REG : integer range 0 to MAXREGNUM - 1 := 10;
-=======
-  -- |31          28|27 25|24 22|21 19|18 16|15 13|12 10|9   7|6   4|3          3|2          2|1       0|
-  -- | MCAST NDESTS |  Y  |  X  |  Y  |  X  |  Y  |  X  |  Y  |  X  | DST_IS_P2P | SRC_IS_P2P | NSRCS-1 |
   constant P2P_REG : integer range 0 to MAXREGNUM - 1 := 9;
->>>>>>> cba4ad8b
   constant P2P_BIT_NSRCS : integer range 0 to 31 := 0;
   constant P2P_WIDTH_NSRCS : integer range 0 to 31 := 2;
   constant P2P_BIT_SRC_IS_P2P : integer range 0 to 31 := 2;
@@ -73,8 +67,8 @@
 
   -- YX_REGs are used to decode physical tile numbers from a source index,
   -- as specified by accelerators for P2P transactions
-  -- |31    30|29 27|26 24|23 21|20 18|17 15|14 12|11  9|8   6|5   3|2   0|
-  -- | Unused |  Y  |  X  |  Y  |  X  |  Y  |  X  |  Y  |  X  |  Y  |  X  |
+  -- |31 28|27 24|23 20|19 16|15 12|11  8|7   4|3   0|
+  -- |  Y  |  X  |  Y  |  X  |  Y  |  X  |  Y  |  X  |
 
   -- LSBs of first YX_REG reserved for coordinates of local tile
   -- bank(13)       :
