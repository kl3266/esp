-- Copyright (c) 2011-2022 Columbia University, System Level Design Group
-- SPDX-License-Identifier: Apache-2.0

-------------------------------------------------------------------------------
-- This proxy replaces AHB slaves that are hosted in remote tiles and forwards
-- AHB requests from masters to the NoC. Responses from the NoC are returned to
-- the bus master as if the remote device was connected to the local bus.
--
-- This is intended to serve requests from the Leon3 processor, the Ethernet
-- DMA engine and the JTAG or Ethernet debug interfaces. Since these master can
-- only issue requests for up to 32-bits words, ths proxy does not handle
-- larger word sizes.
-------------------------------------------------------------------------------

library ieee;
use ieee.std_logic_1164.all;
use ieee.numeric_std.all;

--pragma translate_off
use STD.textio.all;
use ieee.std_logic_textio.all;
--pragma translate_on

use work.esp_global.all;

use work.amba.all;
use work.stdlib.all;
use work.sld_devices.all;
use work.devices.all;

use work.gencomp.all;
use work.genacc.all;

use work.nocpackage.all;
use work.cachepackage.all;

entity axislv2noc is
  generic (
    tech             : integer;
    nmst             : integer;
    retarget_for_dma : integer range 0 to 1 := 0;
    mem_axi_port     : integer range -1 to NAHBSLV - 1;
    mem_num          : integer;
    mem_info         : tile_mem_info_vector(0 to CFG_NMEM_TILE + CFG_NSLM_TILE + CFG_NSLMDDR_TILE - 1);
    slv_y            : local_yx;
    slv_x            : local_yx);
  port (
    rst                        : in  std_ulogic;
    clk                        : in  std_ulogic;
    local_y                    : in  local_yx;
    local_x                    : in  local_yx;
    mosi                       : in  axi_mosi_vector(0 to nmst - 1);
    somi                       : out axi_somi_vector(0 to nmst - 1);
    -- tile->NoC1
    coherence_req_wrreq        : out std_ulogic;
    coherence_req_data_in      : out noc_flit_type;
    coherence_req_full         : in  std_ulogic;
    -- Noc3->tile
    coherence_rsp_rcv_rdreq    : out std_ulogic;
    coherence_rsp_rcv_data_out : in  noc_flit_type;
    coherence_rsp_rcv_empty    : in  std_ulogic;
    -- tile->NoC5
    remote_ahbs_snd_wrreq      : out std_ulogic;
    remote_ahbs_snd_data_in    : out misc_noc_flit_type;
    remote_ahbs_snd_full       : in  std_ulogic;
    -- NoC5->tile
    remote_ahbs_rcv_rdreq      : out std_ulogic;
    remote_ahbs_rcv_data_out   : in  misc_noc_flit_type;
    remote_ahbs_rcv_empty      : in  std_ulogic;
    -- Coherence
    coherence                  : in integer range 0 to 3);
end axislv2noc;

architecture rtl of axislv2noc is

  type axi_fsm is (idle, request_header, request_address,
                   request_length, request_data, reply_header,
                   reply_data, request_data_lsb, request_data_msb,
                   reply_data_lsb, reply_data_msb, request_data_ack);

  type transaction_type is record
    -- Selected master interfaces
    xindex                 : integer range 0 to nmst - 1;
    -- Transaction info from AXI
    write                  : std_ulogic;
    id                     : std_logic_vector (XID_WIDTH-1 downto 0);
    addr                   : std_logic_vector (GLOB_PHYS_ADDR_BITS - 1 downto 0);
    len                    : std_logic_vector (8 downto 0);
    size                   : std_logic_vector (2 downto 0);
    burst                  : std_logic_vector (1 downto 0);
    lock                   : std_logic;
    cache                  : std_logic_vector (3 downto 0);
    prot                   : std_logic_vector (2 downto 0);
    qos                    : std_logic_vector (3 downto 0);
    atop                   : std_logic_vector(5 downto 0);
    region                 : std_logic_vector(3 downto 0);
    user                   : std_logic_vector(XUSER_WIDTH-1 downto 0);
    -- NoC transaction info
    msg_type               : noc_msg_type;
    reserved               : reserved_field_type;
    mem_x                  : local_yx;
    mem_y                  : local_yx;
    addr_msb               : std_logic_vector(11 downto 0);
    hsize_msb              : std_ulogic;  -- distinguish HSIZE_WORD from HSIZE_DWORD
    dst_is_mem             : std_ulogic;
    -- NoC flits
    header                 : noc_flit_type;
    header_narrow          : misc_noc_flit_type;
    payload_address        : noc_flit_type;
    payload_address_narrow : misc_noc_flit_type;
    payload_length         : noc_flit_type;
    payload_length_narrow  : misc_noc_flit_type;
  end record transaction_type;

  constant transaction_none : transaction_type := (
    xindex                 => 0,
    write                  => '0',
    id                     => (others => '0'),
    addr                   => (others => '0'),
    len                    => (others => '0'),
    size                   => (others => '0'),
    burst                  => (others => '0'),
    lock                   => '0',
    cache                  => (others => '0'),
    prot                   => (others => '0'),
    qos                    => (others => '0'),
    atop                   => (others => '0'),
    region                 => (others => '0'),
    user                   => (others => '0'),
    msg_type               => (others => '0'),
    reserved               => (others => '0'),
    mem_x                  => (others => '0'),
    mem_y                  => (others => '0'),
    addr_msb               => (others => '0'),
    hsize_msb              => '0',
    dst_is_mem             => '0',
    header                 => (others => '0'),
    header_narrow          => (others => '0'),
    payload_address        => (others => '0'),
    payload_address_narrow => (others => '0'),
    payload_length         => (others => '0'),
    payload_length_narrow  => (others => '0')
    );
  
  constant len_mask : std_logic := '0';

  signal transaction, transaction_reg : transaction_type;
  signal current_state, next_state    : axi_fsm;
  signal selected                     : std_ulogic;
  signal sample_flits                 : std_ulogic;

  signal remote_ahbs_rcv_data_out_hold  : misc_noc_flit_type;
  signal sample_and_hold : std_ulogic;

   attribute mark_debug : string;

   attribute mark_debug of coherence_req_wrreq : signal is "true";
   attribute mark_debug of coherence_req_data_in : signal is "true";
   attribute mark_debug of coherence_rsp_rcv_rdreq : signal is "true";
   attribute mark_debug of coherence_rsp_rcv_data_out : signal is "true";
   attribute mark_debug of remote_ahbs_snd_wrreq : signal is "true";
   attribute mark_debug of remote_ahbs_snd_data_in : signal is "true";
   attribute mark_debug of remote_ahbs_rcv_rdreq : signal is "true";
   attribute mark_debug of remote_ahbs_rcv_data_out : signal is "true";
   attribute mark_debug of transaction_reg : signal is "true";
   attribute mark_debug of current_state : signal is "true";
   attribute mark_debug of selected : signal is "true";
   attribute mark_debug of sample_flits : signal is "true";
   attribute mark_debug of sample_and_hold : signal is "true";
   attribute mark_debug of mosi : signal is "true";
   attribute mark_debug of somi : signal is "true";

begin  -- rtl

  make_packet: process (mosi, local_y, local_x)
    variable tran : transaction_type;
    variable adj_mem_axi_port : integer range 0 to NAHBSLV - 1;
  begin  -- process make_packet

    -- Default
    tran := transaction_none;
    selected <= '0';

    -- Prioritize masters (0 highest priority) and set xindex
    for i in  nmst - 1 downto 0 loop
      -- Higher priority to master with low index
      if (mosi(i).aw.valid or mosi(i).ar.valid) = '1' then
        tran.xindex := i;
        selected <= '1';
      end if;
    end loop;  -- i

    -- Set write
    tran.write := mosi(tran.xindex).aw.valid;

    -- set ctrl
    if tran.write = '1' then
      tran.id     := mosi(tran.xindex).aw.id;
      tran.addr   := mosi(tran.xindex).aw.addr;
<<<<<<< HEAD
      tran.len    := len_mask & mosi(tran.xindex).aw.len;
=======
      tran.len    := ('0' & mosi(tran.xindex).aw.len) + "0000001";
>>>>>>> 25492bd4
      tran.size   := mosi(tran.xindex).aw.size;
      tran.burst  := mosi(tran.xindex).aw.burst;
      tran.lock   := mosi(tran.xindex).aw.lock;
      tran.cache  := mosi(tran.xindex).aw.cache;
      tran.prot   := mosi(tran.xindex).aw.prot;
      tran.qos    := mosi(tran.xindex).aw.qos;
      tran.atop   := mosi(tran.xindex).aw.atop;
      tran.region := mosi(tran.xindex).aw.region;
      tran.user   := mosi(tran.xindex).aw.user;
    else
      tran.id     := mosi(tran.xindex).ar.id;
      tran.addr   := mosi(tran.xindex).ar.addr;
<<<<<<< HEAD
      tran.len    := len_mask & mosi(tran.xindex).ar.len;
=======
      tran.len    := ('0' & mosi(tran.xindex).ar.len) + "0000001";
>>>>>>> 25492bd4
      tran.size   := mosi(tran.xindex).ar.size;
      tran.burst  := mosi(tran.xindex).ar.burst;
      tran.lock   := mosi(tran.xindex).ar.lock;
      tran.cache  := mosi(tran.xindex).ar.cache;
      tran.prot   := mosi(tran.xindex).ar.prot;
      tran.qos    := mosi(tran.xindex).ar.qos;
      tran.region := mosi(tran.xindex).ar.region;
      tran.user   := mosi(tran.xindex).ar.user;
    end if;
<<<<<<< HEAD
    
    tran.len := (len_mask & mosi(tran.xindex).ar.len) + "0000001";
=======
>>>>>>> 25492bd4

    -- Get routing info
    tran.mem_x := mem_info(0).x;
    tran.mem_y := mem_info(0).y;

    -- TODO: support larger address space / regions
    tran.addr_msb := tran.addr(GLOB_PHYS_ADDR_BITS - 1 downto GLOB_PHYS_ADDR_BITS - 12);

    if mem_num /= 1 then
      for i in 0 to mem_num - 1 loop
        -- Need to match which memory split is selected
        if ((tran.addr_msb xor conv_std_logic_vector(mem_info(i).haddr, 12))
            and conv_std_logic_vector(mem_info(i).hmask, 12)) = X"000" then
          tran.mem_x := mem_info(i).x;
          tran.mem_y := mem_info(i).y;
        end if;
      end loop;  -- i
    end if;

    -- Determine whether memory is selected
    if mem_axi_port = -1 then
      adj_mem_axi_port := 0;
    else
      adj_mem_axi_port := mem_axi_port;
    end if;
    if tran.xindex = adj_mem_axi_port or mem_axi_port = -1 then
      tran.dst_is_mem :=  '1';
    else
      tran.mem_x := slv_x;
      tran.mem_y := slv_y;
    end if;

    -- Set message type
    if tran.size = HSIZE_DWORD then
      tran.hsize_msb := '1';
    end if;

    if tran.write = '1' then
      if retarget_for_dma = 1 then
        if coherence = ACC_COH_LLC or coherence = ACC_COH_RECALL then
          tran.msg_type := REQ_DMA_WRITE;
        else
          tran.msg_type := DMA_FROM_DEV;   -- This request is non coherent, but
                                           -- noc2ahbmst must skip
                                           -- receive_wrlength, which only exists
                                           -- for DMA_FROM_DEV from accelerators.
                                           -- We use this workaround because
                                           -- systems without DDR controller are
                                           -- using a FPGA-to-memory link on
                                           -- which we do not send the tail bit
                                           -- to save some I/O pads.
        end if;
      else -- Processor core request
        if tran.dst_is_mem = '1' then
          -- Send to Memory
          if tran.size = HSIZE_BYTE then
            tran.msg_type := REQ_GETM_B;
          elsif tran.size = HSIZE_HWORD then
            tran.msg_type := REQ_GETM_HW;
          else
            tran.msg_type := REQ_GETM_W;
          end if;
        else
          -- Send to remote slave uncached
          tran.msg_type := AHB_WR;
        end if;
      end if;
    else
      if retarget_for_dma = 1 then
        if coherence = ACC_COH_LLC or coherence = ACC_COH_RECALL then
          tran.msg_type := REQ_DMA_READ;
        else
          tran.msg_type := DMA_TO_DEV;
        end if;
      else -- Processor core request
        if tran.dst_is_mem = '1' then
          -- Send to Memory
          if tran.size = HSIZE_BYTE then
            tran.msg_type := REQ_GETS_B;
          elsif tran.size = HSIZE_HWORD then
            tran.msg_type := REQ_GETS_HW;
          else
            tran.msg_type := REQ_GETS_W;
          end if;
        else
          -- Send to remote slave uncached
          tran.msg_type := AHB_RD;
        end if;
      end if;
    end if;

    -- Set address
    tran.payload_address(NOC_FLIT_SIZE-1 downto NOC_FLIT_SIZE-PREAMBLE_WIDTH) := PREAMBLE_BODY;
    tran.payload_address(GLOB_PHYS_ADDR_BITS - 1 downto 0) := tran.addr;

    tran.payload_address_narrow(MISC_NOC_FLIT_SIZE-1 downto MISC_NOC_FLIT_SIZE-PREAMBLE_WIDTH) := PREAMBLE_BODY;
    tran.payload_address_narrow(MISC_NOC_FLIT_SIZE - PREAMBLE_WIDTH - 1 downto 0) := tran.addr(MISC_NOC_FLIT_SIZE - PREAMBLE_WIDTH - 1 downto 0);

<<<<<<< HEAD
    -- Set length (read transaction only)
    tran.payload_length(NOC_FLIT_SIZE-1 downto NOC_FLIT_SIZE-PREAMBLE_WIDTH) := PREAMBLE_TAIL;
    tran.payload_length(8 downto 0) := tran.len;

=======
    -- Set length
    if tran.write = '1' then
      tran.payload_length(NOC_FLIT_SIZE-1 downto NOC_FLIT_SIZE-PREAMBLE_WIDTH) := PREAMBLE_BODY;
    else
      tran.payload_length(NOC_FLIT_SIZE-1 downto NOC_FLIT_SIZE-PREAMBLE_WIDTH) := PREAMBLE_TAIL;
    end if;
    tran.payload_length(8 downto 0) := tran.len;
    -- (read transaction only)
>>>>>>> 25492bd4
    tran.payload_length_narrow(MISC_NOC_FLIT_SIZE-1 downto MISC_NOC_FLIT_SIZE-PREAMBLE_WIDTH) := PREAMBLE_TAIL;
    tran.payload_length_narrow(8 downto 0) := tran.len;

    -- Create header flit
    tran.reserved             := (others => '0');
    tran.reserved(3)          := tran.hsize_msb;
    tran.reserved(2 downto 0) := tran.prot;

    tran.header := create_header(NOC_FLIT_SIZE, local_y, local_x, tran.mem_y, tran.mem_x, tran.msg_type, tran.reserved);
    tran.header_narrow := create_header(MISC_NOC_FLIT_SIZE, local_y, local_x, tran.mem_y, tran.mem_x, tran.msg_type, tran.reserved)(MISC_NOC_FLIT_SIZE - 1 downto 0);

    -- Write signal
    transaction <= tran;
  end process make_packet;



  -- AXI2NOC
  axi_roundtrip: process (transaction_reg, current_state, selected, mosi,
                          coherence_req_full,
                          coherence_rsp_rcv_data_out, coherence_rsp_rcv_empty,
                          remote_ahbs_snd_full,
                          remote_ahbs_rcv_data_out, remote_ahbs_rcv_empty,
                          remote_ahbs_rcv_data_out_hold)
    variable wdata                   : std_logic_vector(AHBDW - 1 downto 0);
    variable payload_data            : noc_flit_type;
    variable payload_data_narrow_lsb : misc_noc_flit_type;
    variable payload_data_narrow_msb : misc_noc_flit_type;
    variable rsp_preamble            : noc_preamble_type;
    variable slv_ready               : std_ulogic;
    variable slv_valid               : std_ulogic;
    variable mst_ready               : std_ulogic;
    variable mst_valid               : std_ulogic;
    variable mst_bready              : std_ulogic;
    variable last                    : std_ulogic;
  begin  -- process axi_roundtrip

    -- Default internal state
    next_state <= current_state;
    sample_flits <= '0';
    sample_and_hold <= '0';

    -- Response data flit (AXI Read)
    if transaction_reg.dst_is_mem = '1' then
      rsp_preamble := get_preamble(NOC_FLIT_SIZE, coherence_rsp_rcv_data_out);
      for i in 0 to nmst - 1 loop
        somi(i).r.data <= (coherence_rsp_rcv_data_out(AHBDW - 1 downto 0));
      end loop;
    else
      rsp_preamble := get_preamble(MISC_NOC_FLIT_SIZE, noc_flit_pad & remote_ahbs_rcv_data_out);
      for i in 0 to nmst - 1 loop
        somi(i).r.data <= (others => '0');
        if transaction_reg.size = HSIZE_DWORD then
          somi(i).r.data(31 downto 0) <= remote_ahbs_rcv_data_out_hold(31 downto 0);
          somi(i).r.data(ARCH_BITS - 1 downto ARCH_BITS - 32) <= (remote_ahbs_rcv_data_out(31 downto 0));
        elsif transaction_reg.size = HSIZE_WORD then
          somi(i).r.data <= ahbdrivedata(remote_ahbs_rcv_data_out(31 downto 0));
        elsif transaction_reg.size = HSIZE_HWORD then
          case transaction_reg.addr(1) is
            when '0'    => somi(i).r.data <= ahbdrivedata(remote_ahbs_rcv_data_out(15 downto 0));
            when others => somi(i).r.data <= ahbdrivedata(remote_ahbs_rcv_data_out(31 downto 16));
          end case;
        else -- HSIZE_BYTE
          case transaction_reg.addr(1 downto 0) is
            when "00"   => somi(i).r.data <= ahbdrivedata(remote_ahbs_rcv_data_out(7 downto 0));
            when "01"   => somi(i).r.data <= ahbdrivedata(remote_ahbs_rcv_data_out(15 downto 8));
            when "10"   => somi(i).r.data <= ahbdrivedata(remote_ahbs_rcv_data_out(23 downto 16));
            when others => somi(i).r.data <= ahbdrivedata(remote_ahbs_rcv_data_out(31 downto 24));
          end case;
        end if;
      end loop;
    end if;



    -- Default bus slave response
    for i in 0 to nmst - 1 loop
      -- aw
      somi(i).aw.ready <= '0';
      -- ar
      somi(i).ar.ready <= '0';
      -- w
      somi(i).w.ready <= '0';
      -- r
      somi(i).r.id    <= transaction_reg.id;
      somi(i).r.resp  <= RBRESP_OKAY;
      if rsp_preamble = PREAMBLE_TAIL then
        somi(i).r.last  <= '1';
      else
        somi(i).r.last  <= '0';
      end if;
      somi(i).r.user  <= (others => '0');
      somi(i).r.valid <= '0';
      -- b
      somi(i).b.id    <= transaction_reg.id;
      somi(i).b.resp  <= RBRESP_OKAY;
      somi(i).b.user  <= (others => '0');
      somi(i).b.valid <= '0';
    end loop;

    -- Default NoC input port
    coherence_req_data_in   <= (others => '0');
    coherence_req_wrreq     <= '0';
    coherence_rsp_rcv_rdreq <= '0';

    remote_ahbs_snd_data_in <= (others => '0');
    remote_ahbs_snd_wrreq   <= '0';
    remote_ahbs_rcv_rdreq   <= '0';

    -- Data flit (AXI Write)
    if transaction_reg.size = HSIZE_DWORD then
      wdata := ahbdrivedata(mosi(transaction_reg.xindex).w.data);
    elsif transaction_reg.size = HSIZE_WORD then
      if AHBDW = 64 then
        case transaction_reg.addr(2) is
          when '0'    => wdata := ahbdrivedata(mosi(transaction_reg.xindex).w.data(31 downto 0));
          when others => wdata := ahbdrivedata(mosi(transaction_reg.xindex).w.data(63 downto 32));
        end case;
      else
        wdata := ahbdrivedata(mosi(transaction_reg.xindex).w.data);
      end if;
    elsif transaction_reg.size = HSIZE_HWORD then
      if AHBDW = 64 then
        case transaction_reg.addr(2 downto 1) is
          when "00"   => wdata := ahbdrivedata(mosi(transaction_reg.xindex).w.data(15 downto 0));
          when "01"   => wdata := ahbdrivedata(mosi(transaction_reg.xindex).w.data(31 downto 16));
          when "10"   => wdata := ahbdrivedata(mosi(transaction_reg.xindex).w.data(47 downto 32));
          when others => wdata := ahbdrivedata(mosi(transaction_reg.xindex).w.data(63 downto 48));
        end case;
      else
        case transaction_reg.addr(1) is
          when '0'    => wdata := ahbdrivedata(mosi(transaction_reg.xindex).w.data(15 downto 0));
          when others => wdata := ahbdrivedata(mosi(transaction_reg.xindex).w.data(31 downto 16));
        end case;
      end if;
    else -- HSIZE_BYTE
      if AHBDW = 64 then
        case transaction_reg.addr(2 downto 0) is
          when "000"  => wdata := ahbdrivedata(mosi(transaction_reg.xindex).w.data(7 downto 0));
          when "001"  => wdata := ahbdrivedata(mosi(transaction_reg.xindex).w.data(15 downto 8));
          when "010"  => wdata := ahbdrivedata(mosi(transaction_reg.xindex).w.data(23 downto 16));
          when "011"  => wdata := ahbdrivedata(mosi(transaction_reg.xindex).w.data(31 downto 24));
          when "100"  => wdata := ahbdrivedata(mosi(transaction_reg.xindex).w.data(39 downto 32));
          when "101"  => wdata := ahbdrivedata(mosi(transaction_reg.xindex).w.data(47 downto 40));
          when "110"  => wdata := ahbdrivedata(mosi(transaction_reg.xindex).w.data(55 downto 48));
          when others => wdata := ahbdrivedata(mosi(transaction_reg.xindex).w.data(63 downto 56));
        end case;
      else
        case transaction_reg.addr(1 downto 0) is
          when "00"   => wdata := ahbdrivedata(mosi(transaction_reg.xindex).w.data(7 downto 0));
          when "01"   => wdata := ahbdrivedata(mosi(transaction_reg.xindex).w.data(15 downto 8));
          when "10"   => wdata := ahbdrivedata(mosi(transaction_reg.xindex).w.data(23 downto 16));
          when others => wdata := ahbdrivedata(mosi(transaction_reg.xindex).w.data(31 downto 24));
        end case;
      end if;
    end if;

    payload_data            := (others => '0');
    payload_data_narrow_lsb := (others => '0');
    payload_data_narrow_msb := (others => '0');
    payload_data_narrow_lsb(MISC_NOC_FLIT_SIZE-1 downto MISC_NOC_FLIT_SIZE - PREAMBLE_WIDTH) := PREAMBLE_BODY;
    if (mosi(transaction_reg.xindex).w.last = '1') then
      payload_data(NOC_FLIT_SIZE-1 downto NOC_FLIT_SIZE - PREAMBLE_WIDTH)                      := PREAMBLE_TAIL;
      payload_data_narrow_msb(MISC_NOC_FLIT_SIZE-1 downto MISC_NOC_FLIT_SIZE - PREAMBLE_WIDTH) := PREAMBLE_TAIL;
      last                                                                                     := '1';
    else
      payload_data(NOC_FLIT_SIZE-1 downto NOC_FLIT_SIZE - PREAMBLE_WIDTH)                      := PREAMBLE_BODY;
      payload_data_narrow_msb(MISC_NOC_FLIT_SIZE-1 downto MISC_NOC_FLIT_SIZE - PREAMBLE_WIDTH) := PREAMBLE_BODY;
      last                                                                                     := '0';
    end if;
    payload_data(AHBDW - 1 downto 0)                                      := wdata;
    -- TODO: this only works on a 64-bit AXI bus with 32-bit AHB remote slaves
    payload_data_narrow_lsb(31 downto 0) := wdata(31 downto 0);
    payload_data_narrow_msb(31 downto 0) := wdata(ARCH_BITS - 1 downto ARCH_BITS - 32);

    -- Temporary AXI flags
    slv_ready  := '0';
    slv_valid  := '0';
    mst_ready  := mosi(transaction_reg.xindex).r.ready;
    mst_valid  := mosi(transaction_reg.xindex).w.valid;
    mst_bready := mosi(transaction_reg.xindex).b.ready;


    -- FSM
    case current_state is
      when idle =>
        if selected = '1' then
          sample_flits <= '1';
          next_state <= request_header;
        end if;

      when request_header =>
        if transaction_reg.dst_is_mem = '1' then
          if coherence_req_full = '0' then
            coherence_req_data_in <= transaction_reg.header;
            coherence_req_wrreq   <= '1';
            next_state         <= request_address;
            -- Control signals are sampled
            if transaction_reg.write = '1' then
              somi(transaction_reg.xindex).aw.ready <= '1';
            else
              somi(transaction_reg.xindex).ar.ready <= '1';
            end if;
          end if;
        else
          if remote_ahbs_snd_full = '0' then
            remote_ahbs_snd_data_in <= transaction_reg.header_narrow;
            remote_ahbs_snd_wrreq   <= '1';
            next_state           <= request_address;
            -- Control signals are sampled
            if transaction_reg.write = '1' then
              somi(transaction_reg.xindex).aw.ready <= '1';
            else
              somi(transaction_reg.xindex).ar.ready <= '1';
            end if;
          end if;
        end if;

      when request_address =>
        if transaction_reg.dst_is_mem = '1' then
          if coherence_req_full = '0' then
            coherence_req_data_in <= transaction_reg.payload_address;
            coherence_req_wrreq <= '1';
            if transaction_reg.write = '1' and transaction_reg.msg_type /= DMA_FROM_DEV then
              next_state <= request_data;
            else
              next_state <= request_length;
            end if;
          end if;
        else
          if remote_ahbs_snd_full = '0' then
            remote_ahbs_snd_data_in <= transaction_reg.payload_address_narrow;
            remote_ahbs_snd_wrreq <= '1';
            if transaction_reg.write = '1' then
              if transaction_reg.size = HSIZE_DWORD then
                next_state <= request_data_lsb;
              else
                next_state <= request_data;
              end if;
            else
              next_state <= request_length;
            end if;
          end if;
        end if;

      when request_length =>
        if transaction_reg.dst_is_mem = '1' then
          if coherence_req_full = '0' then
            coherence_req_data_in <= transaction_reg.payload_length;
            coherence_req_wrreq <= '1';
            -- Ready transaction only
            if transaction_reg.write = '1' then
              next_state <= request_data;
            else
              next_state <= reply_header;
            end if;
          end if;
        else
          if remote_ahbs_snd_full = '0' then
            remote_ahbs_snd_data_in <= transaction_reg.payload_length_narrow;
            remote_ahbs_snd_wrreq <= '1';
            -- Ready transaction only
            next_state <= reply_header;
          end if;
        end if;

      when request_data =>
        if transaction_reg.dst_is_mem = '1' then
          if coherence_req_full = '0' and mst_valid = '1' then
            slv_ready := '1';
            coherence_req_data_in <= payload_data;
            coherence_req_wrreq <= '1';
            if last = '1' then
              next_state <= request_data_ack;
            end if;
          end if;
        else
          if remote_ahbs_snd_full = '0' and mst_valid = '1' then
            if last = '1' then
              payload_data_narrow_lsb(MISC_NOC_FLIT_SIZE-1 downto MISC_NOC_FLIT_SIZE - PREAMBLE_WIDTH) := PREAMBLE_TAIL;
              next_state <= request_data_ack;
            end if;
            slv_ready := '1';
            remote_ahbs_snd_data_in <= payload_data_narrow_lsb;
            remote_ahbs_snd_wrreq <= '1';
          end if;
        end if;

      when request_data_lsb =>
        if remote_ahbs_snd_full = '0' and mst_valid = '1' then
          remote_ahbs_snd_data_in <= payload_data_narrow_lsb;
          remote_ahbs_snd_wrreq <= '1';
          next_state <= request_data_msb;
        end if;

      when request_data_msb =>
        if remote_ahbs_snd_full = '0' then
          slv_ready := '1';
          remote_ahbs_snd_data_in <= payload_data_narrow_msb;
          remote_ahbs_snd_wrreq <= '1';
          if last = '1' then
            next_state <= request_data_ack;
          else
            next_state <= request_data_lsb;
          end if;
        end if;

      when request_data_ack =>
        somi(transaction_reg.xindex).b.valid <= '1';
        if transaction_reg.lock = '1' then
          -- always return success on RISC-V store conditional
          somi(transaction_reg.xindex).b.resp <= RBRESP_EXOKAY;
        end if;
        if mst_bready = '1' then
          if selected = '0' then
            next_state <= idle;
          else
            sample_flits <= '1';
            next_state <= request_header;
          end if;
        end if;

      when reply_header =>
        if transaction_reg.dst_is_mem = '1' then
          if coherence_rsp_rcv_empty = '0' then
            coherence_rsp_rcv_rdreq <= '1';
            next_state              <= reply_data;
          end if;
        else
          if remote_ahbs_rcv_empty = '0' then
            remote_ahbs_rcv_rdreq <= '1';
            if transaction_reg.size = HSIZE_DWORD then
              next_state <= reply_data_lsb;
            else
              next_state <= reply_data;
            end if;
          end if;
        end if;

      when reply_data =>
        if coherence_rsp_rcv_empty = '0' and mst_ready = '1' then
          coherence_rsp_rcv_rdreq <= '1';
        elsif remote_ahbs_rcv_empty = '0'and mst_ready = '1' then
          remote_ahbs_rcv_rdreq <= '1';
        end if;
        if (coherence_rsp_rcv_empty = '0' or remote_ahbs_rcv_empty = '0') then
          slv_valid := '1';
          if mst_ready = '1' then
            if rsp_preamble = PREAMBLE_TAIL then
              if selected = '0' then
                next_state <= idle;
              else
                next_state   <= request_header;
                sample_flits <= '1';
              end if;
            end if;
          end if;
        end if;

      when reply_data_lsb =>
        if remote_ahbs_rcv_empty = '0'then
          remote_ahbs_rcv_rdreq <= '1';
          sample_and_hold <= '1';
          next_state <= reply_data_msb;
        end if;

      when reply_data_msb =>
        if remote_ahbs_rcv_empty = '0'and mst_ready = '1' then
          remote_ahbs_rcv_rdreq <= '1';
        end if;
        if remote_ahbs_rcv_empty = '0' then
          slv_valid := '1';
          if mst_ready = '1' then
            if rsp_preamble = PREAMBLE_TAIL then
              if selected = '0' then
                next_state <= idle;
              else
                next_state   <= request_header;
                sample_flits <= '1';
              end if;
            else
              next_state <= reply_data_lsb;
            end if;
          end if;
        end if;

      when others =>
        next_state <= idle;

    end case;

    somi(transaction_reg.xindex).w.ready <= slv_ready;
    somi(transaction_reg.xindex).r.valid <= slv_valid;

  end process axi_roundtrip;

  -- Update FSM state
  process (clk, rst)
  begin  -- process
    if rst = '0' then                   -- asynchronous reset (active low)
      current_state <= idle;
      transaction_reg <= transaction_none;
      remote_ahbs_rcv_data_out_hold <= (others => '0');
    elsif clk'event and clk = '1' then  -- rising clock edge
      current_state <= next_state;
      if sample_flits = '1' then
        transaction_reg <= transaction;
      end if;
      if sample_and_hold = '1' then
        remote_ahbs_rcv_data_out_hold <= remote_ahbs_rcv_data_out;
      end if;
    end if;
  end process;

end rtl;<|MERGE_RESOLUTION|>--- conflicted
+++ resolved
@@ -142,7 +142,6 @@
     payload_length_narrow  => (others => '0')
     );
   
-  constant len_mask : std_logic := '0';
 
   signal transaction, transaction_reg : transaction_type;
   signal current_state, next_state    : axi_fsm;
@@ -197,11 +196,7 @@
     if tran.write = '1' then
       tran.id     := mosi(tran.xindex).aw.id;
       tran.addr   := mosi(tran.xindex).aw.addr;
-<<<<<<< HEAD
-      tran.len    := len_mask & mosi(tran.xindex).aw.len;
-=======
       tran.len    := ('0' & mosi(tran.xindex).aw.len) + "0000001";
->>>>>>> 25492bd4
       tran.size   := mosi(tran.xindex).aw.size;
       tran.burst  := mosi(tran.xindex).aw.burst;
       tran.lock   := mosi(tran.xindex).aw.lock;
@@ -214,11 +209,7 @@
     else
       tran.id     := mosi(tran.xindex).ar.id;
       tran.addr   := mosi(tran.xindex).ar.addr;
-<<<<<<< HEAD
-      tran.len    := len_mask & mosi(tran.xindex).ar.len;
-=======
       tran.len    := ('0' & mosi(tran.xindex).ar.len) + "0000001";
->>>>>>> 25492bd4
       tran.size   := mosi(tran.xindex).ar.size;
       tran.burst  := mosi(tran.xindex).ar.burst;
       tran.lock   := mosi(tran.xindex).ar.lock;
@@ -228,11 +219,6 @@
       tran.region := mosi(tran.xindex).ar.region;
       tran.user   := mosi(tran.xindex).ar.user;
     end if;
-<<<<<<< HEAD
-    
-    tran.len := (len_mask & mosi(tran.xindex).ar.len) + "0000001";
-=======
->>>>>>> 25492bd4
 
     -- Get routing info
     tran.mem_x := mem_info(0).x;
@@ -331,12 +317,6 @@
     tran.payload_address_narrow(MISC_NOC_FLIT_SIZE-1 downto MISC_NOC_FLIT_SIZE-PREAMBLE_WIDTH) := PREAMBLE_BODY;
     tran.payload_address_narrow(MISC_NOC_FLIT_SIZE - PREAMBLE_WIDTH - 1 downto 0) := tran.addr(MISC_NOC_FLIT_SIZE - PREAMBLE_WIDTH - 1 downto 0);
 
-<<<<<<< HEAD
-    -- Set length (read transaction only)
-    tran.payload_length(NOC_FLIT_SIZE-1 downto NOC_FLIT_SIZE-PREAMBLE_WIDTH) := PREAMBLE_TAIL;
-    tran.payload_length(8 downto 0) := tran.len;
-
-=======
     -- Set length
     if tran.write = '1' then
       tran.payload_length(NOC_FLIT_SIZE-1 downto NOC_FLIT_SIZE-PREAMBLE_WIDTH) := PREAMBLE_BODY;
@@ -345,7 +325,6 @@
     end if;
     tran.payload_length(8 downto 0) := tran.len;
     -- (read transaction only)
->>>>>>> 25492bd4
     tran.payload_length_narrow(MISC_NOC_FLIT_SIZE-1 downto MISC_NOC_FLIT_SIZE-PREAMBLE_WIDTH) := PREAMBLE_TAIL;
     tran.payload_length_narrow(8 downto 0) := tran.len;
 
