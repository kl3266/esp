--- conflicted
+++ resolved
@@ -1134,13 +1134,8 @@
   -- socmap, which is based on the ESP configuration file.
   override_cpu_loc <= tile_config_int(ESP_CSR_CPU_LOC_OVR_LSB);
   cpu_loc_ovr_gen: for i in 0 to CFG_NCPU_TILE - 1 generate
-<<<<<<< HEAD
-    cpu_loc_x(i) <= tile_config(ESP_CSR_CPU_LOC_OVR_LSB + 1 + i * YX_WIDTH * 2 + 0 + YX_WIDTH - 1 downto ESP_CSR_CPU_LOC_OVR_LSB + 1 + i * YX_WIDTH * 2 + 0);
-    cpu_loc_y(i) <= tile_config(ESP_CSR_CPU_LOC_OVR_LSB + 1 + i * YX_WIDTH * 2 + YX_WIDTH + YX_WIDTH - 1 downto ESP_CSR_CPU_LOC_OVR_LSB + 1 + i * YX_WIDTH * 2 + YX_WIDTH);
-=======
-    cpu_loc_x(i) <= tile_config_int(ESP_CSR_CPU_LOC_OVR_LSB + 1 + i * 6 + 0 + 2 downto ESP_CSR_CPU_LOC_OVR_LSB + 1 + i * 6 + 0);
-    cpu_loc_y(i) <= tile_config_int(ESP_CSR_CPU_LOC_OVR_LSB + 1 + i * 6 + 3 + 2 downto ESP_CSR_CPU_LOC_OVR_LSB + 1 + i * 6 + 3);
->>>>>>> cba4ad8b
+    cpu_loc_x(i) <= tile_config_int(ESP_CSR_CPU_LOC_OVR_LSB + 1 + i * YX_WIDTH * 2 + 0 + YX_WIDTH - 1 downto ESP_CSR_CPU_LOC_OVR_LSB + 1 + i * YX_WIDTH * 2 + 0);
+    cpu_loc_y(i) <= tile_config_int(ESP_CSR_CPU_LOC_OVR_LSB + 1 + i * YX_WIDTH * 2 + YX_WIDTH + YX_WIDTH - 1 downto ESP_CSR_CPU_LOC_OVR_LSB + 1 + i * YX_WIDTH * 2 + YX_WIDTH);
   end generate cpu_loc_ovr_gen;
 
   intreq2noc_1 : intreq2noc
