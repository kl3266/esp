--- conflicted
+++ resolved
@@ -39,12 +39,8 @@
 entity tile_io is
   generic (
     SIMULATION : boolean := false;
-<<<<<<< HEAD
-    this_has_dco : integer range 0 to 1 := 0);
-=======
     this_has_dco : integer range 0 to 2 := 0); --0: no DCO 1: tile and NoC DCO
                                                --2: NoC DCO only
->>>>>>> 08df2210
   port (
     raw_rstn           : in  std_ulogic;  -- active low raw reset (connect to DCO if present)
     tile_rst           : in  std_ulogic;  -- active low tile reset synch on clk
@@ -398,21 +394,13 @@
   local_y <= this_local_y;
 
   -- DCO Reset synchronizer
-<<<<<<< HEAD
-  rst_gen: if this_has_dco /= 0 generate
-=======
   rst_gen: if this_has_dco = 1 generate
->>>>>>> 08df2210
     tile_rstn : rstgen
       generic map (acthigh => 1, syncin => 0)
       port map (tile_rst, dco_clk_int, dco_clk_lock, rst, open);
   end generate rst_gen;
 
-<<<<<<< HEAD
-  no_rst_gen: if this_has_dco = 0 generate
-=======
   no_rst_gen: if this_has_dco /= 1 generate
->>>>>>> 08df2210
     rst <= tile_rst;
   end generate no_rst_gen;
 
@@ -445,35 +433,7 @@
     dco_noc_clk_sel  <= tile_config(ESP_CSR_DCO_NOC_CFG_LSB + 1);
     dco_noc_en       <= raw_rstn and tile_config(ESP_CSR_DCO_NOC_CFG_LSB);
 
-<<<<<<< HEAD
-    dco_i: dco
-      generic map (
-        tech => CFG_FABTECH,
-        enable_div2 => 0,
-        dlog => 10)                     -- Tile I/O is the first sending NoC
-                                        -- packets; last reset to be released
-      port map (
-        rstn     => raw_rstn,
-        ext_clk  => refclk,
-        en       => dco_en,
-        clk_sel  => dco_clk_sel,
-        cc_sel   => dco_cc_sel,
-        fc_sel   => dco_fc_sel,
-        div_sel  => dco_div_sel,
-        freq_sel => dco_freq_sel,
-        clk      => dco_clk_int,
-        clk_div  => pllclk,
-        lock     => dco_clk_lock);
-
-    dco_freq_sel <= tile_config(ESP_CSR_DCO_CFG_MSB - DCO_CFG_LPDDR_CTRL_BITS - 0  downto ESP_CSR_DCO_CFG_MSB - DCO_CFG_LPDDR_CTRL_BITS - 0  - 1);
-    dco_div_sel  <= tile_config(ESP_CSR_DCO_CFG_MSB - DCO_CFG_LPDDR_CTRL_BITS - 2  downto ESP_CSR_DCO_CFG_MSB - DCO_CFG_LPDDR_CTRL_BITS - 2  - 2);
-    dco_fc_sel   <= tile_config(ESP_CSR_DCO_CFG_MSB - DCO_CFG_LPDDR_CTRL_BITS - 5  downto ESP_CSR_DCO_CFG_MSB - DCO_CFG_LPDDR_CTRL_BITS - 5  - 5);
-    dco_cc_sel   <= tile_config(ESP_CSR_DCO_CFG_MSB - DCO_CFG_LPDDR_CTRL_BITS - 11 downto ESP_CSR_DCO_CFG_MSB - DCO_CFG_LPDDR_CTRL_BITS - 11 - 5);
-    dco_clk_sel  <= tile_config(ESP_CSR_DCO_CFG_LSB + 1);
-    dco_en       <= raw_rstn and tile_config(ESP_CSR_DCO_CFG_LSB);
-=======
     sys_clk_out <= sys_clk_out_int;
->>>>>>> 08df2210
 
     dco_tile_gen : if this_has_dco = 1 generate
       dco_i: dco
@@ -507,26 +467,18 @@
   no_dco_gen: if this_has_dco = 0 generate
     pllclk       <= '0';
     pllclk_noc   <= '0';
-<<<<<<< HEAD
-    dco_clk_int  <= '0';
-    sys_clk_out  <= '0';
-=======
     dco_clk_int  <= refclk;
     sys_clk_out  <= refclk_noc;
->>>>>>> 08df2210
     dco_clk_lock <= '1';
     sys_clk_lock <= '1';
   end generate no_dco_gen;
 
-<<<<<<< HEAD
-=======
   no_tile_dco_gen: if this_has_dco = 2 generate
     pllclk       <= '0';
     dco_clk_int  <= sys_clk_out_int;
     dco_clk_lock <= '1';
   end generate no_tile_dco_gen;
 
->>>>>>> 08df2210
   dco_clk <= dco_clk_int;
 
   -- MDC scaler configuration
