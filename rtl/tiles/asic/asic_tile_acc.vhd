-- Copyright (c) 2011-2021 Columbia University, System Level Design Group
-- SPDX-License-Identifier: Apache-2.0

-----------------------------------------------------------------------------
--  Accelerator Tile
------------------------------------------------------------------------------

library ieee;
use ieee.std_logic_1164.all;
use ieee.numeric_std.all;
use work.esp_global.all;
use work.amba.all;
use work.stdlib.all;
use work.sld_devices.all;
use work.devices.all;
use work.gencomp.all;
use work.monitor_pkg.all;
use work.esp_csr_pkg.all;
use work.jtag_pkg.all;
use work.sldacc.all;
use work.nocpackage.all;
use work.cachepackage.all;
use work.tile.all;
use work.misc.all;
use work.coretypes.all;
use work.esp_acc_regmap.all;
use work.socmap.all;
use work.grlib_config.all;
use work.tiles_pkg.all;
use work.dvfs.all;

entity asic_tile_acc is
  generic (
    SIMULATION        : boolean              := false;
    this_hls_conf     : hlscfg_t             := 0;
    this_device       : devid_t              := 0;
    this_irq_type     : integer              := 0;
    this_has_l2       : integer range 0 to 1 := 0;
    this_has_token_pm : integer range 0 to 1 := 0;
    ROUTER_PORTS      : ports_vec            := "11111");
  port (
    rst                : in  std_ulogic;
    sys_clk            : in  std_ulogic;  -- NoC clock
    ext_clk            : in  std_ulogic;  -- backup tile clock
    clk_div            : out std_ulogic;  -- tile clock monitor for testing purposes
    -- Test interface
    tdi                : in  std_logic;
    tdo                : out std_logic;
    tms                : in  std_logic;
    tclk               : in  std_logic;
    -- Pad configuration
    pad_cfg            : out std_logic_vector(ESP_CSR_PAD_CFG_MSB - ESP_CSR_PAD_CFG_LSB downto 0);
    -- NOC
    noc1_data_n_in     : in  noc_flit_type;
    noc1_data_s_in     : in  noc_flit_type;
    noc1_data_w_in     : in  noc_flit_type;
    noc1_data_e_in     : in  noc_flit_type;
    noc1_data_void_in  : in  std_logic_vector(3 downto 0);
    noc1_stop_in       : in  std_logic_vector(3 downto 0);
    noc1_data_n_out    : out noc_flit_type;
    noc1_data_s_out    : out noc_flit_type;
    noc1_data_w_out    : out noc_flit_type;
    noc1_data_e_out    : out noc_flit_type;
    noc1_data_void_out : out std_logic_vector(3 downto 0);
    noc1_stop_out      : out std_logic_vector(3 downto 0);
    noc2_data_n_in     : in  noc_flit_type;
    noc2_data_s_in     : in  noc_flit_type;
    noc2_data_w_in     : in  noc_flit_type;
    noc2_data_e_in     : in  noc_flit_type;
    noc2_data_void_in  : in  std_logic_vector(3 downto 0);
    noc2_stop_in       : in  std_logic_vector(3 downto 0);
    noc2_data_n_out    : out noc_flit_type;
    noc2_data_s_out    : out noc_flit_type;
    noc2_data_w_out    : out noc_flit_type;
    noc2_data_e_out    : out noc_flit_type;
    noc2_data_void_out : out std_logic_vector(3 downto 0);
    noc2_stop_out      : out std_logic_vector(3 downto 0);
    noc3_data_n_in     : in  noc_flit_type;
    noc3_data_s_in     : in  noc_flit_type;
    noc3_data_w_in     : in  noc_flit_type;
    noc3_data_e_in     : in  noc_flit_type;
    noc3_data_void_in  : in  std_logic_vector(3 downto 0);
    noc3_stop_in       : in  std_logic_vector(3 downto 0);
    noc3_data_n_out    : out noc_flit_type;
    noc3_data_s_out    : out noc_flit_type;
    noc3_data_w_out    : out noc_flit_type;
    noc3_data_e_out    : out noc_flit_type;
    noc3_data_void_out : out std_logic_vector(3 downto 0);
    noc3_stop_out      : out std_logic_vector(3 downto 0);
    noc4_data_n_in     : in  noc_flit_type;
    noc4_data_s_in     : in  noc_flit_type;
    noc4_data_w_in     : in  noc_flit_type;
    noc4_data_e_in     : in  noc_flit_type;
    noc4_data_void_in  : in  std_logic_vector(3 downto 0);
    noc4_stop_in       : in  std_logic_vector(3 downto 0);
    noc4_data_n_out    : out noc_flit_type;
    noc4_data_s_out    : out noc_flit_type;
    noc4_data_w_out    : out noc_flit_type;
    noc4_data_e_out    : out noc_flit_type;
    noc4_data_void_out : out std_logic_vector(3 downto 0);
    noc4_stop_out      : out std_logic_vector(3 downto 0);
    noc5_data_n_in     : in  misc_noc_flit_type;
    noc5_data_s_in     : in  misc_noc_flit_type;
    noc5_data_w_in     : in  misc_noc_flit_type;
    noc5_data_e_in     : in  misc_noc_flit_type;
    noc5_data_void_in  : in  std_logic_vector(3 downto 0);
    noc5_stop_in       : in  std_logic_vector(3 downto 0);
    noc5_data_n_out    : out misc_noc_flit_type;
    noc5_data_s_out    : out misc_noc_flit_type;
    noc5_data_w_out    : out misc_noc_flit_type;
    noc5_data_e_out    : out misc_noc_flit_type;
    noc5_data_void_out : out std_logic_vector(3 downto 0);
    noc5_stop_out      : out std_logic_vector(3 downto 0);
    noc6_data_n_in     : in  noc_flit_type;
    noc6_data_s_in     : in  noc_flit_type;
    noc6_data_w_in     : in  noc_flit_type;
    noc6_data_e_in     : in  noc_flit_type;
    noc6_data_void_in  : in  std_logic_vector(3 downto 0);
    noc6_stop_in       : in  std_logic_vector(3 downto 0);
    noc6_data_n_out    : out noc_flit_type;
    noc6_data_s_out    : out noc_flit_type;
    noc6_data_w_out    : out noc_flit_type;
    noc6_data_e_out    : out noc_flit_type;
    noc6_data_void_out : out std_logic_vector(3 downto 0);
    noc6_stop_out      : out std_logic_vector(3 downto 0)
    );

end;

architecture rtl of asic_tile_acc is

  constant ext_clk_sel_default : std_ulogic := '0';

  -- Tile clock and reset (only for I/O tile)
  signal raw_rstn : std_ulogic;
  signal dco_clk  : std_ulogic;
  signal dco_rstn : std_ulogic;

  -- DCO config
  signal dco_clk_int  : std_ulogic;
  signal dco_en       : std_ulogic;
  signal dco_clk_sel  : std_ulogic;
  signal dco_cc_sel   : std_logic_vector(5 downto 0);
  signal dco_fc_sel   : std_logic_vector(5 downto 0);
  signal dco_div_sel  : std_logic_vector(2 downto 0);
  signal dco_freq_sel : std_logic_vector(1 downto 0);

  signal ext_dco_cc_sel  : std_logic_vector(5 downto 0);
  signal ext_ldo_res_sel : std_logic_vector(7 downto 0);

  -- Tile parameters
  signal tile_config : std_logic_vector(ESP_CSR_WIDTH - 1 downto 0);

  -- Tile interface signals
  signal test_rstn             : std_ulogic;
  signal test1_output_port_s   : noc_flit_type;
  signal test1_data_void_out_s : std_ulogic;
  signal test1_stop_in_s       : std_ulogic;
  signal test2_output_port_s   : noc_flit_type;
  signal test2_data_void_out_s : std_ulogic;
  signal test2_stop_in_s       : std_ulogic;
  signal test3_output_port_s   : noc_flit_type;
  signal test3_data_void_out_s : std_ulogic;
  signal test3_stop_in_s       : std_ulogic;
  signal test4_output_port_s   : noc_flit_type;
  signal test4_data_void_out_s : std_ulogic;
  signal test4_stop_in_s       : std_ulogic;
  signal test5_output_port_s   : misc_noc_flit_type;
  signal test5_data_void_out_s : std_ulogic;
  signal test5_stop_in_s       : std_ulogic;
  signal test6_output_port_s   : noc_flit_type;
  signal test6_data_void_out_s : std_ulogic;
  signal test6_stop_in_s       : std_ulogic;
  signal test1_input_port_s    : noc_flit_type;
  signal test1_data_void_in_s  : std_ulogic;
  signal test1_stop_out_s      : std_ulogic;
  signal test2_input_port_s    : noc_flit_type;
  signal test2_data_void_in_s  : std_ulogic;
  signal test2_stop_out_s      : std_ulogic;
  signal test3_input_port_s    : noc_flit_type;
  signal test3_data_void_in_s  : std_ulogic;
  signal test3_stop_out_s      : std_ulogic;
  signal test4_input_port_s    : noc_flit_type;
  signal test4_data_void_in_s  : std_ulogic;
  signal test4_stop_out_s      : std_ulogic;
  signal test5_input_port_s    : misc_noc_flit_type;
  signal test5_data_void_in_s  : std_ulogic;
  signal test5_stop_out_s      : std_ulogic;
  signal test6_input_port_s    : noc_flit_type;
  signal test6_data_void_in_s  : std_ulogic;
  signal test6_stop_out_s      : std_ulogic;

  signal noc1_mon_noc_vec_int : monitor_noc_type;
  signal noc2_mon_noc_vec_int : monitor_noc_type;
  signal noc3_mon_noc_vec_int : monitor_noc_type;
  signal noc4_mon_noc_vec_int : monitor_noc_type;
  signal noc5_mon_noc_vec_int : monitor_noc_type;
  signal noc6_mon_noc_vec_int : monitor_noc_type;

  -- Noc signals
  signal noc_rstn                : std_ulogic;
  signal noc1_stop_in_tile       : std_ulogic;
  signal noc1_stop_out_tile      : std_ulogic;
  signal noc1_data_void_in_tile  : std_ulogic;
  signal noc1_data_void_out_tile : std_ulogic;
  signal noc2_stop_in_tile       : std_ulogic;
  signal noc2_stop_out_tile      : std_ulogic;
  signal noc2_data_void_in_tile  : std_ulogic;
  signal noc2_data_void_out_tile : std_ulogic;
  signal noc3_stop_in_tile       : std_ulogic;
  signal noc3_stop_out_tile      : std_ulogic;
  signal noc3_data_void_in_tile  : std_ulogic;
  signal noc3_data_void_out_tile : std_ulogic;
  signal noc4_stop_in_tile       : std_ulogic;
  signal noc4_stop_out_tile      : std_ulogic;
  signal noc4_data_void_in_tile  : std_ulogic;
  signal noc4_data_void_out_tile : std_ulogic;
  signal noc5_stop_in_tile       : std_ulogic;
  signal noc5_stop_out_tile      : std_ulogic;
  signal noc5_data_void_in_tile  : std_ulogic;
  signal noc5_data_void_out_tile : std_ulogic;
  signal noc6_stop_in_tile       : std_ulogic;
  signal noc6_stop_out_tile      : std_ulogic;
  signal noc6_data_void_in_tile  : std_ulogic;
  signal noc6_data_void_out_tile : std_ulogic;
  signal noc1_input_port_tile    : noc_flit_type;
  signal noc2_input_port_tile    : noc_flit_type;
  signal noc3_input_port_tile    : noc_flit_type;
  signal noc4_input_port_tile    : noc_flit_type;
  signal noc5_input_port_tile    : misc_noc_flit_type;
  signal noc6_input_port_tile    : noc_flit_type;
  signal noc1_output_port_tile   : noc_flit_type;
  signal noc2_output_port_tile   : noc_flit_type;
  signal noc3_output_port_tile   : noc_flit_type;
  signal noc4_output_port_tile   : noc_flit_type;
  signal noc5_output_port_tile   : misc_noc_flit_type;
  signal noc6_output_port_tile   : noc_flit_type;

  signal refclk : std_ulogic;

begin

<<<<<<< HEAD
  -- On FPGA we don't have a DCO and we cannot instantiate a PLL on every tile
  -- for large designs. Therefore, we must use the external clock and disable
  -- the generic this_has_dco. I addition, since the chip top level may not
  -- have neough pins to connect a backup clock for each tile, we use the NoC
  -- clock as the main tile clock, because this clock is guaranteed to be connected.
  regular_ext_clk_gen: if ESP_EMU = 0 generate
    refclk <= ext_clk;
  end generate;
  emu_ext_clk_gen: if ESP_EMU /= 0 generate
    refclk <= sys_clk;
  end generate;

  rst1 : rstgen                         -- reset generator
=======
  raw_rstn <= not rst;

  rst_noc : rstgen                      -- reset generator
    generic map (acthigh => 1, syncin => 0)
    port map (rst, sys_clk, '1', noc_rstn, open);

  rst_jtag : rstgen                     -- reset generator
>>>>>>> 77497bcd
    generic map (acthigh => 1, syncin => 0)
    port map (rst, tclk, '1', test_rstn, open);

  -----------------------------------------------------------------------------
  -- JTAG for single tile testing / bypass when test_if_en = 0
  -----------------------------------------------------------------------------
  jtag_test_i : jtag_test
    generic map (
      test_if_en => 1)
    port map (
      rst                 => test_rstn,
      refclk              => dco_clk,
      tile_rst            => dco_rstn,
      tdi                 => tdi,
      tdo                 => tdo,
      tms                 => tms,
      tclk                => tclk,
      noc1_output_port    => noc1_output_port_tile,
      noc1_data_void_out  => noc1_data_void_out_tile,
      noc1_stop_in        => noc1_stop_in_tile,
      noc2_output_port    => noc2_output_port_tile,
      noc2_data_void_out  => noc2_data_void_out_tile,
      noc2_stop_in        => noc2_stop_in_tile,
      noc3_output_port    => noc3_output_port_tile,
      noc3_data_void_out  => noc3_data_void_out_tile,
      noc3_stop_in        => noc3_stop_in_tile,
      noc4_output_port    => noc4_output_port_tile,
      noc4_data_void_out  => noc4_data_void_out_tile,
      noc4_stop_in        => noc4_stop_in_tile,
      noc5_output_port    => noc5_output_port_tile,
      noc5_data_void_out  => noc5_data_void_out_tile,
      noc5_stop_in        => noc5_stop_in_tile,
      noc6_output_port    => noc6_output_port_tile,
      noc6_data_void_out  => noc6_data_void_out_tile,
      noc6_stop_in        => noc6_stop_in_tile,
      test1_output_port   => test1_output_port_s,
      test1_data_void_out => test1_data_void_out_s,
      test1_stop_in       => test1_stop_in_s,
      test2_output_port   => test2_output_port_s,
      test2_data_void_out => test2_data_void_out_s,
      test2_stop_in       => test2_stop_in_s,
      test3_output_port   => test3_output_port_s,
      test3_data_void_out => test3_data_void_out_s,
      test3_stop_in       => test3_stop_in_s,
      test4_output_port   => test4_output_port_s,
      test4_data_void_out => test4_data_void_out_s,
      test4_stop_in       => test4_stop_in_s,
      test5_output_port   => test5_output_port_s,
      test5_data_void_out => test5_data_void_out_s,
      test5_stop_in       => test5_stop_in_s,
      test6_output_port   => test6_output_port_s,
      test6_data_void_out => test6_data_void_out_s,
      test6_stop_in       => test6_stop_in_s,
      test1_input_port    => test1_input_port_s,
      test1_data_void_in  => test1_data_void_in_s,
      test1_stop_out      => test1_stop_out_s,
      test2_input_port    => test2_input_port_s,
      test2_data_void_in  => test2_data_void_in_s,
      test2_stop_out      => test2_stop_out_s,
      test3_input_port    => test3_input_port_s,
      test3_data_void_in  => test3_data_void_in_s,
      test3_stop_out      => test3_stop_out_s,
      test4_input_port    => test4_input_port_s,
      test4_data_void_in  => test4_data_void_in_s,
      test4_stop_out      => test4_stop_out_s,
      test5_input_port    => test5_input_port_s,
      test5_data_void_in  => test5_data_void_in_s,
      test5_stop_out      => test5_stop_out_s,
      test6_input_port    => test6_input_port_s,
      test6_data_void_in  => test6_data_void_in_s,
      test6_stop_out      => test6_stop_out_s,
      noc1_input_port     => noc1_input_port_tile,
      noc1_data_void_in   => noc1_data_void_in_tile,
      noc1_stop_out       => noc1_stop_out_tile,
      noc2_input_port     => noc2_input_port_tile,
      noc2_data_void_in   => noc2_data_void_in_tile,
      noc2_stop_out       => noc2_stop_out_tile,
      noc3_input_port     => noc3_input_port_tile,
      noc3_data_void_in   => noc3_data_void_in_tile,
      noc3_stop_out       => noc3_stop_out_tile,
      noc4_input_port     => noc4_input_port_tile,
      noc4_data_void_in   => noc4_data_void_in_tile,
      noc4_stop_out       => noc4_stop_out_tile,
      noc5_input_port     => noc5_input_port_tile,
      noc5_data_void_in   => noc5_data_void_in_tile,
      noc5_stop_out       => noc5_stop_out_tile,
      noc6_input_port     => noc6_input_port_tile,
      noc6_data_void_in   => noc6_data_void_in_tile,
      noc6_stop_out       => noc6_stop_out_tile);

  tile_acc_1 : tile_acc
    generic map (
      this_hls_conf      => this_hls_conf,
      this_device        => this_device,
      this_irq_type      => this_irq_type,
      this_has_l2        => this_has_l2,
      this_has_dvfs      => 0,                     -- no DVFS controller
      this_has_pll       => 0,
<<<<<<< HEAD
      this_has_dco       => 1 - ESP_EMU,-- use DCO
      this_extra_clk_buf => 0,
      test_if_en         => 1,          -- enable test interface
      ROUTER_PORTS       => ROUTER_PORTS,
      HAS_SYNC           => 1)
    port map (
      raw_rstn           => raw_rstn,
      rst                => dco_rstn,
      refclk             => refclk,
      pllbypass          => ext_clk_sel_default,  --ext_clk_sel (unused; using CSRs instead)
      pllclk             => clk_div,
      dco_clk            => dco_clk,
      dco_clk_lock       => dco_clk_lock,
      tdi                => tdi,
      tdo                => tdo,
      tms                => tms,
      tclk               => tclk,
      pad_cfg            => pad_cfg,
      sys_clk_int        => sys_clk,
      noc1_data_n_in     => noc1_data_n_in,
      noc1_data_s_in     => noc1_data_s_in,
      noc1_data_w_in     => noc1_data_w_in,
      noc1_data_e_in     => noc1_data_e_in,
      noc1_data_void_in  => noc1_data_void_in,
      noc1_stop_in       => noc1_stop_in,
      noc1_data_n_out    => noc1_data_n_out,
      noc1_data_s_out    => noc1_data_s_out,
      noc1_data_w_out    => noc1_data_w_out,
      noc1_data_e_out    => noc1_data_e_out,
      noc1_data_void_out => noc1_data_void_out,
      noc1_stop_out      => noc1_stop_out,
      noc2_data_n_in     => noc2_data_n_in,
      noc2_data_s_in     => noc2_data_s_in,
      noc2_data_w_in     => noc2_data_w_in,
      noc2_data_e_in     => noc2_data_e_in,
      noc2_data_void_in  => noc2_data_void_in,
      noc2_stop_in       => noc2_stop_in,
      noc2_data_n_out    => noc2_data_n_out,
      noc2_data_s_out    => noc2_data_s_out,
      noc2_data_w_out    => noc2_data_w_out,
      noc2_data_e_out    => noc2_data_e_out,
      noc2_data_void_out => noc2_data_void_out,
      noc2_stop_out      => noc2_stop_out,
      noc3_data_n_in     => noc3_data_n_in,
      noc3_data_s_in     => noc3_data_s_in,
      noc3_data_w_in     => noc3_data_w_in,
      noc3_data_e_in     => noc3_data_e_in,
      noc3_data_void_in  => noc3_data_void_in,
      noc3_stop_in       => noc3_stop_in,
      noc3_data_n_out    => noc3_data_n_out,
      noc3_data_s_out    => noc3_data_s_out,
      noc3_data_w_out    => noc3_data_w_out,
      noc3_data_e_out    => noc3_data_e_out,
      noc3_data_void_out => noc3_data_void_out,
      noc3_stop_out      => noc3_stop_out,
      noc4_data_n_in     => noc4_data_n_in,
      noc4_data_s_in     => noc4_data_s_in,
      noc4_data_w_in     => noc4_data_w_in,
      noc4_data_e_in     => noc4_data_e_in,
      noc4_data_void_in  => noc4_data_void_in,
      noc4_stop_in       => noc4_stop_in,
      noc4_data_n_out    => noc4_data_n_out,
      noc4_data_s_out    => noc4_data_s_out,
      noc4_data_w_out    => noc4_data_w_out,
      noc4_data_e_out    => noc4_data_e_out,
      noc4_data_void_out => noc4_data_void_out,
      noc4_stop_out      => noc4_stop_out,
      noc5_data_n_in     => noc5_data_n_in,
      noc5_data_s_in     => noc5_data_s_in,
      noc5_data_w_in     => noc5_data_w_in,
      noc5_data_e_in     => noc5_data_e_in,
      noc5_data_void_in  => noc5_data_void_in,
      noc5_stop_in       => noc5_stop_in,
      noc5_data_n_out    => noc5_data_n_out,
      noc5_data_s_out    => noc5_data_s_out,
      noc5_data_w_out    => noc5_data_w_out,
      noc5_data_e_out    => noc5_data_e_out,
      noc5_data_void_out => noc5_data_void_out,
      noc5_stop_out      => noc5_stop_out,
      noc6_data_n_in     => noc6_data_n_in,
      noc6_data_s_in     => noc6_data_s_in,
      noc6_data_w_in     => noc6_data_w_in,
      noc6_data_e_in     => noc6_data_e_in,
      noc6_data_void_in  => noc6_data_void_in,
      noc6_stop_in       => noc6_stop_in,
      noc6_data_n_out    => noc6_data_n_out,
      noc6_data_s_out    => noc6_data_s_out,
      noc6_data_w_out    => noc6_data_w_out,
      noc6_data_e_out    => noc6_data_e_out,
      noc6_data_void_out => noc6_data_void_out,
      noc6_stop_out      => noc6_stop_out,
      noc1_mon_noc_vec   => open,
      noc2_mon_noc_vec   => open,
      noc3_mon_noc_vec   => open,
      noc4_mon_noc_vec   => open,
      noc5_mon_noc_vec   => open,
      noc6_mon_noc_vec   => open,
      mon_dvfs_in        => monitor_dvfs_none,
      mon_acc            => open,
      mon_cache          => open,
      mon_dvfs           => open
=======
      this_has_dco       => 1,                     -- use DCO
      this_extra_clk_buf => 0)
    port map (
      raw_rstn            => raw_rstn,
      tile_rst            => rst,
      refclk              => ext_clk,
      pllbypass           => ext_clk_sel_default,  --ext_clk_sel,
      pllclk              => clk_div,
      dco_clk             => dco_clk,
      dco_rstn            => dco_rstn,
      dco_freq_sel        => dco_freq_sel,
      dco_div_sel         => dco_div_sel,
      dco_fc_sel          => dco_fc_sel,
      dco_cc_sel          => dco_cc_sel,
      dco_clk_sel         => dco_clk_sel,
      dco_en              => dco_en,
      ext_dco_cc_sel      => ext_dco_cc_sel,
      ext_ldo_res_sel     => ext_ldo_res_sel,
      test1_output_port   => test1_output_port_s,
      test1_data_void_out => test1_data_void_out_s,
      test1_stop_in       => test1_stop_out_s,
      test1_input_port    => test1_input_port_s,
      test1_data_void_in  => test1_data_void_in_s,
      test1_stop_out      => test1_stop_in_s,
      test2_output_port   => test2_output_port_s,
      test2_data_void_out => test2_data_void_out_s,
      test2_stop_in       => test2_stop_out_s,
      test2_input_port    => test2_input_port_s,
      test2_data_void_in  => test2_data_void_in_s,
      test2_stop_out      => test2_stop_in_s,
      test3_output_port   => test3_output_port_s,
      test3_data_void_out => test3_data_void_out_s,
      test3_stop_in       => test3_stop_out_s,
      test3_input_port    => test3_input_port_s,
      test3_data_void_in  => test3_data_void_in_s,
      test3_stop_out      => test3_stop_in_s,
      test4_output_port   => test4_output_port_s,
      test4_data_void_out => test4_data_void_out_s,
      test4_stop_in       => test4_stop_out_s,
      test4_input_port    => test4_input_port_s,
      test4_data_void_in  => test4_data_void_in_s,
      test4_stop_out      => test4_stop_in_s,
      test5_output_port   => test5_output_port_s,
      test5_data_void_out => test5_data_void_out_s,
      test5_stop_in       => test5_stop_out_s,
      test5_input_port    => test5_input_port_s,
      test5_data_void_in  => test5_data_void_in_s,
      test5_stop_out      => test5_stop_in_s,
      test6_output_port   => test6_output_port_s,
      test6_data_void_out => test6_data_void_out_s,
      test6_stop_in       => test6_stop_out_s,
      test6_input_port    => test6_input_port_s,
      test6_data_void_in  => test6_data_void_in_s,
      test6_stop_out      => test6_stop_in_s,
      mon_dvfs_in         => monitor_dvfs_none,
      mon_acc             => open,
      mon_cache           => open,
      mon_dvfs            => open
>>>>>>> 77497bcd
      );

  noc_domain_socket_i : noc_domain_socket
    generic map (
      this_has_token_pm => this_has_token_pm,
      is_tile_io        => false,
      SIMULATION        => SIMULATION,
      ROUTER_PORTS      => ROUTER_PORTS,
      HAS_SYNC          => 1)
    port map (
      raw_rstn                => raw_rstn,
      noc_rstn                => noc_rstn,
      dco_rstn                => dco_rstn,
      sys_clk                 => sys_clk,
      dco_clk                 => dco_clk,
      acc_clk                 => open,
      refclk                  => dco_clk,
      -- CSRs
      tile_config             => open,
      -- DCO config
      dco_freq_sel            => dco_freq_sel,
      dco_div_sel             => dco_div_sel,
      dco_fc_sel              => dco_fc_sel,
      dco_cc_sel              => dco_cc_sel,
      dco_clk_sel             => dco_clk_sel,
      dco_en                  => dco_en,
      dco_clk_delay_sel       => open,
      ext_dco_cc_sel          => ext_dco_cc_sel,
      ext_ldo_res_sel         => ext_ldo_res_sel,
      -- pad config
      pad_cfg                 => pad_cfg,
      -- NoC
      noc1_data_n_in          => noc1_data_n_in,
      noc1_data_s_in          => noc1_data_s_in,
      noc1_data_w_in          => noc1_data_w_in,
      noc1_data_e_in          => noc1_data_e_in,
      noc1_data_void_in       => noc1_data_void_in,
      noc1_stop_in            => noc1_stop_in,
      noc1_data_n_out         => noc1_data_n_out,
      noc1_data_s_out         => noc1_data_s_out,
      noc1_data_w_out         => noc1_data_w_out,
      noc1_data_e_out         => noc1_data_e_out,
      noc1_data_void_out      => noc1_data_void_out,
      noc1_stop_out           => noc1_stop_out,
      noc2_data_n_in          => noc2_data_n_in,
      noc2_data_s_in          => noc2_data_s_in,
      noc2_data_w_in          => noc2_data_w_in,
      noc2_data_e_in          => noc2_data_e_in,
      noc2_data_void_in       => noc2_data_void_in,
      noc2_stop_in            => noc2_stop_in,
      noc2_data_n_out         => noc2_data_n_out,
      noc2_data_s_out         => noc2_data_s_out,
      noc2_data_w_out         => noc2_data_w_out,
      noc2_data_e_out         => noc2_data_e_out,
      noc2_data_void_out      => noc2_data_void_out,
      noc2_stop_out           => noc2_stop_out,
      noc3_data_n_in          => noc3_data_n_in,
      noc3_data_s_in          => noc3_data_s_in,
      noc3_data_w_in          => noc3_data_w_in,
      noc3_data_e_in          => noc3_data_e_in,
      noc3_data_void_in       => noc3_data_void_in,
      noc3_stop_in            => noc3_stop_in,
      noc3_data_n_out         => noc3_data_n_out,
      noc3_data_s_out         => noc3_data_s_out,
      noc3_data_w_out         => noc3_data_w_out,
      noc3_data_e_out         => noc3_data_e_out,
      noc3_data_void_out      => noc3_data_void_out,
      noc3_stop_out           => noc3_stop_out,
      noc4_data_n_in          => noc4_data_n_in,
      noc4_data_s_in          => noc4_data_s_in,
      noc4_data_w_in          => noc4_data_w_in,
      noc4_data_e_in          => noc4_data_e_in,
      noc4_data_void_in       => noc4_data_void_in,
      noc4_stop_in            => noc4_stop_in,
      noc4_data_n_out         => noc4_data_n_out,
      noc4_data_s_out         => noc4_data_s_out,
      noc4_data_w_out         => noc4_data_w_out,
      noc4_data_e_out         => noc4_data_e_out,
      noc4_data_void_out      => noc4_data_void_out,
      noc4_stop_out           => noc4_stop_out,
      noc5_data_n_in          => noc5_data_n_in,
      noc5_data_s_in          => noc5_data_s_in,
      noc5_data_w_in          => noc5_data_w_in,
      noc5_data_e_in          => noc5_data_e_in,
      noc5_data_void_in       => noc5_data_void_in,
      noc5_stop_in            => noc5_stop_in,
      noc5_data_n_out         => noc5_data_n_out,
      noc5_data_s_out         => noc5_data_s_out,
      noc5_data_w_out         => noc5_data_w_out,
      noc5_data_e_out         => noc5_data_e_out,
      noc5_data_void_out      => noc5_data_void_out,
      noc5_stop_out           => noc5_stop_out,
      noc6_data_n_in          => noc6_data_n_in,
      noc6_data_s_in          => noc6_data_s_in,
      noc6_data_w_in          => noc6_data_w_in,
      noc6_data_e_in          => noc6_data_e_in,
      noc6_data_void_in       => noc6_data_void_in,
      noc6_stop_in            => noc6_stop_in,
      noc6_data_n_out         => noc6_data_n_out,
      noc6_data_s_out         => noc6_data_s_out,
      noc6_data_w_out         => noc6_data_w_out,
      noc6_data_e_out         => noc6_data_e_out,
      noc6_data_void_out      => noc6_data_void_out,
      noc6_stop_out           => noc6_stop_out,
      -- monitors
      noc1_mon_noc_vec        => noc1_mon_noc_vec_int,
      noc2_mon_noc_vec        => noc2_mon_noc_vec_int,
      noc3_mon_noc_vec        => noc3_mon_noc_vec_int,
      noc4_mon_noc_vec        => noc4_mon_noc_vec_int,
      noc5_mon_noc_vec        => noc5_mon_noc_vec_int,
      noc6_mon_noc_vec        => noc6_mon_noc_vec_int,
      -- synchronizers out to tile
      noc1_output_port_tile   => noc1_output_port_tile,
      noc1_data_void_out_tile => noc1_data_void_out_tile,
      noc1_stop_in_tile       => noc1_stop_in_tile,
      noc2_output_port_tile   => noc2_output_port_tile,
      noc2_data_void_out_tile => noc2_data_void_out_tile,
      noc2_stop_in_tile       => noc2_stop_in_tile,
      noc3_output_port_tile   => noc3_output_port_tile,
      noc3_data_void_out_tile => noc3_data_void_out_tile,
      noc3_stop_in_tile       => noc3_stop_in_tile,
      noc4_output_port_tile   => noc4_output_port_tile,
      noc4_data_void_out_tile => noc4_data_void_out_tile,
      noc4_stop_in_tile       => noc4_stop_in_tile,
      noc5_output_port_tile   => noc5_output_port_tile,
      noc5_data_void_out_tile => noc5_data_void_out_tile,
      noc5_stop_in_tile       => noc5_stop_in_tile,
      noc6_output_port_tile   => noc6_output_port_tile,
      noc6_data_void_out_tile => noc6_data_void_out_tile,
      noc6_stop_in_tile       => noc6_stop_in_tile,
      -- tile to synchronizers in
      noc1_input_port_tile    => noc1_input_port_tile,
      noc1_data_void_in_tile  => noc1_data_void_in_tile,
      noc1_stop_out_tile      => noc1_stop_out_tile,
      noc2_input_port_tile    => noc2_input_port_tile,
      noc2_data_void_in_tile  => noc2_data_void_in_tile,
      noc2_stop_out_tile      => noc2_stop_out_tile,
      noc3_input_port_tile    => noc3_input_port_tile,
      noc3_data_void_in_tile  => noc3_data_void_in_tile,
      noc3_stop_out_tile      => noc3_stop_out_tile,
      noc4_input_port_tile    => noc4_input_port_tile,
      noc4_data_void_in_tile  => noc4_data_void_in_tile,
      noc4_stop_out_tile      => noc4_stop_out_tile,
      noc5_input_port_tile    => noc5_input_port_tile,
      noc5_data_void_in_tile  => noc5_data_void_in_tile,
      noc5_stop_out_tile      => noc5_stop_out_tile,
      noc6_input_port_tile    => noc6_input_port_tile,
      noc6_data_void_in_tile  => noc6_data_void_in_tile,
      noc6_stop_out_tile      => noc6_stop_out_tile);

end;<|MERGE_RESOLUTION|>--- conflicted
+++ resolved
@@ -236,25 +236,8 @@
   signal noc5_output_port_tile   : misc_noc_flit_type;
   signal noc6_output_port_tile   : noc_flit_type;
 
-  signal refclk : std_ulogic;
-
 begin
 
-<<<<<<< HEAD
-  -- On FPGA we don't have a DCO and we cannot instantiate a PLL on every tile
-  -- for large designs. Therefore, we must use the external clock and disable
-  -- the generic this_has_dco. I addition, since the chip top level may not
-  -- have neough pins to connect a backup clock for each tile, we use the NoC
-  -- clock as the main tile clock, because this clock is guaranteed to be connected.
-  regular_ext_clk_gen: if ESP_EMU = 0 generate
-    refclk <= ext_clk;
-  end generate;
-  emu_ext_clk_gen: if ESP_EMU /= 0 generate
-    refclk <= sys_clk;
-  end generate;
-
-  rst1 : rstgen                         -- reset generator
-=======
   raw_rstn <= not rst;
 
   rst_noc : rstgen                      -- reset generator
@@ -262,7 +245,6 @@
     port map (rst, sys_clk, '1', noc_rstn, open);
 
   rst_jtag : rstgen                     -- reset generator
->>>>>>> 77497bcd
     generic map (acthigh => 1, syncin => 0)
     port map (rst, tclk, '1', test_rstn, open);
 
@@ -361,109 +343,6 @@
       this_has_l2        => this_has_l2,
       this_has_dvfs      => 0,                     -- no DVFS controller
       this_has_pll       => 0,
-<<<<<<< HEAD
-      this_has_dco       => 1 - ESP_EMU,-- use DCO
-      this_extra_clk_buf => 0,
-      test_if_en         => 1,          -- enable test interface
-      ROUTER_PORTS       => ROUTER_PORTS,
-      HAS_SYNC           => 1)
-    port map (
-      raw_rstn           => raw_rstn,
-      rst                => dco_rstn,
-      refclk             => refclk,
-      pllbypass          => ext_clk_sel_default,  --ext_clk_sel (unused; using CSRs instead)
-      pllclk             => clk_div,
-      dco_clk            => dco_clk,
-      dco_clk_lock       => dco_clk_lock,
-      tdi                => tdi,
-      tdo                => tdo,
-      tms                => tms,
-      tclk               => tclk,
-      pad_cfg            => pad_cfg,
-      sys_clk_int        => sys_clk,
-      noc1_data_n_in     => noc1_data_n_in,
-      noc1_data_s_in     => noc1_data_s_in,
-      noc1_data_w_in     => noc1_data_w_in,
-      noc1_data_e_in     => noc1_data_e_in,
-      noc1_data_void_in  => noc1_data_void_in,
-      noc1_stop_in       => noc1_stop_in,
-      noc1_data_n_out    => noc1_data_n_out,
-      noc1_data_s_out    => noc1_data_s_out,
-      noc1_data_w_out    => noc1_data_w_out,
-      noc1_data_e_out    => noc1_data_e_out,
-      noc1_data_void_out => noc1_data_void_out,
-      noc1_stop_out      => noc1_stop_out,
-      noc2_data_n_in     => noc2_data_n_in,
-      noc2_data_s_in     => noc2_data_s_in,
-      noc2_data_w_in     => noc2_data_w_in,
-      noc2_data_e_in     => noc2_data_e_in,
-      noc2_data_void_in  => noc2_data_void_in,
-      noc2_stop_in       => noc2_stop_in,
-      noc2_data_n_out    => noc2_data_n_out,
-      noc2_data_s_out    => noc2_data_s_out,
-      noc2_data_w_out    => noc2_data_w_out,
-      noc2_data_e_out    => noc2_data_e_out,
-      noc2_data_void_out => noc2_data_void_out,
-      noc2_stop_out      => noc2_stop_out,
-      noc3_data_n_in     => noc3_data_n_in,
-      noc3_data_s_in     => noc3_data_s_in,
-      noc3_data_w_in     => noc3_data_w_in,
-      noc3_data_e_in     => noc3_data_e_in,
-      noc3_data_void_in  => noc3_data_void_in,
-      noc3_stop_in       => noc3_stop_in,
-      noc3_data_n_out    => noc3_data_n_out,
-      noc3_data_s_out    => noc3_data_s_out,
-      noc3_data_w_out    => noc3_data_w_out,
-      noc3_data_e_out    => noc3_data_e_out,
-      noc3_data_void_out => noc3_data_void_out,
-      noc3_stop_out      => noc3_stop_out,
-      noc4_data_n_in     => noc4_data_n_in,
-      noc4_data_s_in     => noc4_data_s_in,
-      noc4_data_w_in     => noc4_data_w_in,
-      noc4_data_e_in     => noc4_data_e_in,
-      noc4_data_void_in  => noc4_data_void_in,
-      noc4_stop_in       => noc4_stop_in,
-      noc4_data_n_out    => noc4_data_n_out,
-      noc4_data_s_out    => noc4_data_s_out,
-      noc4_data_w_out    => noc4_data_w_out,
-      noc4_data_e_out    => noc4_data_e_out,
-      noc4_data_void_out => noc4_data_void_out,
-      noc4_stop_out      => noc4_stop_out,
-      noc5_data_n_in     => noc5_data_n_in,
-      noc5_data_s_in     => noc5_data_s_in,
-      noc5_data_w_in     => noc5_data_w_in,
-      noc5_data_e_in     => noc5_data_e_in,
-      noc5_data_void_in  => noc5_data_void_in,
-      noc5_stop_in       => noc5_stop_in,
-      noc5_data_n_out    => noc5_data_n_out,
-      noc5_data_s_out    => noc5_data_s_out,
-      noc5_data_w_out    => noc5_data_w_out,
-      noc5_data_e_out    => noc5_data_e_out,
-      noc5_data_void_out => noc5_data_void_out,
-      noc5_stop_out      => noc5_stop_out,
-      noc6_data_n_in     => noc6_data_n_in,
-      noc6_data_s_in     => noc6_data_s_in,
-      noc6_data_w_in     => noc6_data_w_in,
-      noc6_data_e_in     => noc6_data_e_in,
-      noc6_data_void_in  => noc6_data_void_in,
-      noc6_stop_in       => noc6_stop_in,
-      noc6_data_n_out    => noc6_data_n_out,
-      noc6_data_s_out    => noc6_data_s_out,
-      noc6_data_w_out    => noc6_data_w_out,
-      noc6_data_e_out    => noc6_data_e_out,
-      noc6_data_void_out => noc6_data_void_out,
-      noc6_stop_out      => noc6_stop_out,
-      noc1_mon_noc_vec   => open,
-      noc2_mon_noc_vec   => open,
-      noc3_mon_noc_vec   => open,
-      noc4_mon_noc_vec   => open,
-      noc5_mon_noc_vec   => open,
-      noc6_mon_noc_vec   => open,
-      mon_dvfs_in        => monitor_dvfs_none,
-      mon_acc            => open,
-      mon_cache          => open,
-      mon_dvfs           => open
-=======
       this_has_dco       => 1,                     -- use DCO
       this_extra_clk_buf => 0)
     port map (
@@ -522,7 +401,6 @@
       mon_acc             => open,
       mon_cache           => open,
       mon_dvfs            => open
->>>>>>> 77497bcd
       );
 
   noc_domain_socket_i : noc_domain_socket
