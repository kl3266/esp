--- conflicted
+++ resolved
@@ -614,15 +614,11 @@
       this_has_dvfs      => 0,          -- no DVFS controller
       this_has_pll       => 0,
       this_has_dco       => 1,          -- use DCO
-<<<<<<< HEAD
       this_extra_clk_buf => 0,
       test_if_en         => 1,          -- enable test interface
       this_has_nfu       => this_has_nfu,
       ROUTER_PORTS       => ROUTER_PORTS,
       HAS_SYNC           => 1)
-=======
-      this_extra_clk_buf => 0)
->>>>>>> 8c697c4d
     port map (
       raw_rstn           => raw_rstn,
       tile_rst           => rst,
