--- conflicted
+++ resolved
@@ -123,8 +123,6 @@
   component sync_noc_xy
     generic (
       PORTS     : std_logic_vector(4 downto 0);
---      local_x   : std_logic_vector(2 downto 0);
---      local_y   : std_logic_vector(2 downto 0);
       has_sync  : integer range 0 to 1;
       this_noc_flit_size : integer range 32 to 1026;
       DEST_SIZE : integer:= 6);
@@ -159,8 +157,6 @@
   sync_noc_set_1: sync_noc_xy
     generic map (
       PORTS    =>  PORTS,
---      local_x  =>  local_x,
---      local_y  =>  local_y,
       has_sync =>  HAS_SYNC,
       this_noc_flit_size => COH_NOC_FLIT_SIZE,
       DEST_SIZE => 1)
@@ -191,8 +187,6 @@
   sync_noc_set_2: sync_noc_xy
     generic map (
       PORTS    =>  PORTS,
---      local_x  =>  local_x,
---      local_y  =>  local_y,
       has_sync =>  HAS_SYNC,
       this_noc_flit_size => COH_NOC_FLIT_SIZE,
       DEST_SIZE => 1)
@@ -223,8 +217,6 @@
   sync_noc_set_3: sync_noc_xy
     generic map (
       PORTS    =>  PORTS,
---      local_x  =>  local_x,
---      local_y  =>  local_y,
       has_sync =>  HAS_SYNC,
       this_noc_flit_size => COH_NOC_FLIT_SIZE,
       DEST_SIZE => 1)
@@ -254,8 +246,6 @@
   sync_noc_set_4: sync_noc_xy
     generic map (
       PORTS    =>  PORTS,
---      local_x  =>  local_x,
---      local_y  =>  local_y,
       has_sync =>  HAS_SYNC,
       this_noc_flit_size => DMA_NOC_FLIT_SIZE,
       DEST_SIZE => MAX_MCAST_DESTS * MULTICAST_NOC_EN)
@@ -286,16 +276,9 @@
   sync_noc_set_5: sync_noc_xy
     generic map (
       PORTS    =>  PORTS,
---      local_x  =>  local_x,
---      local_y  =>  local_y,
-<<<<<<< HEAD
       has_sync =>  0,
-      this_noc_flit_size => MISC_NOC_FLIT_SIZE) --further, pass these param to module through CFG_HAS_SYNC parameter pkg file
-=======
-      has_sync =>  HAS_SYNC,
       this_noc_flit_size => MISC_NOC_FLIT_SIZE,
       DEST_SIZE => 1)
->>>>>>> ba12d4ea
     port map (
       clk           => clk,
       clk_tile      => clk_tile,
@@ -323,8 +306,6 @@
   sync_noc_set_6: sync_noc_xy
     generic map (
       PORTS    =>  PORTS,
---      local_x  =>  local_x,
---      local_y  =>  local_y,
       has_sync =>  HAS_SYNC,
       this_noc_flit_size => DMA_NOC_FLIT_SIZE,
       DEST_SIZE => MAX_MCAST_DESTS * MULTICAST_NOC_EN)
