-- Copyright (c) 2011-2024 Columbia University, System Level Design Group
-- SPDX-License-Identifier: Apache-2.0

library ieee;
use ieee.std_logic_1164.all;
use ieee.std_logic_arith.all;
use ieee.std_logic_unsigned.all;

use work.monitor_pkg.all;
use work.nocpackage.all;

entity sync_noc32_xy is
  generic (
    PORTS     : std_logic_vector(4 downto 0);
<<<<<<< HEAD
    HAS_SYNC  : integer range 0 to 1 := 0);
=======
--    local_x   : std_logic_vector(2 downto 0);
--    local_y   : std_logic_vector(2 downto 0);
    HAS_SYNC  : integer range 0 to 1 := 0;
    DEST_SIZE : integer := 4);
>>>>>>> ba12d4ea
  port (
    clk           : in  std_logic;
    clk_tile      : in  std_logic;
    rst           : in  std_logic;
    rst_tile      : in  std_logic;
    CONST_local_x : in  std_logic_vector(2 downto 0);
    CONST_local_y : in  std_logic_vector(2 downto 0);
    data_n_in     : in  misc_noc_flit_type; 
    data_s_in     : in  misc_noc_flit_type;
    data_w_in     : in  misc_noc_flit_type;
    data_e_in     : in  misc_noc_flit_type;
    input_port    : in  misc_noc_flit_type;
    data_void_in  : in  std_logic_vector(4 downto 0);
    stop_in       : in  std_logic_vector(4 downto 0);
    data_n_out    : out misc_noc_flit_type;
    data_s_out    : out misc_noc_flit_type;
    data_w_out    : out misc_noc_flit_type;
    data_e_out    : out misc_noc_flit_type;
    output_port   : out misc_noc_flit_type;
    data_void_out : out std_logic_vector(4 downto 0);
    stop_out      : out std_logic_vector(4 downto 0);
    -- Monitor output. Can be left unconnected
    mon_noc       : out monitor_noc_type
    );

end sync_noc32_xy;

architecture mesh of sync_noc32_xy is

  component router
    generic (
      flow_control : integer;
      width        : integer;
      depth        : integer;
<<<<<<< HEAD
      ports        : std_logic_vector(4 downto 0)
    );
=======
      ports        : std_logic_vector(4 downto 0);
--      localx       : std_logic_vector(2 downto 0);
--      localy       : std_logic_vector(2 downto 0)
      DEST_SIZE    : integer
);
>>>>>>> ba12d4ea

    port (
      clk           : in  std_logic;
      rst           : in  std_logic;
      CONST_localx  : in  std_logic_vector(2 downto 0);
      CONST_localy  : in  std_logic_vector(2 downto 0);
      data_n_in     : in  std_logic_vector(width-1 downto 0);
      data_s_in     : in  std_logic_vector(width-1 downto 0);
      data_w_in     : in  std_logic_vector(width-1 downto 0);
      data_e_in     : in  std_logic_vector(width-1 downto 0);
      data_p_in     : in  std_logic_vector(width-1 downto 0);
      data_void_in  : in  std_logic_vector(4 downto 0);
      stop_in       : in  std_logic_vector(4 downto 0);
      data_n_out    : out std_logic_vector(width-1 downto 0);
      data_s_out    : out std_logic_vector(width-1 downto 0);
      data_w_out    : out std_logic_vector(width-1 downto 0);
      data_e_out    : out std_logic_vector(width-1 downto 0);
      data_p_out    : out std_logic_vector(width-1 downto 0);
      data_void_out : out std_logic_vector(4 downto 0);
      stop_out      : out std_logic_vector(4 downto 0));
  end component;

  signal sync_output_port   : misc_noc_flit_type;
  signal sync_data_void_out : std_logic;
  signal sync_input_port    : misc_noc_flit_type;
  signal sync_data_void_in  : std_logic;
  signal sync_stop_in 	    : std_logic;
  signal sync_stop_out 	    : std_logic;

  signal fwd_rd_i, fwd_we_i : std_logic;
  signal rev_rd_i, rev_we_i : std_logic;
  signal fwd_rd_empty_o     : std_logic;
  signal fwd_wr_full_o      : std_logic;
  signal rev_rd_empty_o     : std_logic;
  signal rev_wr_full_o      : std_logic;

  signal data_void_in_i  : std_logic_vector(4 downto 0);
  signal stop_in_i       : std_logic_vector(4 downto 0);
  signal data_void_out_i : std_logic_vector(4 downto 0);
  signal stop_out_i      : std_logic_vector(4 downto 0);

  begin

  data_void_in_i            <= sync_data_void_in & data_void_in(3 downto 0);
  stop_in_i                 <= sync_stop_in & stop_in(3 downto 0);
  sync_data_void_out        <= data_void_out_i(4);
  data_void_out(3 downto 0) <= data_void_out_i(3 downto 0);
  sync_stop_out             <= stop_out_i(4);
  stop_out(3 downto 0)      <= stop_out_i(3 downto 0);

----------------------------------------------------------------------------------------------
-- Router
----------------------------------------------------------------------------------------------

    router_ij: router
      generic map (
          flow_control => FLOW_CONTROL,
          width        => MISC_NOC_FLIT_SIZE,
          depth        => ROUTER_DEPTH,
<<<<<<< HEAD
          ports        => PORTS
      )
=======
          ports        => PORTS,
--          localx       => local_x,
--          localy       => local_y
          DEST_SIZE    => DEST_SIZE
	)
>>>>>>> ba12d4ea
      port map (
          clk           => clk,
          rst           => rst,
          CONST_localx  => CONST_local_x,
          CONST_localy  => CONST_local_y,
          data_n_in     => data_n_in,
          data_s_in     => data_s_in,
          data_w_in     => data_w_in,
          data_e_in     => data_e_in,
          data_p_in     => sync_input_port,
          data_void_in  => data_void_in_i,
          stop_in       => stop_in_i,
          data_n_out    => data_n_out,
          data_s_out    => data_s_out,
          data_w_out    => data_w_out,
          data_e_out    => data_e_out,
          data_p_out    => sync_output_port,
          data_void_out => data_void_out_i,
          stop_out      => stop_out_i);

    -- Monitor signals
    mon_noc.clk          <= clk;
    mon_noc.tile_inject  <= not data_void_in(4);

    mon_noc.queue_full(4) <= data_void_out_i(4) nand data_void_in_i(4);
    mon_noc.queue_full(3) <= not data_void_out_i(3);
    mon_noc.queue_full(2) <= not data_void_out_i(2);
    mon_noc.queue_full(1) <= not data_void_out_i(1);
    mon_noc.queue_full(0) <= not data_void_out_i(0);

----------------------------------------------------------------------------------------------
-- FWD channel: input to the NoC
-- REV channel: output from the Noc
-- each channel will have a sync tx and rx pair with prefix FWD and REV respectively

  no_synchronizers: if HAS_SYNC = 0 generate
    sync_input_port <= input_port;
    sync_data_void_in <= data_void_in(4);
    sync_stop_in <= stop_in(4);
    output_port  <= sync_output_port;
    data_void_out(4) <= sync_data_void_out;
    stop_out(4) <= sync_stop_out;

  end generate no_synchronizers;

  inferred_async_fifos_gen: if HAS_SYNC /= 0 generate
    begin
      fwd_we_i    <= not data_void_in(4);
      stop_out(4) <= fwd_wr_full_o;-- when data_void_in = '0' else '0';
      fwd_rd_i    <= not sync_stop_out;
      sync_data_void_in <= fwd_rd_empty_o when sync_stop_out = '0' else '1';
      inferred_async_fifo_1: inferred_async_fifo
        generic map (
          g_data_width => MISC_NOC_FLIT_SIZE,
          g_size       => 8)
        port map (
          rst_wr_n_i => rst_tile,
          clk_wr_i   => clk_tile,
          we_i       => fwd_we_i,
          d_i        => input_port,
          wr_full_o  => fwd_wr_full_o,
          rst_rd_n_i => rst,
          clk_rd_i   => clk,
          rd_i       => fwd_rd_i,
          q_o        => sync_input_port,
          rd_empty_o => fwd_rd_empty_o);

      rev_we_i         <= not sync_data_void_out;
      sync_stop_in     <= rev_wr_full_o when sync_data_void_out = '0' else '0';
      rev_rd_i         <= not stop_in(4);
      data_void_out(4) <= rev_rd_empty_o;-- when stop_in = '0' else '1';
      inferred_async_fifo_2: inferred_async_fifo
        generic map (
          g_data_width => MISC_NOC_FLIT_SIZE,
          g_size       => 8)
        port map (
          rst_wr_n_i   => rst,
          clk_wr_i     => clk,
          we_i         => rev_we_i,
          d_i          => sync_output_port,
          wr_full_o    => rev_wr_full_o,
          rst_rd_n_i   => rst_tile,
          clk_rd_i     => clk_tile,
          rd_i         => rev_rd_i,
          q_o          => output_port,
          rd_empty_o   => rev_rd_empty_o);

  end generate inferred_async_fifos_gen;

end mesh;
<|MERGE_RESOLUTION|>--- conflicted
+++ resolved
@@ -12,14 +12,8 @@
 entity sync_noc32_xy is
   generic (
     PORTS     : std_logic_vector(4 downto 0);
-<<<<<<< HEAD
-    HAS_SYNC  : integer range 0 to 1 := 0);
-=======
---    local_x   : std_logic_vector(2 downto 0);
---    local_y   : std_logic_vector(2 downto 0);
     HAS_SYNC  : integer range 0 to 1 := 0;
     DEST_SIZE : integer := 4);
->>>>>>> ba12d4ea
   port (
     clk           : in  std_logic;
     clk_tile      : in  std_logic;
@@ -54,17 +48,9 @@
       flow_control : integer;
       width        : integer;
       depth        : integer;
-<<<<<<< HEAD
-      ports        : std_logic_vector(4 downto 0)
-    );
-=======
       ports        : std_logic_vector(4 downto 0);
---      localx       : std_logic_vector(2 downto 0);
---      localy       : std_logic_vector(2 downto 0)
       DEST_SIZE    : integer
 );
->>>>>>> ba12d4ea
-
     port (
       clk           : in  std_logic;
       rst           : in  std_logic;
@@ -123,16 +109,9 @@
           flow_control => FLOW_CONTROL,
           width        => MISC_NOC_FLIT_SIZE,
           depth        => ROUTER_DEPTH,
-<<<<<<< HEAD
-          ports        => PORTS
-      )
-=======
           ports        => PORTS,
---          localx       => local_x,
---          localy       => local_y
           DEST_SIZE    => DEST_SIZE
 	)
->>>>>>> ba12d4ea
       port map (
           clk           => clk,
           rst           => rst,
