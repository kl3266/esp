-- Copyright (c) 2011-2024 Columbia University, System Level Design Group
-- SPDX-License-Identifier: Apache-2.0

library ieee;
use ieee.std_logic_1164.all;
use ieee.std_logic_arith.all;
use ieee.std_logic_unsigned.all;

use work.monitor_pkg.all;
use work.nocpackage.all;

entity sync_noc_xy is
  generic (
    PORTS     : std_logic_vector(4 downto 0);
--    local_x   : std_logic_vector(2 downto 0);
--    local_y   : std_logic_vector(2 downto 0);
    HAS_SYNC  : integer range 0 to 1 := 0;
    this_noc_flit_size : integer range 32 to 1026;
    DEST_SIZE : integer := 1);
  port (
    clk           : in  std_logic;
    clk_tile      : in  std_logic;
    rst           : in  std_logic;
    rst_tile      : in  std_logic;
    CONST_local_x : in  std_logic_vector(2 downto 0);
    CONST_local_y : in  std_logic_vector(2 downto 0);
    data_n_in     : in  std_logic_vector(this_noc_flit_size - 1 downto 0);
    data_s_in     : in  std_logic_vector(this_noc_flit_size - 1 downto 0);
    data_w_in     : in  std_logic_vector(this_noc_flit_size - 1 downto 0);
    data_e_in     : in  std_logic_vector(this_noc_flit_size - 1 downto 0);
    input_port    : in  std_logic_vector(this_noc_flit_size - 1 downto 0);
    data_void_in  : in  std_logic_vector(4 downto 0);
    stop_in       : in  std_logic_vector(4 downto 0);
    data_n_out    : out std_logic_vector(this_noc_flit_size - 1 downto 0);
    data_s_out    : out std_logic_vector(this_noc_flit_size - 1 downto 0);
    data_w_out    : out std_logic_vector(this_noc_flit_size - 1 downto 0);
    data_e_out    : out std_logic_vector(this_noc_flit_size - 1 downto 0);
    output_port   : out std_logic_vector(this_noc_flit_size - 1 downto 0);
    data_void_out : out std_logic_vector(4 downto 0);
    stop_out      : out std_logic_vector(4 downto 0);
    -- Monitor output. Can be left unconnected
    mon_noc       : out monitor_noc_type
    );

end sync_noc_xy;

architecture mesh of sync_noc_xy is

  component router
    generic (
      flow_control : integer;
      width        : integer;
      depth        : integer;
<<<<<<< HEAD
      ports        : std_logic_vector(4 downto 0)
=======
      ports        : std_logic_vector(4 downto 0);
--      localx       : std_logic_vector(2 downto 0);
--      localy       : std_logic_vector(2 downto 0)
      DEST_SIZE	   : integer
>>>>>>> ba12d4ea
    );

    port (
      clk           : in  std_logic;
      rst           : in  std_logic;
      CONST_localx  : in  std_logic_vector(2 downto 0);
      CONST_localy  : in  std_logic_vector(2 downto 0);
      data_n_in     : in  std_logic_vector(width-1 downto 0);
      data_s_in     : in  std_logic_vector(width-1 downto 0);
      data_w_in     : in  std_logic_vector(width-1 downto 0);
      data_e_in     : in  std_logic_vector(width-1 downto 0);
      data_p_in     : in  std_logic_vector(width-1 downto 0);
      data_void_in  : in  std_logic_vector(4 downto 0);
      stop_in       : in  std_logic_vector(4 downto 0);
      data_n_out    : out std_logic_vector(width-1 downto 0);
      data_s_out    : out std_logic_vector(width-1 downto 0);
      data_w_out    : out std_logic_vector(width-1 downto 0);
      data_e_out    : out std_logic_vector(width-1 downto 0);
      data_p_out    : out std_logic_vector(width-1 downto 0);
      data_void_out : out std_logic_vector(4 downto 0);
      stop_out      : out std_logic_vector(4 downto 0));
  end component;

  signal fwd_ack	  : std_logic;
  signal fwd_req	  : std_logic;
  signal fwd_chnl_data	  : std_logic_vector(this_noc_flit_size - 1 downto 0);
  signal fwd_chnl_stop	  : std_logic;

  signal rev_ack	  : std_logic;
  signal rev_req	  : std_logic;
  signal rev_chnl_data	  : std_logic_vector(this_noc_flit_size - 1 downto 0);
  signal rev_chnl_stop	  : std_logic;

  signal sync_output_port   : std_logic_vector(this_noc_flit_size - 1 downto 0);
  signal sync_data_void_out : std_logic;
  signal sync_input_port    : std_logic_vector(this_noc_flit_size - 1 downto 0);
  signal sync_data_void_in  : std_logic;
  signal sync_stop_in 	    : std_logic;
  signal sync_stop_out 	    : std_logic;

  signal fwd_rd_i, fwd_we_i : std_logic;
  signal rev_rd_i, rev_we_i : std_logic;
  signal fwd_rd_empty_o     : std_logic;
  signal fwd_wr_full_o      : std_logic;
  signal rev_rd_empty_o     : std_logic;
  signal rev_wr_full_o      : std_logic;

  signal data_void_in_i  : std_logic_vector(4 downto 0);
  signal stop_in_i       : std_logic_vector(4 downto 0);
  signal data_void_out_i : std_logic_vector(4 downto 0);
  signal stop_out_i      : std_logic_vector(4 downto 0);

  begin

  data_void_in_i            <= sync_data_void_in & data_void_in(3 downto 0);
  stop_in_i                 <= sync_stop_in & stop_in(3 downto 0);
  sync_data_void_out        <= data_void_out_i(4);
  data_void_out(3 downto 0) <= data_void_out_i(3 downto 0);
  sync_stop_out             <= stop_out_i(4);
  stop_out(3 downto 0)      <= stop_out_i(3 downto 0);

----------------------------------------------------------------------------------------------
-- Router
----------------------------------------------------------------------------------------------

    router_ij: router
        generic map (
          flow_control => FLOW_CONTROL,
          width        => this_noc_flit_size,
          depth        => ROUTER_DEPTH,
<<<<<<< HEAD
          ports        => PORTS
        )
=======
          ports        => PORTS,
--          localx       => local_x,
--          localy       => local_y
          DEST_SIZE    => DEST_SIZE)
>>>>>>> ba12d4ea
      port map (
          clk           => clk,
          rst           => rst,
          CONST_localx  => CONST_local_x,
          CONST_localy  => CONST_local_y,
          data_n_in     => data_n_in,
          data_s_in     => data_s_in,
          data_w_in     => data_w_in,
          data_e_in     => data_e_in,
          data_p_in     => sync_input_port,
          data_void_in  => data_void_in_i,
          stop_in       => stop_in_i,
          data_n_out    => data_n_out,
          data_s_out    => data_s_out,
          data_w_out    => data_w_out,
          data_e_out    => data_e_out,
          data_p_out    => sync_output_port,
          data_void_out => data_void_out_i,
          stop_out      => stop_out_i);

    -- Monitor signals
    mon_noc.clk          <= clk;
    mon_noc.tile_inject  <= not data_void_in(4);

    mon_noc.queue_full(4) <= data_void_out_i(4) nand data_void_in_i(4);
    mon_noc.queue_full(3) <= not data_void_out_i(3);
    mon_noc.queue_full(2) <= not data_void_out_i(2);
    mon_noc.queue_full(1) <= not data_void_out_i(1);
    mon_noc.queue_full(0) <= not data_void_out_i(0);

----------------------------------------------------------------------------------------------
-- FWD channel: input to the NoC
-- REV channel: output from the Noc
-- each channel will have a sync tx and rx pair with prefix FWD and REV respectively

  no_synchronizers: if HAS_SYNC = 0 generate
    sync_input_port <= input_port;
    sync_data_void_in <= data_void_in(4);
    sync_stop_in <= stop_in(4);
    output_port <= sync_output_port;
    data_void_out(4) <= sync_data_void_out;
    stop_out(4) <= sync_stop_out;

  end generate no_synchronizers;

  inferred_async_fifos_gen: if HAS_SYNC /= 0 generate
    begin
      fwd_we_i    <= not data_void_in(4);
      stop_out(4) <= fwd_wr_full_o;-- when data_void_in = '0' else '0';
      fwd_rd_i    <= not sync_stop_out;
      sync_data_void_in <= fwd_rd_empty_o when sync_stop_out = '0' else '1';
      inferred_async_fifo_1: inferred_async_fifo
        generic map (
          g_data_width => this_noc_flit_size,
          g_size       => 8)
        port map (
          rst_wr_n_i => rst_tile,
          clk_wr_i   => clk_tile,
          we_i       => fwd_we_i,
          d_i        => input_port,
          wr_full_o  => fwd_wr_full_o,
          rst_rd_n_i => rst,
          clk_rd_i   => clk,
          rd_i       => fwd_rd_i,
          q_o        => sync_input_port,
          rd_empty_o => fwd_rd_empty_o);

      rev_we_i         <= not sync_data_void_out;
      sync_stop_in     <= rev_wr_full_o when sync_data_void_out = '0' else '0';
      rev_rd_i         <= not stop_in(4);
      data_void_out(4) <= rev_rd_empty_o;-- when stop_in = '0' else '1';
      inferred_async_fifo_2: inferred_async_fifo
        generic map (
          g_data_width => this_noc_flit_size,
          g_size       => 8)
        port map (
          rst_wr_n_i   => rst,
          clk_wr_i     => clk,
          we_i         => rev_we_i,
          d_i          => sync_output_port,
          wr_full_o    => rev_wr_full_o,
          rst_rd_n_i   => rst_tile,
          clk_rd_i     => clk_tile,
          rd_i         => rev_rd_i,
          q_o          => output_port,
          rd_empty_o   => rev_rd_empty_o);

  end generate inferred_async_fifos_gen;

end mesh;
<|MERGE_RESOLUTION|>--- conflicted
+++ resolved
@@ -12,8 +12,6 @@
 entity sync_noc_xy is
   generic (
     PORTS     : std_logic_vector(4 downto 0);
---    local_x   : std_logic_vector(2 downto 0);
---    local_y   : std_logic_vector(2 downto 0);
     HAS_SYNC  : integer range 0 to 1 := 0;
     this_noc_flit_size : integer range 32 to 1026;
     DEST_SIZE : integer := 1);
@@ -51,14 +49,8 @@
       flow_control : integer;
       width        : integer;
       depth        : integer;
-<<<<<<< HEAD
-      ports        : std_logic_vector(4 downto 0)
-=======
       ports        : std_logic_vector(4 downto 0);
---      localx       : std_logic_vector(2 downto 0);
---      localy       : std_logic_vector(2 downto 0)
       DEST_SIZE	   : integer
->>>>>>> ba12d4ea
     );
 
     port (
@@ -129,15 +121,8 @@
           flow_control => FLOW_CONTROL,
           width        => this_noc_flit_size,
           depth        => ROUTER_DEPTH,
-<<<<<<< HEAD
-          ports        => PORTS
-        )
-=======
           ports        => PORTS,
---          localx       => local_x,
---          localy       => local_y
           DEST_SIZE    => DEST_SIZE)
->>>>>>> ba12d4ea
       port map (
           clk           => clk,
           rst           => rst,
