--- conflicted
+++ resolved
@@ -81,12 +81,7 @@
 fi
 
 # Remove and create temporary folder
-<<<<<<< HEAD
-cmd="rm -rf $TMP"
-runsudo ${TARGET_DIR} "$cmd"
-=======
 rm -rf $TMP
->>>>>>> f70fa82c
 mkdir $TMP
 cd $TMP
 
@@ -112,14 +107,9 @@
 
 
 # Remove temporary folder
-<<<<<<< HEAD
-cmd="rm -rf $TMP"
-runsudo ${TARGET_DIR} "$cmd"
-=======
 rm -rf $TMP
 
 cd ${ESP_ROOT}
->>>>>>> f70fa82c
 
 #Riscv
 echo ""
