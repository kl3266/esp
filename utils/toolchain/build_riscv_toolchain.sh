--- conflicted
+++ resolved
@@ -99,12 +99,7 @@
 fi
 
 # Remove and create temporary folder
-<<<<<<< HEAD
-cmd="rm -rf $TMP"
-runsudo ${TARGET_DIR} "$cmd"
-=======
 rm -rf $TMP
->>>>>>> f70fa82c
 mkdir $TMP
 cd $TMP
 
@@ -213,14 +208,9 @@
 fi
 
 # Remove temporary folder
-<<<<<<< HEAD
-cmd="rm -rf $TMP"
-runsudo ${TARGET_DIR} "$cmd"
-=======
 rm -rf $TMP
 
 cd ${ESP_ROOT}
->>>>>>> f70fa82c
 
 #Riscv
 echo ""
