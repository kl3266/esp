--- conflicted
+++ resolved
@@ -263,13 +263,8 @@
 echo -n "  export PATH=${LEON}/bin:"; echo '$PATH'
 echo ""
 
-<<<<<<< HEAD
 echo "*** Successfully installed LEON toolchain to $TARGET_DIR ***"
-=======
-echo "*** Successfully installed LEON toolchain to $TARGET_DIR ***"
-
 
 git config --global --remove-section url."https://"
 git config --global --remove-section url."https://github.com/qemu/"
-git config --global --remove-section url."https://anongit.freedesktop.org/git/"
->>>>>>> fedf52c3
+git config --global --remove-section url."https://anongit.freedesktop.org/git/"