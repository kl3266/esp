#!/bin/bash
# Copyright (c) 2011-2022 Columbia University, System Level Design Group
# SPDX-License-Identifier: Apache-2.0

set -e

CURRENT_DIR=${PWD}
export SCRIPT_PATH=$(realpath $(dirname "$0"))
ESP_ROOT=$(realpath ${SCRIPT_PATH}/../..)
LINUXSRC=${ESP_ROOT}/soft/leon3/linux
export SYSROOT=${ESP_ROOT}/soft/leon3/sysroot
BUILDROOT_SHA=d6fa6a45e196665d6607b522f290b1451b949c2c

DEFAULT_TARGET_DIR="/opt/leon"
TMP=${ESP_ROOT}/_leon3_build

# Prebuilt from Cobham Gaisler
SRC_MIRROR="https://espdev.cs.columbia.edu/stuff/leon3"
BAREC_GCC_VERSION="4.4.2"
MKLINUXIMG_VERSION="2.0.10"


# Helper functions
yesno () {
    while true; do
	read -p "$1 [y|n]? y: " yn
	yn=${yn:-y}
	case $yn in
            [Yy]* ) echo "y"; break;;
            [Nn]* ) echo "n"; break;;
            * ) ;;
	esac
    done
}

noyes () {
    while true; do
	read -p "$1 [y|n]? n: " yn
	yn=${yn:-n}
	case $yn in
            [Yy]* ) echo "y"; break;;
            [Nn]* ) echo "n"; break;;
            * ) ;;
	esac
    done
}

# Begin
if [ -w ${PWD} ] ; then
    echo "*** This script will build and install the leon tool chain for Leon3 ***"
    if [ $(yesno "Do you wish to continue") == "n" ]; then
	exit
    fi
else
    echo "Please run this script from a folder where user has write permission\n"
    exit
fi

if test ! -e ${LINUXSRC}; then
    echo "Linux source files are missing. Please clone ESP with \"git clone --recursive\""
    exit
fi

if test ! -e $SYSROOT; then
    echo "Target root file system ${SYSROOT} does not exist! Run \"git checkout soft/leon3/sysroot\""
    exit
fi

# Prompt target folder
read -p "Target folder? ${DEFAULT_TARGET_DIR}: " TARGET_DIR
TARGET_DIR=${TARGET_DIR:-${DEFAULT_TARGET_DIR}}
echo "*** Installing to ${TARGET_DIR} ... ***"

# Prompt number of cores to use
read -p "Number of threads for Make (defaults to as many as possible)? : " NTHREADS
NTHREADS=${NTHREADS:-""}

# Tool chain environment
export PATH=${TARGET_DIR}/bin:$PATH
export LEON=${TARGET_DIR}

runsudo () {
    if [ -w $1 ]; then
	$2
    else
	sudo PATH=${TARGET_DIR}/bin:$PATH $2 || exit
    fi
}

# Create target folder
if test ! -e ${TARGET_DIR}; then
    pdir=${TARGET_DIR}
    while test ! -e $pdir; do
	pdir=$(dirname $pdir)
    done;
    cmd="mkdir -p ${TARGET_DIR}"
    runsudo $pdir "$cmd"
fi


# Assign User ownership of target folder (needed to create toolchain through buildroot)
# Users can restore the ownership to root:root after running the script
cmd="chown $USER:$(id -gn) ${TARGET_DIR}"
runsudo ${TARGET_DIR} "$cmd"

# Remove and create temporary folder
<<<<<<< HEAD
cmd="rm -rf $TMP"
runsudo ${TARGET_DIR} "$cmd"
=======
rm -rf $TMP
>>>>>>> f70fa82c
mkdir $TMP
cd $TMP

# Bare-metal compiler
src=sparc-elf-${BAREC_GCC_VERSION}
tar=$src.tar
ovwrt="n"
dst="${TARGET_DIR}/${src}"

echo "*** Installing bare-metal compiler... ***"
if [ $(noyes "Skip ${src}") == "n" ]; then
    if test -e $dst; then
	if [ $(noyes "Re-install ${dst}") == "y" ]; then
	    ovwrt="y"
	fi
    else
	ovwrt="y"
    fi

    if [ $ovwrt == "y" ]; then
	cmd="rm -rf ${dst} ${TARGET_DIR}/sparc-elf"
	runsudo $TARGET_DIR "$cmd"
	rm -rf ${src}
	if test ! -e $tar; then
	    wget ${SRC_MIRROR}/$tar
	fi
	tar xf $tar
	cmd="mv ${src} ${TARGET_DIR}"
	runsudo $TARGET_DIR "$cmd"
	cmd="ln -s ${dst} ${TARGET_DIR}/sparc-elf"
	runsudo $TARGET_DIR "$cmd"
    fi
fi
cd $TMP

# MKLINUXIMG debugger
src=mklinuximg-${MKLINUXIMG_VERSION}
tar=$src.tar.bz2
ovwrt="n"
dst="${TARGET_DIR}/${src}"

echo "*** Installing mklinuximg ... ***"
if [ $(noyes "Skip ${src}") == "n" ]; then
    if test -e $dst; then
	if [ $(noyes "Re-install ${dst}") == "y" ]; then
	    ovwrt="y"
	fi
    else
	ovwrt="y"
    fi

    if [ $ovwrt == "y" ]; then
	cmd="rm -rf ${dst} ${TARGET_DIR}/mklinuximg"
	runsudo $TARGET_DIR "$cmd"
	rm -rf ${src}
	if test ! -e $tar; then
	    wget ${SRC_MIRROR}/$tar
	fi
	tar xf $tar
	cmd="mv ${src} ${TARGET_DIR}"
	runsudo $TARGET_DIR "$cmd"
	cmd="ln -s ${dst} ${TARGET_DIR}/mklinuximg"
	runsudo $TARGET_DIR "$cmd"
    fi
fi
cd $TMP

# # Linux headers
# echo "*** Installing Linux headers... ***"
# if [ $(noyes "Skip Linux headers?") == "n" ]; then
#     cd $LINUXSRC
#     make mrproper
#     ARCH=sparc make leon3_smp_defconfig
#     make ARCH=sparc headers_check
#     cmd="mkdir -p ${TARGET_DIR}/usr"
#     runsudo $TARGET_DIR "$cmd"
#     cmd="make ARCH=sparc INSTALL_HDR_PATH=${TARGET_DIR}/usr headers_install"
#     runsudo $TARGET_DIR "$cmd"
#     make mrproper
# fi
# cd $TMP


# Linux toolchain
src=buildroot
echo "*** Installing Linux uClibC tool chain w/ buildroot ... ***"
if [ $(noyes "Skip Linux toolchain") == "n" ]; then
    if test -e $src; then
	cd $src
	git checkout .
	git pull
    else
    	git clone git://git.buildroot.net/buildroot
	cd $src
    fi

    git reset --hard ${BUILDROOT_SHA}
    git submodule update --init --recursive

    make distclean
    make defconfig BR2_DEFCONFIG=${SCRIPT_PATH}/leon3_buildroot_toolchain_defconfig
    make toolchain -j ${NTHREADS}
fi
cd $TMP


# Root file system
src=buildroot
echo "*** Populating root file system w/ buildroot ... ***"
if [ $(noyes "Skip buildroot?") == "n" ]; then
    # Reset sysroot overlay to committed content TODO: restore
    cd $ESP_ROOT
    rm -rf ${SYSROOT}/*
    git checkout ${SYSROOT}
    cd $TMP

    if test -e $src; then
	cd $src
	git checkout .
	git pull
    else
    	git clone git://git.buildroot.net/buildroot
	cd $src
    fi

    git reset --hard ${BUILDROOT_SHA}
    git submodule update --init --recursive

    make distclean
    make defconfig BR2_DEFCONFIG=${SCRIPT_PATH}/leon3_buildroot_defconfig
    make -j ${NTHREADS}

    # Populate repository sysroot overlay w/ generated files (git ignores them)
    rm output/target/THIS_IS_NOT_YOUR_ROOT_FILESYSTEM
    cp -r output/target/* ${SYSROOT}/
    if [ ! -e ${SYSROOT}/init ]; then
        /usr/bin/install -m 0755 fs/cpio/init ${SYSROOT}/init;
    fi

    cd $TMP
fi

# Remove temporary folder
<<<<<<< HEAD
cmd="rm -rf $TMP"
runsudo ${TARGET_DIR} "$cmd"
=======
rm -rf $TMP

cd ${ESP_ROOT}
>>>>>>> f70fa82c

#Leon
echo ""
echo ""
echo "=== Use the following to load LEON environment ==="
echo -n "  export PATH=${LEON}/bin:"; echo '$PATH'
echo ""

echo "*** Successfully installed LEON toolchain to $TARGET_DIR ***"
<|MERGE_RESOLUTION|>--- conflicted
+++ resolved
@@ -104,12 +104,7 @@
 runsudo ${TARGET_DIR} "$cmd"
 
 # Remove and create temporary folder
-<<<<<<< HEAD
-cmd="rm -rf $TMP"
-runsudo ${TARGET_DIR} "$cmd"
-=======
 rm -rf $TMP
->>>>>>> f70fa82c
 mkdir $TMP
 cd $TMP
 
@@ -253,14 +248,9 @@
 fi
 
 # Remove temporary folder
-<<<<<<< HEAD
-cmd="rm -rf $TMP"
-runsudo ${TARGET_DIR} "$cmd"
-=======
 rm -rf $TMP
 
 cd ${ESP_ROOT}
->>>>>>> f70fa82c
 
 #Leon
 echo ""
@@ -269,4 +259,4 @@
 echo -n "  export PATH=${LEON}/bin:"; echo '$PATH'
 echo ""
 
-echo "*** Successfully installed LEON toolchain to $TARGET_DIR ***"
+echo "*** Successfully installed LEON toolchain to $TARGET_DIR ***"