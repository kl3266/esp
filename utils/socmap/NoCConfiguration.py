--- conflicted
+++ resolved
@@ -584,11 +584,8 @@
     self.message.delete(0.0, END)
     self.cfg_frame.sync_label.config(text="With synchronizers",fg="darkgreen")
     self.cfg_frame.set_cpu_specific_labels(self.soc)
-<<<<<<< HEAD
-    if tot_cpu <= NCPU_MAX and tot_mem > 0 and tot_mem <= NMEM_MAX and tot_acc <= NACC_MAX and not tot_mem == 3 and tot_io == 1 and pll_ok == True and clkbuf_ok == True and clk_region_skip == 0 and tot_tiles <= NTILE_MAX and tot_full_coherent <= NFULL_COHERENT_MAX and tot_llc_coherent <= NLLC_COHERENT_MAX and not (self.soc.TECH != "virtexu" and tot_mem == 4) and not (tot_mem >= 2 and (self.noc.rows < 3 or self.noc.cols < 3)) and (self.noc.cols <= 8 and self.noc.rows <= 8) and (self.soc.CPU_ARCH.get() != "ariane" or tot_cpu <= 1) and (self.soc.CPU_ARCH.get() != "ariane" or not self.soc.cache_en.get()) and (tot_cpu <= 1 or self.soc.cache_en.get()) and (self.soc.llc_sets.get() < 8192 or self.soc.llc_ways.get() < 16 or tot_mem > 1):
-=======
-    if tot_cpu > 0 and tot_cpu <= NCPU_MAX and tot_mem > 0 and tot_mem <= NMEM_MAX and tot_slm <= NSLM_MAX and tot_acc <= NACC_MAX and not tot_mem == 3 and tot_io == 1 and pll_ok == True and clkbuf_ok == True and clk_region_skip == 0 and tot_tiles <= NTILE_MAX and tot_full_coherent <= NFULL_COHERENT_MAX and tot_llc_coherent <= NLLC_COHERENT_MAX and not (self.soc.TECH != "virtexu" and tot_mem == 4) and not (self.soc.TECH == "virtexu" and tot_mem >= 2 and (self.noc.rows < 3 or self.noc.cols < 3)) and (self.noc.cols <= 8 and self.noc.rows <= 8) and (self.soc.CPU_ARCH.get() != "ariane" or tot_cpu <= 1) and (self.soc.CPU_ARCH.get() != "ariane" or not self.soc.cache_en.get()) and (tot_cpu <= 1 or self.soc.cache_en.get()): 
->>>>>>> 770d3b53
+
+    if tot_cpu > 0 and tot_cpu <= NCPU_MAX and tot_mem > 0 and tot_mem <= NMEM_MAX and tot_slm <= NSLM_MAX and tot_acc <= NACC_MAX and not tot_mem == 3 and tot_io == 1 and pll_ok == True and clkbuf_ok == True and clk_region_skip == 0 and tot_tiles <= NTILE_MAX and tot_full_coherent <= NFULL_COHERENT_MAX and tot_llc_coherent <= NLLC_COHERENT_MAX and not (self.soc.TECH != "virtexu" and tot_mem == 4) and not (self.soc.TECH == "virtexu" and tot_mem >= 2 and (self.noc.rows < 3 or self.noc.cols < 3)) and (self.noc.cols <= 8 and self.noc.rows <= 8) and (self.soc.CPU_ARCH.get() != "ariane" or tot_cpu <= 1) and (self.soc.CPU_ARCH.get() != "ariane" or not self.soc.cache_en.get()) and (tot_cpu <= 1 or self.soc.cache_en.get()) and (self.soc.llc_sets.get() < 8192 or self.soc.llc_ways.get() < 16 or tot_mem > 1):
       self.done.config(state=NORMAL)
     else:
       string = ""
@@ -617,15 +614,10 @@
         string += "There must be no more than " + str(NSLM_MAX) + ".\n"
       if (self.soc.TECH != "virtexu" and tot_mem == 4): 
         string += "4 memory tiles is only supported for virtexu (profpga-xcvu440).\n"
-<<<<<<< HEAD
       if (self.soc.llc_sets.get() >= 8192 and self.soc.llc_ways.get() >= 16 and tot_mem == 1): 
-        string += "A 2MB LLC (4096 sets and 16 ways) requires multiple memory tiles.\n"
-      if (tot_mem >= 2 and (self.noc.rows < 3 or self.noc.cols < 3)):
-        string += "a 3x3 NoC or larger is recommended for multiple memory tiles.\n" 
-=======
+        string += "A 2MB LLC (8192 sets and 16 ways) requires multiple memory tiles.\n"
       if (self.soc.TECH == "virtexu" and tot_mem >= 2 and (self.noc.rows < 3 or self.noc.cols < 3)):
         string += "a 3x3 NoC or larger is recommended for multiple memory tiles for virtexu (profpga-xcvu440).\n" 
->>>>>>> 770d3b53
       if (tot_acc > NACC_MAX):
         string += "There must no more than " + str(NACC_MAX) + " (can be relaxed).\n"
       if (tot_tiles > NTILE_MAX):
