#!/usr/bin/env python3

# Copyright (c) 2011-2019 Columbia University, System Level Design Group
# SPDX-License-Identifier: Apache-2.0

###############################################################################
#
# ESP Wrapper Generator for Accelerators
#
###############################################################################

import sys

from tkinter import *
from tkinter import messagebox
from soc import *
from socmap_gen import *
from mmi64_gen import *
from power_gen import *

def print_usage():
  print("Usage                    : ./esp_creator.py <dma_width> <tech> <MAC>")
  print("")
  print("")
  print("      <dma_width>        : Bit-width for the DMA channel (currently supporting 32 bits only)")
<<<<<<< HEAD
  print("      <tech>             : Target technology (e.g. virtex7, virtexu, virtexup, ...)")
=======
  print("      <tech>             : Target technology (e.g. virtex7, virtexup, ...)")
  print("      <MAC>              : MAC Address for Linux network interface)")
>>>>>>> 126a1b5d
  print("")

if len(sys.argv) != 4:
    print_usage()
    sys.exit(1)

DMA_WIDTH = int(sys.argv[1])
TECH = sys.argv[2]
LINUX_MAC = sys.argv[3]

root = Tk()
soc = SoC_Config(DMA_WIDTH, TECH, LINUX_MAC)
soc.noc = NoC()
x = soc.read_config(False)
if x == -1:
  print("Configuration is not available")
  sys.exit(-1)

esp_config = soc_config(soc)
create_socmap(esp_config, soc)
create_power(soc)
create_mmi64_regs(soc)
<|MERGE_RESOLUTION|>--- conflicted
+++ resolved
@@ -23,12 +23,8 @@
   print("")
   print("")
   print("      <dma_width>        : Bit-width for the DMA channel (currently supporting 32 bits only)")
-<<<<<<< HEAD
   print("      <tech>             : Target technology (e.g. virtex7, virtexu, virtexup, ...)")
-=======
-  print("      <tech>             : Target technology (e.g. virtex7, virtexup, ...)")
   print("      <MAC>              : MAC Address for Linux network interface)")
->>>>>>> 126a1b5d
   print("")
 
 if len(sys.argv) != 4:
