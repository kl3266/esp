------------------------------------------------------------------------------
--  ESP - profpga - TA1 - xc7v2000t
------------------------------------------------------------------------------
-- DISCLAIMER --
------------------------------------------------------------------------------

library ieee;
use ieee.std_logic_1164.all;

use work.grlib_config.all;
use work.amba.all;
use work.stdlib.all;
use work.devices.all;
use work.gencomp.all;
use work.memctrl.all;
use work.memoryctrl.all;
use work.leon3.all;
use work.uart.all;
use work.misc.all;
use work.net.all;
use work.jtag.all;
-- pragma translate_off
use work.sim.all;
library unisim;
use unisim.all;
-- pragma translate_on
use work.sldcommon.all;
use work.sldacc.all;
use work.tile.all;
use work.nocpackage.all;
use work.coretypes.all;
use work.config.all;
use work.socmap.all;
use work.soctiles.all;

entity top is
  generic (
    fabtech             : integer := CFG_FABTECH;
    memtech             : integer := CFG_MEMTECH;
    padtech             : integer := CFG_PADTECH;
    disas               : integer := CFG_DISAS;   -- Enable disassembly to console
    dbguart             : integer := CFG_DUART;   -- Print UART on console
    pclow               : integer := CFG_PCLOW;
    testahb             : boolean := false;
    SIM_BYPASS_INIT_CAL : string := "OFF";
    SIMULATION          : string := "FALSE";
    USE_MIG_INTERFACE_MODEL : boolean := false;
    autonegotiation     : integer := 1
  );
  port (
    -- MMI64 interface:
    profpga_clk0_p        : in  std_ulogic;  -- 100 MHz clock
    profpga_clk0_n        : in  std_ulogic;  -- 100 MHz clock
    profpga_sync0_p       : in  std_ulogic;
    profpga_sync0_n       : in  std_ulogic;
    dmbi_h2f              : in  std_logic_vector(19 downto 0);
    dmbi_f2h              : out std_logic_vector(19 downto 0);
    --
    reset           : in    std_ulogic;
    c0_main_clk_p   : in    std_ulogic;  -- 160 MHz clock
    c0_main_clk_n   : in    std_ulogic;  -- 160 MHz clock
    c1_main_clk_p   : in    std_ulogic;  -- 160 MHz clock
    c1_main_clk_n   : in    std_ulogic;  -- 160 MHz clock
    clk_ref_p       : in    std_ulogic;  -- 200 MHz clock
    clk_ref_n       : in    std_ulogic;  -- 200 MHz clock
    --dsu_break      : in    std_ulogic;
    --pragma translate_off
    address         : out   std_logic_vector(25 downto 0);
    data            : inout std_logic_vector(15 downto 0);
    oen             : out   std_ulogic;
    writen          : out   std_ulogic;
    romsn           : out   std_logic;
    adv             : out   std_logic;
    --pragma translate_on
    c0_ddr3_dq         : inout std_logic_vector(63 downto 0);
    c0_ddr3_dqs_p      : inout std_logic_vector(7 downto 0);
    c0_ddr3_dqs_n      : inout std_logic_vector(7 downto 0);
    c0_ddr3_addr       : out   std_logic_vector(14 downto 0);
    c0_ddr3_ba         : out   std_logic_vector(2 downto 0);
    c0_ddr3_ras_n      : out   std_logic;
    c0_ddr3_cas_n      : out   std_logic;
    c0_ddr3_we_n       : out   std_logic;
    c0_ddr3_reset_n    : out   std_logic;
    c0_ddr3_ck_p       : out   std_logic_vector(0 downto 0);
    c0_ddr3_ck_n       : out   std_logic_vector(0 downto 0);
    c0_ddr3_cke        : out   std_logic_vector(0 downto 0);
    c0_ddr3_cs_n       : out   std_logic_vector(0 downto 0);
    c0_ddr3_dm         : out   std_logic_vector(7 downto 0);
    c0_ddr3_odt        : out   std_logic_vector(0 downto 0);
    c0_calib_complete  : out   std_logic;
    c1_ddr3_dq         : inout std_logic_vector(63 downto 0);
    c1_ddr3_dqs_p      : inout std_logic_vector(7 downto 0);
    c1_ddr3_dqs_n      : inout std_logic_vector(7 downto 0);
    c1_ddr3_addr       : out   std_logic_vector(14 downto 0);
    c1_ddr3_ba         : out   std_logic_vector(2 downto 0);
    c1_ddr3_ras_n      : out   std_logic;
    c1_ddr3_cas_n      : out   std_logic;
    c1_ddr3_we_n       : out   std_logic;
    c1_ddr3_reset_n    : out   std_logic;
    c1_ddr3_ck_p       : out   std_logic_vector(0 downto 0);
    c1_ddr3_ck_n       : out   std_logic_vector(0 downto 0);
    c1_ddr3_cke        : out   std_logic_vector(0 downto 0);
    c1_ddr3_cs_n       : out   std_logic_vector(0 downto 0);
    c1_ddr3_dm         : out   std_logic_vector(7 downto 0);
    c1_ddr3_odt        : out   std_logic_vector(0 downto 0);
    c1_calib_complete  : out   std_logic;
    uart_rxd           : in    std_ulogic;
    uart_txd           : out   std_ulogic;
    uart_ctsn          : in    std_ulogic;
    uart_rtsn          : out   std_ulogic;
    -- Ethernet signals
    reset_o2  : out   std_ulogic;
    etx_clk   : in    std_ulogic;
    erx_clk   : in    std_ulogic;
    erxd      : in    std_logic_vector(3 downto 0);
    erx_dv    : in    std_ulogic;
    erx_er    : in    std_ulogic;
    erx_col   : in    std_ulogic;
    erx_crs   : in    std_ulogic;
    etxd      : out   std_logic_vector(3 downto 0);
    etx_en    : out   std_ulogic;
    etx_er    : out   std_ulogic;
    emdc      : out   std_ulogic;
    emdio     : inout std_logic;
    -- DVI
    tft_nhpd        : in  std_ulogic;   -- Hot plug
    tft_clk_p       : out std_ulogic;
    tft_clk_n       : out std_ulogic;
    tft_data        : out std_logic_vector(23 downto 0);
    tft_hsync       : out std_ulogic;
    tft_vsync       : out std_ulogic;
    tft_de          : out std_ulogic;
    tft_dken        : out std_ulogic;
    tft_ctl1_a1_dk1 : out std_ulogic;
    tft_ctl2_a2_dk2 : out std_ulogic;
    tft_a3_dk3      : out std_ulogic;
    tft_isel        : out std_ulogic;
    tft_bsel        : out std_logic;
    tft_dsel        : out std_logic;
    tft_edge        : out std_ulogic;
    tft_npd         : out std_ulogic;

    LED_RED         : out   std_ulogic;
    LED_GREEN       : out   std_ulogic;
    LED_BLUE        : out   std_ulogic;
    LED_YELLOW      : out   std_ulogic;
    c0_diagnostic_led  : out   std_ulogic;
    c1_diagnostic_led  : out   std_ulogic;
    irqi_overflow_led  : out   std_ulogic;
    irqo_overflow_led  : out   std_ulogic
   );
end;


architecture rtl of top is

component ahb2mig_7series_profpga
  generic(
    hindex     : integer := 0;
    haddr      : integer := 0;
    hmask      : integer := 16#f00#;
    pmask      : integer := 16#fff#
  );
  port(
    app_addr          : out   std_logic_vector(28 downto 0);
    app_cmd           : out   std_logic_vector(2 downto 0);
    app_en            : out   std_logic;      
    app_wdf_data      : out   std_logic_vector(511 downto 0);
    app_wdf_end       : out   std_logic;      
    app_wdf_mask      : out   std_logic_vector(63 downto 0);
    app_wdf_wren      : out   std_logic;      
    app_rd_data       : in    std_logic_vector(511 downto 0);
    app_rd_data_end   : in    std_logic;
    app_rd_data_valid : in    std_logic;
    app_rdy           : in    std_logic;
    app_wdf_rdy       : in    std_logic;
    ahbso             : out   ahb_slv_out_type;
    ahbsi             : in    ahb_slv_in_type;
    clk_amba          : in    std_logic;
    rst_n_syn         : in    std_logic
   );
end component ;

component mig is
  port (
   c0_ddr3_dq              : inout std_logic_vector(63 downto 0);
   c0_ddr3_addr            : out   std_logic_vector(14 downto 0);
   c0_ddr3_ba              : out   std_logic_vector(2 downto 0);
   c0_ddr3_ras_n           : out   std_logic;
   c0_ddr3_cas_n           : out   std_logic;
   c0_ddr3_we_n            : out   std_logic;
   c0_ddr3_reset_n         : out   std_logic;
   c0_ddr3_dqs_n           : inout std_logic_vector(7 downto 0);
   c0_ddr3_dqs_p           : inout std_logic_vector(7 downto 0);
   c0_ddr3_ck_p            : out   std_logic_vector(0 downto 0);
   c0_ddr3_ck_n            : out   std_logic_vector(0 downto 0);
   c0_ddr3_cke             : out   std_logic_vector(0 downto 0);
   c0_ddr3_cs_n            : out   std_logic_vector(0 downto 0);
   c0_ddr3_dm              : out   std_logic_vector(7 downto 0);
   c0_ddr3_odt             : out   std_logic_vector(0 downto 0);
   c1_ddr3_dq              : inout std_logic_vector(63 downto 0);
   c1_ddr3_addr            : out   std_logic_vector(14 downto 0);
   c1_ddr3_ba              : out   std_logic_vector(2 downto 0);
   c1_ddr3_ras_n           : out   std_logic;
   c1_ddr3_cas_n           : out   std_logic;
   c1_ddr3_we_n            : out   std_logic;
   c1_ddr3_reset_n         : out   std_logic;
   c1_ddr3_dqs_n           : inout std_logic_vector(7 downto 0);
   c1_ddr3_dqs_p           : inout std_logic_vector(7 downto 0);
   c1_ddr3_ck_p            : out   std_logic_vector(0 downto 0);
   c1_ddr3_ck_n            : out   std_logic_vector(0 downto 0);
   c1_ddr3_cke             : out   std_logic_vector(0 downto 0);
   c1_ddr3_cs_n            : out   std_logic_vector(0 downto 0);
   c1_ddr3_dm              : out   std_logic_vector(7 downto 0);
   c1_ddr3_odt             : out   std_logic_vector(0 downto 0);
   c0_app_addr             : in    std_logic_vector(28 downto 0);
   c0_app_cmd              : in    std_logic_vector(2 downto 0);
   c0_app_en               : in    std_logic;
   c0_app_wdf_data         : in    std_logic_vector(511 downto 0);
   c0_app_wdf_end          : in    std_logic;
   c0_app_wdf_mask         : in    std_logic_vector(63 downto 0);
   c0_app_wdf_wren         : in    std_logic;
   c0_app_rd_data          : out   std_logic_vector(511 downto 0);
   c0_app_rd_data_end      : out   std_logic;
   c0_app_rd_data_valid    : out   std_logic;
   c0_app_rdy              : out   std_logic;
   c0_app_wdf_rdy          : out   std_logic;
   c0_app_sr_req           : in    std_logic;
   c0_app_ref_req          : in    std_logic;
   c0_app_zq_req           : in    std_logic;
   c0_app_sr_active        : out   std_logic;
   c0_app_ref_ack          : out   std_logic;
   c0_app_zq_ack           : out   std_logic;
   c0_sys_clk_p            : in    std_logic;
   c0_sys_clk_n            : in    std_logic;
   c1_app_addr             : in    std_logic_vector(28 downto 0);
   c1_app_cmd              : in    std_logic_vector(2 downto 0);
   c1_app_en               : in    std_logic;
   c1_app_wdf_data         : in    std_logic_vector(511 downto 0);
   c1_app_wdf_end          : in    std_logic;
   c1_app_wdf_mask         : in    std_logic_vector(63 downto 0);
   c1_app_wdf_wren         : in    std_logic;
   c1_app_rd_data          : out   std_logic_vector(511 downto 0);
   c1_app_rd_data_end      : out   std_logic;
   c1_app_rd_data_valid    : out   std_logic;
   c1_app_rdy              : out   std_logic;
   c1_app_wdf_rdy          : out   std_logic;
   c1_app_sr_req           : in    std_logic;
   c1_app_ref_req          : in    std_logic;
   c1_app_zq_req           : in    std_logic;
   c1_app_sr_active        : out   std_logic;
   c1_app_ref_ack          : out   std_logic;
   c1_app_zq_ack           : out   std_logic;
   c1_sys_clk_p            : in    std_logic;
   c1_sys_clk_n            : in    std_logic;
   clk_ref_p               : in    std_logic;  -- 200 MHz clock
   clk_ref_n               : in    std_logic;  -- 200 MHz clock
   c0_ui_clk               : out   std_logic;
   c0_ui_clk_sync_rst      : out   std_logic;
   c0_init_calib_complete  : out   std_logic;
   c1_ui_clk               : out   std_logic;
   c1_ui_clk_sync_rst      : out   std_logic;
   c1_init_calib_complete  : out   std_logic;
   sys_rst              : in    std_logic
   );
end component mig;

-- pragma translate_off
-- Memory model for simulation purposes only
component ahbram_sim
  generic (
    hindex  : integer := 0;
    haddr   : integer := 0;
    hmask   : integer := 16#fff#;
    tech    : integer := DEFMEMTECH; 
    kbytes  : integer := 1;
    pipe    : integer := 0;
    maccsz  : integer := AHBDW;
    fname   : string  := "ram.dat"
   );
  port (
    rst     : in  std_ulogic;
    clk     : in  std_ulogic;
    ahbsi   : in  ahb_slv_in_type;
    ahbso   : out ahb_slv_out_type
  );
end component ;

-- Signals for memory controller used to boot in simulation
signal memi  : memory_in_type;
signal memo  : memory_out_type;
signal wpo   : wprot_out_type;
signal sdi   : sdctrl_in_type;
signal sdo   : sdram_out_type;
-- pragma translate_on


-- constants
signal vcc, gnd   : std_logic_vector(31 downto 0);

-- Switches
signal sel0, sel1, sel2, sel3, sel4 : std_ulogic;

-- clock and reset
signal clkm, clkm_2 : std_ulogic := '0';
signal clkm_sync_rst, clkm_2_sync_rst : std_ulogic;
signal rstn, rstraw : std_ulogic;
signal lock, rst : std_ulogic;
signal migrstn : std_logic;

---mig0 signals
signal c0_app_addr          : std_logic_vector(28 downto 0);
signal c0_app_cmd           : std_logic_vector(2 downto 0);
signal c0_app_en            : std_ulogic;
signal c0_app_wdf_data      : std_logic_vector(511 downto 0);
signal c0_app_wdf_end       : std_ulogic;
signal c0_app_wdf_mask      : std_logic_vector(63 downto 0); 
signal c0_app_wdf_wren      : std_ulogic;
signal c0_app_rd_data       : std_logic_vector(511 downto 0);
signal c0_app_rd_data_end   : std_ulogic;
signal c0_app_rd_data_valid : std_ulogic;
signal c0_app_rdy           : std_ulogic;
signal c0_app_wdf_rdy       : std_ulogic;
signal c0_calib_done        : std_ulogic;
---mig0 signals
signal c1_app_addr          : std_logic_vector(28 downto 0);
signal c1_app_cmd           : std_logic_vector(2 downto 0);
signal c1_app_en            : std_ulogic;
signal c1_app_wdf_data      : std_logic_vector(511 downto 0);
signal c1_app_wdf_end       : std_ulogic;
signal c1_app_wdf_mask      : std_logic_vector(63 downto 0); 
signal c1_app_wdf_wren      : std_ulogic;
signal c1_app_rd_data       : std_logic_vector(511 downto 0);
signal c1_app_rd_data_end   : std_ulogic;
signal c1_app_rd_data_valid : std_ulogic;
signal c1_app_rdy           : std_ulogic;
signal c1_app_wdf_rdy       : std_ulogic;
signal c1_calib_done        : std_ulogic;

-- Ethernet signals
signal ethi : eth_in_type;
signal etho : eth_out_type;

-- Tiles
--pragma translate_off
signal mctrl_ahbsi : ahb_slv_in_type;
signal mctrl_ahbso : ahb_slv_out_type;
signal mctrl_apbi  : apb_slv_in_type;
signal mctrl_apbo  : apb_slv_out_type;
signal mctrl_clk   : std_ulogic;
--pragma translate_on

-- Memory controller DDR3
signal ddr0_ahbsi   : ahb_slv_in_type;
signal ddr0_ahbso   : ahb_slv_out_type;
signal ddr1_ahbsi   : ahb_slv_in_type;
signal ddr1_ahbso   : ahb_slv_out_type;

-- Ethernet
constant BOARD_FREQ : integer := 160000;   -- input frequency in KHz
constant BOARD_CLKMUL : integer := 4;
constant BOARD_CLKDIV : integer := 8;
constant CPU_FREQ : integer := BOARD_FREQ * BOARD_CLKMUL / BOARD_CLKDIV;  -- cpu frequency in KHz
signal eth0_apbi : apb_slv_in_type;
signal eth0_apbo : apb_slv_out_type;
signal sgmii0_apbi : apb_slv_in_type;
signal sgmii0_apbo : apb_slv_out_type;
signal eth0_ahbmi : ahb_mst_in_type;
signal eth0_ahbmo : ahb_mst_out_type;

-- DVI

component svga2tfp410
  generic (
    tech    : integer);
  port (
    clk         : in  std_ulogic;
    rstn        : in  std_ulogic;
    vgaclk_fb   : in  std_ulogic;
    vgao        : in  apbvga_out_type;
    vgaclk      : out std_ulogic;
    idck_p      : out std_ulogic;
    idck_n      : out std_ulogic;
    data        : out std_logic_vector(23 downto 0);
    hsync       : out std_ulogic;
    vsync       : out std_ulogic;
    de          : out std_ulogic;
    dken        : out std_ulogic;
    ctl1_a1_dk1 : out std_ulogic;
    ctl2_a2_dk2 : out std_ulogic;
    a3_dk3      : out std_ulogic;
    isel        : out std_ulogic;
    bsel        : out std_ulogic;
    dsel        : out std_ulogic;
    edge        : out std_ulogic;
    npd         : out std_ulogic);
end component;

signal dvi_apbi : apb_slv_in_type;
signal dvi_apbo : apb_slv_out_type;
signal dvi_ahbmi : ahb_mst_in_type;
signal dvi_ahbmo : ahb_mst_out_type;

signal dvi_nhpd        : std_ulogic;
signal dvi_data        : std_logic_vector(23 downto 0);
signal dvi_hsync       : std_ulogic;
signal dvi_vsync       : std_ulogic;
signal dvi_de          : std_ulogic;
signal dvi_dken        : std_ulogic;
signal dvi_ctl1_a1_dk1 : std_ulogic;
signal dvi_ctl2_a2_dk2 : std_ulogic;
signal dvi_a3_dk3      : std_ulogic;
signal dvi_isel        : std_ulogic;
signal dvi_bsel        : std_ulogic;
signal dvi_dsel        : std_ulogic;
signal dvi_edge        : std_ulogic;
signal dvi_npd         : std_ulogic;

signal vgao  : apbvga_out_type;
signal clkvga, clkvga_p, clkvga_n : std_ulogic;

attribute syn_keep : boolean;
attribute syn_preserve : boolean;
attribute syn_keep of clkvga : signal is true;
attribute syn_preserve of clkvga : signal is true;
attribute keep : boolean;
attribute keep of clkvga : signal is true;

-- DSU
signal ndsuact     : std_ulogic;
signal dsuerr      : std_ulogic;

-- IRQ FIFOs
signal irqi_fifo_overflow : std_logic;
signal irqo_fifo_overflow : std_logic;


-- NOC
signal chip_rst : std_ulogic;
signal noc_clk : std_ulogic;
signal chip_refclk : std_ulogic;
signal chip_pllbypass : std_logic_vector(CFG_TILES_NUM-1 downto 0);
signal chip_pllclk : std_ulogic;


attribute keep of clkm : signal is true;
attribute keep of clkm_2 : signal is true;

signal c0_diagnostic_count : std_logic_vector(26 downto 0);
signal c0_diagnostic_toggle : std_ulogic;
signal c1_diagnostic_count : std_logic_vector(26 downto 0);
signal c1_diagnostic_toggle : std_ulogic;

-- MMI64
signal user_rstn        : std_ulogic;
signal mon_ddr          : monitor_ddr_vector(0 to CFG_MIG_DUAL);
signal mon_noc          : monitor_noc_matrix(1 to 6, 0 to CFG_TILES_NUM-1);
signal mon_noc_actual   : monitor_noc_matrix(0 to 1, 0 to CFG_TILES_NUM-1);
signal mon_mem          : monitor_mem_vector(0 to CFG_NLLC - 1);
signal mon_l2           : monitor_cache_vector(0 to CFG_NL2 - 1);
signal mon_llc          : monitor_cache_vector(0 to CFG_NLLC - 1);
signal mon_acc          : monitor_acc_vector(0 to accelerators_num-1);
signal mon_dvfs         : monitor_dvfs_vector(0 to CFG_TILES_NUM-1);

begin

  c0_diagnostic: process (clkm, clkm_sync_rst)
  begin  -- process c0_diagnostic
    if clkm_sync_rst = '1' then                  -- asynchronous reset (active high)
      c0_diagnostic_count <= (others => '0');
    elsif clkm'event and clkm = '1' then  -- rising clock edge
      c0_diagnostic_count <= c0_diagnostic_count + 1;
    end if;
  end process c0_diagnostic;
  c0_diagnostic_toggle <= c0_diagnostic_count(26);
  c0_led_diag_pad : outpad generic map (tech => padtech, level => cmos, voltage => x15v) port map (c0_diagnostic_led, c0_diagnostic_toggle);

  c1_diagnostic: process (clkm_2, clkm_2_sync_rst)
  begin  -- process c1_diagnostic
    if clkm_2_sync_rst = '1' then                  -- asynchronous reset (active high)
      c1_diagnostic_count <= (others => '0');
    elsif clkm_2'event and clkm_2 = '1' then  -- rising clock edge
      c1_diagnostic_count <= c1_diagnostic_count + 1;
    end if;
  end process c1_diagnostic;
  c1_diagnostic_toggle <= c1_diagnostic_count(26);
  c1_led_diag_pad : outpad generic map (tech => padtech, level => cmos, voltage => x15v) port map (c1_diagnostic_led, c1_diagnostic_toggle);

-------------------------------------------------------------------------------
-- Leds -----------------------------------------------------------------------
-------------------------------------------------------------------------------

  -- From DSU 0 (on chip)
  dsuact_pad : outpad generic map (tech => padtech, level => cmos, voltage => x18v) port map (LED_GREEN, ndsuact);

  -- From CPU 0 (on chip)
  led1_pad : outpad generic map (tech => padtech, level => cmos, voltage => x18v) port map (LED_RED, dsuerr);
  --pragma translate_off
  process(clkm, rstn)
  begin  -- process
    if rstn = '1' then
      assert dsuerr = '0' report "Program Completed!" severity failure;
    end if;
  end process;
  --pragma translate_on

  -- From DDR controller (on FPGA)
  calib0_complete_pad : outpad generic map (tech => padtech, level => cmos, voltage => x15v) port map (c0_calib_complete, c0_calib_done);
  calib1_complete_pad : outpad generic map (tech => padtech, level => cmos, voltage => x15v) port map (c1_calib_complete, c1_calib_done);

  led3_pad : outpad generic map (tech => padtech, level => cmos, voltage => x18v) port map (LED_BLUE, lock);

  led4_pad : outpad generic map (tech => padtech, level => cmos, voltage => x18v) port map (LED_YELLOW, '0');

  -- IRQ FIFOs overflow
  irqi_fifo_overflow_pad : outpad generic map (tech => padtech, level => cmos, voltage => x15v) port map (irqi_overflow_led, irqi_fifo_overflow);
  irqo_fifo_overflow_pad : outpad generic map (tech => padtech, level => cmos, voltage => x15v) port map (irqo_overflow_led, irqo_fifo_overflow);

-------------------------------------------------------------------------------
-- Switches -------------------------------------------------------------------
-------------------------------------------------------------------------------

  --sw0_pad : iopad generic map (tech => padtech, level => cmos, voltage => x18v)
  --  port map (switch(0), '0', '1', sel0);
  --sw1_pad : iopad generic map (tech => padtech, level => cmos, voltage => x18v)
  --  port map (switch(1), '0', '1', sel1);
  --sw2_pad : iopad generic map (tech => padtech, level => cmos, voltage => x18v)
  --  port map (switch(2), '0', '1', sel2);
  --sw3_pad : iopad generic map (tech => padtech, level => cmos, voltage => x18v)
  --  port map (switch(3), '0', '1', sel3);
  --sw4_pad : iopad generic map (tech => padtech, level => cmos, voltage => x18v)
  --  port map (switch(4), '0', '1', sel4);
  sel0 <= '1';
  sel1 <= '0';
  sel2 <= '0';
  sel3 <= '0';
  sel4 <= '0';

-------------------------------------------------------------------------------
-- Buttons --------------------------------------------------------------------
-------------------------------------------------------------------------------

  --pio_pad : inpad generic map (tech => padtech, level => cmos, voltage => x18v)
  --  port map (button(i-4), gpioi.din(i));

----------------------------------------------------------------------
--- FPGA Reset and Clock generation  ---------------------------------
----------------------------------------------------------------------

  vcc <= (others => '1'); gnd <= (others => '0');

  reset_pad : inpad generic map (tech => padtech, level => cmos, voltage => x18v) port map (reset, rst);
  rst0 : rstgen         -- reset generator
  generic map (acthigh => 1, syncin => 0)
  port map (rst, clkm, lock, rstn, rstraw);
  lock <= c0_calib_done and c1_calib_done;

  rst1 : rstgen         -- reset generator
  generic map (acthigh => 1)
  port map (rst, clkm, lock, migrstn, open);

  -- pragma translate_off
----------------------------------------------------------------------
---  Memory controllers ----------------------------------------------
----------------------------------------------------------------------
  -- Memory controller is required for current testbench, because it drives a
  -- boot ROM. On the final system, instead, there is no ROM and the system
  -- boots from DRAM thanks to grmon and the DSU.
  memi.writen <= '1'; memi.wrn <= "1111"; memi.bwidth <= "01";
  memi.brdyn <= '0'; memi.bexcn <= '1';

  mctrl0 : mctrl generic map (hindex => 0, pindex => 0,
                              paddr => 0, srbanks => 2, ram8 => 1,
                              ram16 => 1, sden => CFG_MCTRL_SDEN,
                              invclk => 0, sepbus => CFG_MCTRL_SEPBUS,
                              pageburst => CFG_MCTRL_PAGE, rammask => 0, iomask => 0)
    port map (rstn, mctrl_clk, memi, memo, mctrl_ahbsi, mctrl_ahbso, mctrl_apbi, mctrl_apbo, wpo, sdo);

  addr_pad : outpadv generic map (width => 26, tech => padtech, level => cmos, voltage => x18v)
    port map (address(25 downto 0), memo.address(26 downto 1));
  roms_pad : outpad generic map (tech => padtech, level => cmos, voltage => x18v)
    port map (romsn, memo.romsn(0));
  oen_pad  : outpad generic map (tech => padtech, level => cmos, voltage => x18v)
    port map (oen, memo.oen);
  adv_pad  : outpad generic map (tech => padtech, level => cmos, voltage => x18v)
    port map (adv, '0');
  wri_pad  : outpad generic map (tech => padtech, level => cmos, voltage => x18v)
    port map (writen, memo.writen);
  data_pad : iopadvv generic map (tech => padtech, width => 16, level => cmos, voltage => x18v)
    port map (data(15 downto 0), memo.data(31 downto 16),
              memo.vbdrive(31 downto 16), memi.data(31 downto 16));
  -- pragma translate_on



----------------------------------------------------------------------
---  DDR3 memory controller ------------------------------------------
----------------------------------------------------------------------

  gen_mig : if (USE_MIG_INTERFACE_MODEL /= true) generate

     dual_mig_ahb_iface: if CFG_MIG_DUAL = 1 generate
       ddrc0 : ahb2mig_7series_profpga generic map(
         hindex => 4, haddr => 16#400#, hmask => 16#E00#)
         port map(
           app_addr          => c0_app_addr,
           app_cmd           => c0_app_cmd,
           app_en            => c0_app_en,
           app_wdf_data      => c0_app_wdf_data,
           app_wdf_end       => c0_app_wdf_end,
           app_wdf_mask      => c0_app_wdf_mask,
           app_wdf_wren      => c0_app_wdf_wren,
           app_rd_data       => c0_app_rd_data,
           app_rd_data_end   => c0_app_rd_data_end,
           app_rd_data_valid => c0_app_rd_data_valid,
           app_rdy           => c0_app_rdy,
           app_wdf_rdy       => c0_app_wdf_rdy,
           ahbsi             => ddr0_ahbsi,
           ahbso             => ddr0_ahbso,
           rst_n_syn         => migrstn,
           clk_amba          => clkm
           );

       ddrc1 : ahb2mig_7series_profpga generic map(
         hindex => 5, haddr => 16#600#, hmask => 16#E00#)
         port map(
           app_addr          => c1_app_addr,
           app_cmd           => c1_app_cmd,
           app_en            => c1_app_en,
           app_wdf_data      => c1_app_wdf_data,
           app_wdf_end       => c1_app_wdf_end,
           app_wdf_mask      => c1_app_wdf_mask,
           app_wdf_wren      => c1_app_wdf_wren,
           app_rd_data       => c1_app_rd_data,
           app_rd_data_end   => c1_app_rd_data_end,
           app_rd_data_valid => c1_app_rd_data_valid,
           app_rdy           => c1_app_rdy,
           app_wdf_rdy       => c1_app_wdf_rdy,
           ahbsi             => ddr1_ahbsi,
           ahbso             => ddr1_ahbso,
           rst_n_syn         => migrstn,
           clk_amba          => clkm_2
           );
     end generate dual_mig_ahb_iface;

     single_mig_ahb_iface: if CFG_MIG_DUAL = 0 generate
       ddrc0 : ahb2mig_7series_profpga generic map(
         hindex => 4, haddr => 16#400#, hmask => 16#C00#)
         port map(
           app_addr          => c0_app_addr,
           app_cmd           => c0_app_cmd,
           app_en            => c0_app_en,
           app_wdf_data      => c0_app_wdf_data,
           app_wdf_end       => c0_app_wdf_end,
           app_wdf_mask      => c0_app_wdf_mask,
           app_wdf_wren      => c0_app_wdf_wren,
           app_rd_data       => c0_app_rd_data,
           app_rd_data_end   => c0_app_rd_data_end,
           app_rd_data_valid => c0_app_rd_data_valid,
           app_rdy           => c0_app_rdy,
           app_wdf_rdy       => c0_app_wdf_rdy,
           ahbsi             => ddr0_ahbsi,
           ahbso             => ddr0_ahbso,
           rst_n_syn         => migrstn,
           clk_amba          => clkm
           );

       c1_app_addr <= (others => '0');
       c1_app_cmd <= (others => '0');
       c1_app_en <= '0';
       c1_app_wdf_data <= (others => '0');
       c1_app_wdf_end <= '0';
       c1_app_wdf_mask <= (others => '0');
       c1_app_wdf_wren <= '0';
       ddr1_ahbso <= ahbs_none;
     end generate single_mig_ahb_iface;


     MCB_dual_mig_inst : mig
      port map (
        c0_ddr3_dq              => c0_ddr3_dq,
        c0_ddr3_dqs_p           => c0_ddr3_dqs_p,
        c0_ddr3_dqs_n           => c0_ddr3_dqs_n,
        c0_ddr3_addr            => c0_ddr3_addr,
        c0_ddr3_ba              => c0_ddr3_ba,
        c0_ddr3_ras_n           => c0_ddr3_ras_n,
        c0_ddr3_cas_n           => c0_ddr3_cas_n,
        c0_ddr3_we_n            => c0_ddr3_we_n,
        c0_ddr3_reset_n         => c0_ddr3_reset_n,
        c0_ddr3_ck_p            => c0_ddr3_ck_p,
        c0_ddr3_ck_n            => c0_ddr3_ck_n,
        c0_ddr3_cke             => c0_ddr3_cke,
        c0_ddr3_cs_n            => c0_ddr3_cs_n,
        c0_ddr3_dm              => c0_ddr3_dm,
        c0_ddr3_odt             => c0_ddr3_odt,
        c1_ddr3_dq              => c1_ddr3_dq,
        c1_ddr3_dqs_p           => c1_ddr3_dqs_p,
        c1_ddr3_dqs_n           => c1_ddr3_dqs_n,
        c1_ddr3_addr            => c1_ddr3_addr,
        c1_ddr3_ba              => c1_ddr3_ba,
        c1_ddr3_ras_n           => c1_ddr3_ras_n,
        c1_ddr3_cas_n           => c1_ddr3_cas_n,
        c1_ddr3_we_n            => c1_ddr3_we_n,
        c1_ddr3_reset_n         => c1_ddr3_reset_n,
        c1_ddr3_ck_p            => c1_ddr3_ck_p,
        c1_ddr3_ck_n            => c1_ddr3_ck_n,
        c1_ddr3_cke             => c1_ddr3_cke,
        c1_ddr3_cs_n            => c1_ddr3_cs_n,
        c1_ddr3_dm              => c1_ddr3_dm,
        c1_ddr3_odt             => c1_ddr3_odt,
        c0_sys_clk_p            => c0_main_clk_p,
        c0_sys_clk_n            => c0_main_clk_n,
        c1_sys_clk_p            => c1_main_clk_p,
        c1_sys_clk_n            => c1_main_clk_n,
        clk_ref_p               => clk_ref_p,
        clk_ref_n               => clk_ref_n,
        c0_app_addr             => c0_app_addr,
        c0_app_cmd              => c0_app_cmd,
        c0_app_en               => c0_app_en,
        c0_app_wdf_data         => c0_app_wdf_data,
        c0_app_wdf_end          => c0_app_wdf_end,
        c0_app_wdf_mask         => c0_app_wdf_mask,
        c0_app_wdf_wren         => c0_app_wdf_wren,
        c0_app_rd_data          => c0_app_rd_data,
        c0_app_rd_data_end      => c0_app_rd_data_end,
        c0_app_rd_data_valid    => c0_app_rd_data_valid,
        c0_app_rdy              => c0_app_rdy,
        c0_app_wdf_rdy          => c0_app_wdf_rdy,
        c0_app_sr_req           => '0',
        c0_app_ref_req          => '0',
        c0_app_zq_req           => '0',
        c0_app_sr_active        => open,
        c0_app_ref_ack          => open,
        c0_app_zq_ack           => open,
        c0_ui_clk               => clkm,
        c0_ui_clk_sync_rst      => clkm_sync_rst,
        c0_init_calib_complete  => c0_calib_done,
        c1_app_addr             => c1_app_addr,
        c1_app_cmd              => c1_app_cmd,
        c1_app_en               => c1_app_en,
        c1_app_wdf_data         => c1_app_wdf_data,
        c1_app_wdf_end          => c1_app_wdf_end,
        c1_app_wdf_mask         => c1_app_wdf_mask,
        c1_app_wdf_wren         => c1_app_wdf_wren,
        c1_app_rd_data          => c1_app_rd_data,
        c1_app_rd_data_end      => c1_app_rd_data_end,
        c1_app_rd_data_valid    => c1_app_rd_data_valid,
        c1_app_rdy              => c1_app_rdy,
        c1_app_wdf_rdy          => c1_app_wdf_rdy,
        c1_app_sr_req           => '0',
        c1_app_ref_req          => '0',
        c1_app_zq_req           => '0',
        c1_app_sr_active        => open,
        c1_app_ref_ack          => open,
        c1_app_zq_ack           => open,
        c1_ui_clk               => clkm_2,
        c1_ui_clk_sync_rst      => clkm_2_sync_rst,
        c1_init_calib_complete  => c1_calib_done,
        sys_rst                 => rstraw
        );

  end generate gen_mig;

  gen_mig_model : if (USE_MIG_INTERFACE_MODEL = true) generate
    -- pragma translate_off

    dual_mig_sim: if CFG_MIG_DUAL = 1 generate
      mig_ahbram1 : ahbram_sim
        generic map (
          hindex   => 4,
          haddr    => 16#400#,
          hmask    => 16#E00#,
          tech     => 0,
          kbytes   => 1000,
          pipe     => 0,
          maccsz   => AHBDW,
          fname    => "ram.srec"
          )
        port map(
          rst     => rstn,
          clk     => clkm,
          ahbsi   => ddr0_ahbsi,
          ahbso   => ddr0_ahbso
          );

      mig_ahbram2 : ahbram_sim
        generic map (
          hindex   => 5,
          haddr    => 16#600#,
          hmask    => 16#E00#,
          tech     => 0,
          kbytes   => 1000,
          pipe     => 0,
          maccsz   => AHBDW,
          fname    => "ram.srec"
          )
        port map(
          rst     => rstn,
          clk     => clkm,
          ahbsi   => ddr1_ahbsi,
          ahbso   => ddr1_ahbso
          );
    end generate dual_mig_sim;

    single_mig_sim: if CFG_MIG_DUAL = 0 generate
      mig_ahbram1 : ahbram_sim
        generic map (
          hindex   => 4,
          haddr    => 16#400#,
          hmask    => 16#C00#,
          tech     => 0,
          kbytes   => 1000,
          pipe     => 0,
          maccsz   => AHBDW,
          fname    => "ram.srec"
          )
        port map(
          rst     => rstn,
          clk     => clkm,
          ahbsi   => ddr0_ahbsi,
          ahbso   => ddr0_ahbso
          );

      ddr1_ahbso <= ahbs_none;
    end generate single_mig_sim;

    c0_ddr3_dq           <= (others => 'Z');
    c0_ddr3_dqs_p        <= (others => 'Z');
    c0_ddr3_dqs_n        <= (others => 'Z');
    c0_ddr3_addr         <= (others => '0');
    c0_ddr3_ba           <= (others => '0');
    c0_ddr3_ras_n        <= '0';
    c0_ddr3_cas_n        <= '0';
    c0_ddr3_we_n         <= '0';
    c0_ddr3_reset_n      <= '1';
    c0_ddr3_ck_p         <= (others => '0');
    c0_ddr3_ck_n         <= (others => '0');
    c0_ddr3_cke          <= (others => '0');
    c0_ddr3_cs_n         <= (others => '0');
    c0_ddr3_dm           <= (others => '0');
    c0_ddr3_odt          <= (others => '0');

    c0_calib_done <= '1';

    c1_ddr3_dq           <= (others => 'Z');
    c1_ddr3_dqs_p        <= (others => 'Z');
    c1_ddr3_dqs_n        <= (others => 'Z');
    c1_ddr3_addr         <= (others => '0');
    c1_ddr3_ba           <= (others => '0');
    c1_ddr3_ras_n        <= '0';
    c1_ddr3_cas_n        <= '0';
    c1_ddr3_we_n         <= '0';
    c1_ddr3_reset_n      <= '1';
    c1_ddr3_ck_p         <= (others => '0');
    c1_ddr3_ck_n         <= (others => '0');
    c1_ddr3_cke          <= (others => '0');
    c1_ddr3_cs_n         <= (others => '0');
    c1_ddr3_dm           <= (others => '0');
    c1_ddr3_odt          <= (others => '0');

    c1_calib_done <= '1';

    --ui_clk            : out   std_logic;
    clkm <= not clkm after 6.25 ns;
    clkm_2 <= not clkm_2 after 6.25 ns;
    --ui_clk_sync_rst   : out   std_logic
    -- n/a
    -- pragma translate_on
  end generate gen_mig_model;

-----------------------------------------------------------------------
---  ETHERNET ---------------------------------------------------------
-----------------------------------------------------------------------

  reset_o2 <= rstn;
  eth0 : if CFG_GRETH = 1 generate -- Gaisler ethernet MAC
    e1 : grethm
      generic map(
        hindex => CFG_AHB_JTAG,
        pindex => 14,
        paddr => 16#800#,
        pmask => 16#f00#,
        --pindex => 15,
        --paddr => 15,
        pirq => 12,
        memtech => memtech,
        mdcscaler => CPU_FREQ/1000,
        enable_mdio => 1,
        fifosize => CFG_ETH_FIFO,
        nsync => 1,
        edcl => CFG_DSU_ETH,
        edclbufsz => CFG_ETH_BUF,
        macaddrh => CFG_ETH_ENM,
        macaddrl => CFG_ETH_ENL,
        phyrstadr => 1,
        ipaddrh => CFG_ETH_IPM,
        ipaddrl => CFG_ETH_IPL,
        giga => CFG_GRETH1G)
      port map(
        rst => rstn,
        clk => clkm,
        ahbmi => eth0_ahbmi,
        ahbmo => eth0_ahbmo,
        apbi => eth0_apbi,
        apbo => eth0_apbo,
        ethi => ethi,
        etho => etho);
  end generate;

  -- eth pads
  eth0_inpads : if (CFG_GRETH = 1) generate
<<<<<<< HEAD
    etxc_pad : clkpad generic map (tech => padtech, level => cmos, voltage => x18v, arch => 2)
=======
    etxc_pad : clkpad generic map (tech => padtech, level => cmos, voltage => x18v, arch => 2) 
>>>>>>> 66739e66
      port map (etx_clk, ethi.tx_clk);
    erxc_pad : clkpad generic map (tech => padtech, level => cmos, voltage => x18v, arch => 2)
      port map (erx_clk, ethi.rx_clk);
    erxd_pad : inpadv generic map (tech => padtech, level => cmos, voltage => x18v, width => 4)
      port map (erxd, ethi.rxd(3 downto 0));
    erxdv_pad : inpad generic map (tech => padtech, level => cmos, voltage => x18v)
      port map (erx_dv, ethi.rx_dv);
    erxer_pad : inpad generic map (tech => padtech, level => cmos, voltage => x18v)
      port map (erx_er, ethi.rx_er);
    erxco_pad : inpad generic map (tech => padtech, level => cmos, voltage => x18v)
      port map (erx_col, ethi.rx_col);
    erxcr_pad : inpad generic map (tech => padtech, level => cmos, voltage => x18v)
      port map (erx_crs, ethi.rx_crs);
  end generate eth0_inpads;

  emdio_pad : iopad generic map (tech => padtech, level => cmos, voltage => x18v)
    port map (emdio, etho.mdio_o, etho.mdio_oe, ethi.mdio_i);
  etxd_pad : outpadv generic map (tech => padtech, level => cmos, voltage => x18v, width => 4)
    port map (etxd, etho.txd(3 downto 0));
  etxen_pad : outpad generic map (tech => padtech, level => cmos, voltage => x18v)
    port map (etx_en, etho.tx_en);
  etxer_pad : outpad generic map (tech => padtech, level => cmos, voltage => x18v)
    port map (etx_er, etho.tx_er);
  emdc_pad : outpad generic map (tech => padtech, level => cmos, voltage => x18v)
    port map (emdc, etho.mdc);

  no_eth0: if CFG_GRETH = 0 generate
    eth0_apbo <= apb_none;
    etho.mdio_o <= '0';
    etho.mdio_oe <= '0';
    etho.txd <= (others => '0');
    etho.tx_en <= '0';
    etho.tx_er <= '0';
    etho.mdc <= '0';
  end generate no_eth0;

  sgmii0_apbo <= apb_none;

  -----------------------------------------------------------------------------
  -- DVI
  -----------------------------------------------------------------------------

  svga : if CFG_SVGA_ENABLE /= 0 generate
    svga0 : svgactrl generic map(
      memtech => memtech,
      pindex => 13,
      paddr => 6,
      hindex => 0,
      clk0 => 25000,
      clk1 => 25000,
      clk2 => 25000,
      clk3 => 25000,
      burstlen => 6,
      ahbaccsz => CFG_AHBDW)
      port map(
        rst => rstn,
        clk => clkm,
        vgaclk => clkvga,
        apbi => dvi_apbi,
        apbo => dvi_apbo,
        vgao => vgao,
        ahbi => dvi_ahbmi,
        ahbo => dvi_ahbmo,
        clk_sel => open);

    dvi0 : svga2tfp410
      generic map (
        tech    => fabtech)
      port map (
        clk         => clkm,
        rstn        => rstraw,
        vgao        => vgao,
        vgaclk_fb   => clkvga,
        vgaclk      => clkvga,
        idck_p      => clkvga_p,
        idck_n      => clkvga_n,
        data        => dvi_data,
        hsync       => dvi_hsync,
        vsync       => dvi_vsync,
        de          => dvi_de,
        dken        => dvi_dken,
        ctl1_a1_dk1 => dvi_ctl1_a1_dk1,
        ctl2_a2_dk2 => dvi_ctl2_a2_dk2,
        a3_dk3      => dvi_a3_dk3,
        isel        => dvi_isel,
        bsel        => dvi_bsel,
        dsel        => dvi_dsel,
        edge        => dvi_edge,
        npd         => dvi_npd);

  end generate;

  novga : if CFG_SVGA_ENABLE = 0 generate
    dvi_apbo   <= apb_none;
    dvi_ahbmo  <= ahbm_none;
    dvi_data   <= (others => '0');
    clkvga_p   <= '0';
    clkvga_n   <= '0';
    dvi_hsync  <= '0';
    dvi_vsync  <= '0';
    dvi_de     <= '0';
    dvi_dken   <= '0';
    dvi_ctl1_a1_dk1 <= '0';
    dvi_ctl2_a2_dk2 <= '0';
    dvi_a3_dk3 <= '0';
    dvi_isel   <= '0';
    dvi_bsel   <= '0';
    dvi_dsel   <= '0';
    dvi_edge  <= '0';
    dvi_npd    <= '0';
  end generate;

  tft_nhpd_pad : inpad generic map (tech => padtech, level => cmos, voltage => x18v)
    port map (tft_nhpd, dvi_nhpd);

  tft_clkp_pad : outpad generic map (tech => padtech, level => cmos, voltage => x18v)
    port map (tft_clk_p, clkvga_p);
  tft_clkn_pad : outpad generic map (tech => padtech, level => cmos, voltage => x18v)
    port map (tft_clk_n, clkvga_n);

  tft_data_pad : outpadv generic map (width => 24, tech => padtech, level => cmos, voltage => x18v)
    port map (tft_data, dvi_data);
  tft_hsync_pad : outpad generic map (tech => padtech, level => cmos, voltage => x18v)
    port map (tft_hsync, dvi_hsync);
  tft_vsync_pad : outpad generic map (tech => padtech, level => cmos, voltage => x18v)
    port map (tft_vsync, dvi_vsync);
  tft_de_pad : outpad generic map (tech => padtech, level => cmos, voltage => x18v)
    port map (tft_de, dvi_de);

  tft_dken_pad : outpad generic map (tech => padtech, level => cmos, voltage => x18v)
    port map (tft_dken, dvi_dken);
  tft_ctl1_a1_dk1_pad : outpad generic map (tech => padtech, level => cmos, voltage => x18v)
    port map (tft_ctl1_a1_dk1, dvi_ctl1_a1_dk1);
  tft_ctl2_a2_dk2_pad : outpad generic map (tech => padtech, level => cmos, voltage => x18v)
    port map (tft_ctl2_a2_dk2, dvi_ctl2_a2_dk2);
  tft_a3_dk3_pad : outpad generic map (tech => padtech, level => cmos, voltage => x18v)
    port map (tft_a3_dk3, dvi_a3_dk3);

  tft_isel_pad : outpad generic map (tech => padtech, level => cmos, voltage => x18v)
    port map (tft_isel, dvi_isel);
  tft_bsel_pad : outpad generic map (tech => padtech, level => cmos, voltage => x18v)
    port map (tft_bsel, dvi_bsel);
  tft_dsel_pad : outpad generic map (tech => padtech, level => cmos, voltage => x18v)
    port map (tft_dsel, dvi_dsel);
  tft_edge_pad : outpad generic map (tech => padtech, level => cmos, voltage => x18v)
    port map (tft_edge, dvi_edge);
  tft_npd_pad : outpad generic map (tech => padtech, level => cmos, voltage => x18v)
    port map (tft_npd, dvi_npd);

  -----------------------------------------------------------------------------
  -- CHIP
  -----------------------------------------------------------------------------
  chip_rst <= rstn;
  noc_clk <= clkm;
  chip_refclk <= clkm;
  chip_pllbypass <= (others => '0');

  esp_1: esp
    generic map (
      fabtech                 => CFG_FABTECH,
      memtech                 => CFG_MEMTECH,
      padtech                 => CFG_PADTECH,
      disas                   => disas,
      dbguart                 => dbguart,
      pclow                   => pclow,
      testahb                 => testahb,
      has_dvfs                => CFG_HAS_DVFS,
      has_sync                => CFG_HAS_SYNC,
      XLEN                    => CFG_XLEN,
      YLEN                    => CFG_YLEN,
      TILES_NUM               => CFG_TILES_NUM,
      SIM_BYPASS_INIT_CAL     => SIM_BYPASS_INIT_CAL,
      SIMULATION              => SIMULATION,
      USE_MIG_INTERFACE_MODEL => USE_MIG_INTERFACE_MODEL,
      autonegotiation         => autonegotiation)
    port map (
      rst           => chip_rst,
      noc_clk       => noc_clk,
      refclk        => chip_refclk,
      mem_clk       => clkm_2,
      pllbypass     => chip_pllbypass,
      --pragma translate_off
      mctrl_ahbsi   => mctrl_ahbsi,
      mctrl_ahbso   => mctrl_ahbso,
      mctrl_apbi    => mctrl_apbi,
      mctrl_apbo    => mctrl_apbo,
      mctrl_clk     => mctrl_clk,
      --pragma translate_on
      uart_rxd      => uart_rxd,
      uart_txd      => uart_txd,
      uart_ctsn     => uart_ctsn,
      uart_rtsn     => uart_rtsn,
      ndsuact       => ndsuact,
      dsuerr        => dsuerr,
      irqi_fifo_overflow => irqi_fifo_overflow,
      irqo_fifo_overflow => irqo_fifo_overflow,
      ddr0_ahbsi    => ddr0_ahbsi,
      ddr0_ahbso    => ddr0_ahbso,
      ddr1_ahbsi    => ddr1_ahbsi,
      ddr1_ahbso    => ddr1_ahbso,
      eth0_apbi     => eth0_apbi,
      eth0_apbo     => eth0_apbo,
      sgmii0_apbi   => sgmii0_apbi,
      sgmii0_apbo   => sgmii0_apbo,
      eth0_ahbmi    => eth0_ahbmi,
      eth0_ahbmo    => eth0_ahbmo,
      dvi_apbi      => dvi_apbi,
      dvi_apbo      => dvi_apbo,
      dvi_ahbmi     => dvi_ahbmi,
      dvi_ahbmo     => dvi_ahbmo,
      -- Monitor signals
      mon_noc       => mon_noc,
      mon_acc       => mon_acc,
      mon_mem       => mon_mem,
      mon_l2        => mon_l2,
      mon_llc       => mon_llc,
      mon_dvfs      => mon_dvfs
      );


  profpga_mmi64_gen: if CFG_MON_DDR_EN + CFG_MON_NOC_INJECT_EN + CFG_MON_NOC_QUEUES_EN + CFG_MON_ACC_EN + CFG_MON_DVFS_EN /= 0 generate
    -- MMI64
    user_rstn <= rstn;

    mon_ddr(0).clk <= clkm;
    detect_ddr_access: process (ddr0_ahbsi, ddr1_ahbsi)
    begin  -- process detect_mem_access
      mon_ddr(0).word_transfer <= '0';

      if ((ddr0_ahbsi.haddr(31 downto 20) xor conv_std_logic_vector(ddr0_haddr, 12))
          and conv_std_logic_vector(ddr0_hmask, 12)) = zero32(31 downto 20) then
        if ddr0_ahbsi.hready = '1' and ddr0_ahbsi.htrans /= HTRANS_IDLE then
          mon_ddr(0).word_transfer <= '1';
        end if;
      end if;
    end process detect_ddr_access;

    dual_mig_monitor: if CFG_MIG_DUAL = 1 generate
      mon_ddr(1).clk <= clkm_2;
      detect_ddr1_access: process (ddr1_ahbsi)
      begin  -- process detect_mem_access
        mon_ddr(1).word_transfer <= '0';

        if ((ddr1_ahbsi.haddr(31 downto 20) xor conv_std_logic_vector(ddr1_haddr, 12))
            and conv_std_logic_vector(ddr1_hmask, 12)) = zero32(31 downto 20) then
          if ddr1_ahbsi.hready = '1' and ddr1_ahbsi.htrans /= HTRANS_IDLE then
            mon_ddr(1).word_transfer <= '1';
          end if;
        end if;
      end process detect_ddr1_access;
    end generate dual_mig_monitor;


    mon_noc_map_gen: for i in 0 to CFG_TILES_NUM-1 generate
      --mon_noc_actual(0,i) <= mon_noc(1,i);
      --mon_noc_actual(1,i) <= mon_noc(3,i);
      mon_noc_actual(0,i) <= mon_noc(4,i);
      --mon_noc_actual(3,i) <= mon_noc(5,i);
      mon_noc_actual(1,i) <= mon_noc(6,i);
    end generate mon_noc_map_gen;

    monitor_1: monitor
      generic map (
        memtech                => CFG_MEMTECH,
        mmi64_width            => 32,
        ddrs_num               => 1 + CFG_MIG_DUAL,
        nocs_num               => 2,
        tiles_num              => CFG_TILES_NUM,
        accelerators_num       => accelerators_num,
<<<<<<< HEAD
        l2_num                 => CFG_NL2,
        llc_num                => CFG_NLLC,
        mon_ddr_en             => CFG_MON_DDR_EN,
        mon_mem_en             => CFG_MON_MEM_EN,
        mon_noc_tile_inject_en => CFG_MON_NOC_INJECT_EN,
        mon_noc_queues_full_en => CFG_MON_NOC_QUEUES_EN,
        mon_acc_en             => CFG_MON_ACC_EN,
        mon_l2_en              => CFG_MON_L2_EN,
        mon_llc_en             => CFG_MON_LLC_EN,
=======
        mon_ddr_en             => CFG_MON_DDR_EN,
        mon_noc_tile_inject_en => CFG_MON_NOC_INJECT_EN,
        mon_noc_queues_full_en => CFG_MON_NOC_QUEUES_EN,
        mon_acc_en             => CFG_MON_ACC_EN,
>>>>>>> 66739e66
        mon_dvfs_en            => CFG_MON_DVFS_EN)
      port map (
        profpga_clk0_p  => profpga_clk0_p,
        profpga_clk0_n  => profpga_clk0_n,
        profpga_sync0_p => profpga_sync0_p,
        profpga_sync0_n => profpga_sync0_n,
        dmbi_h2f        => dmbi_h2f,
        dmbi_f2h        => dmbi_f2h,
        user_rstn       => user_rstn,
        mon_ddr         => mon_ddr,
<<<<<<< HEAD
        mon_mem         => mon_mem,
        mon_noc         => mon_noc_actual,
        mon_acc         => mon_acc,
        mon_l2          => mon_l2,
        mon_llc         => mon_llc,
=======
        mon_noc         => mon_noc_actual,
        mon_acc         => mon_acc,
>>>>>>> 66739e66
        mon_dvfs        => mon_dvfs);

  end generate profpga_mmi64_gen;

  no_profpga_mmi64_gen: if CFG_MON_DDR_EN + CFG_MON_NOC_INJECT_EN + CFG_MON_NOC_QUEUES_EN + CFG_MON_ACC_EN + CFG_MON_DVFS_EN = 0 generate
    dmbi_f2h <= (others => '0');
  end generate no_profpga_mmi64_gen;

end;
<|MERGE_RESOLUTION|>--- conflicted
+++ resolved
@@ -909,11 +909,7 @@
 
   -- eth pads
   eth0_inpads : if (CFG_GRETH = 1) generate
-<<<<<<< HEAD
     etxc_pad : clkpad generic map (tech => padtech, level => cmos, voltage => x18v, arch => 2)
-=======
-    etxc_pad : clkpad generic map (tech => padtech, level => cmos, voltage => x18v, arch => 2) 
->>>>>>> 66739e66
       port map (etx_clk, ethi.tx_clk);
     erxc_pad : clkpad generic map (tech => padtech, level => cmos, voltage => x18v, arch => 2)
       port map (erx_clk, ethi.rx_clk);
@@ -1183,7 +1179,6 @@
         nocs_num               => 2,
         tiles_num              => CFG_TILES_NUM,
         accelerators_num       => accelerators_num,
-<<<<<<< HEAD
         l2_num                 => CFG_NL2,
         llc_num                => CFG_NLLC,
         mon_ddr_en             => CFG_MON_DDR_EN,
@@ -1193,12 +1188,6 @@
         mon_acc_en             => CFG_MON_ACC_EN,
         mon_l2_en              => CFG_MON_L2_EN,
         mon_llc_en             => CFG_MON_LLC_EN,
-=======
-        mon_ddr_en             => CFG_MON_DDR_EN,
-        mon_noc_tile_inject_en => CFG_MON_NOC_INJECT_EN,
-        mon_noc_queues_full_en => CFG_MON_NOC_QUEUES_EN,
-        mon_acc_en             => CFG_MON_ACC_EN,
->>>>>>> 66739e66
         mon_dvfs_en            => CFG_MON_DVFS_EN)
       port map (
         profpga_clk0_p  => profpga_clk0_p,
@@ -1209,16 +1198,11 @@
         dmbi_f2h        => dmbi_f2h,
         user_rstn       => user_rstn,
         mon_ddr         => mon_ddr,
-<<<<<<< HEAD
         mon_mem         => mon_mem,
         mon_noc         => mon_noc_actual,
         mon_acc         => mon_acc,
         mon_l2          => mon_l2,
         mon_llc         => mon_llc,
-=======
-        mon_noc         => mon_noc_actual,
-        mon_acc         => mon_acc,
->>>>>>> 66739e66
         mon_dvfs        => mon_dvfs);
 
   end generate profpga_mmi64_gen;
