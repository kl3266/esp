-- Copyright (c) 2011-2020 Columbia University, System Level Design Group
-- SPDX-License-Identifier: Apache-2.0

------------------------------------------------------------------------------
--  ESP - profpga - TA1 - xcvu440
------------------------------------------------------------------------------

library ieee;
use ieee.std_logic_1164.all;

use work.grlib_config.all;
use work.amba.all;
use work.stdlib.all;
use work.devices.all;
use work.gencomp.all;
use work.memoryctrl.all;
use work.leon3.all;
use work.uart.all;
use work.misc.all;
use work.net.all;
use work.jtag.all;
library unisim;
-- pragma translate_off
use work.sim.all;
-- pragma translate_on
use unisim.VCOMPONENTS.all;
use work.sldcommon.all;
use work.sldacc.all;
use work.tile.all;
use work.nocpackage.all;
use work.coretypes.all;
use work.config.all;
use work.esp_global.all;
use work.socmap.all;
use work.soctiles.all;

entity top is
  generic (
    SIMULATION : boolean := false
    );
  port (
    -- MMI64 interface:
    profpga_clk0_p    : in    std_ulogic;  -- 100 MHz clock
    profpga_clk0_n    : in    std_ulogic;  -- 100 MHz clock
    profpga_sync0_p   : in    std_ulogic;
    profpga_sync0_n   : in    std_ulogic;
    dmbi_h2f          : in    std_logic_vector(19 downto 0);
    dmbi_f2h          : out   std_logic_vector(19 downto 0);
    -- Main ESP clock
    esp_clk_p         : in    std_ulogic;  -- 78.25 MHz clock
    esp_clk_n         : in    std_ulogic;  -- 78.25 MHz clock
    -- DDR4
    reset             : in    std_ulogic;
    
    c0_sys_clk_p      : in    std_logic;   -- 125 MHz clock
    c0_sys_clk_n      : in    std_logic;   -- 125 MHz clock
    c0_ddr4_act_n     : out   std_logic;
    c0_ddr4_adr       : out   std_logic_vector(16 downto 0);
    c0_ddr4_ba        : out   std_logic_vector(1 downto 0);
    c0_ddr4_bg        : out   std_logic_vector(1 downto 0);
    c0_ddr4_cke       : out   std_logic_vector(1 downto 0);
    c0_ddr4_odt       : out   std_logic_vector(1 downto 0);
    c0_ddr4_cs_n      : out   std_logic_vector(1 downto 0);
    c0_ddr4_ck_t      : out   std_logic_vector(0 downto 0);
    c0_ddr4_ck_c      : out   std_logic_vector(0 downto 0);
    c0_ddr4_reset_n   : out   std_logic;
    c0_ddr4_dm_dbi_n  : inout std_logic_vector(8 downto 0);
    c0_ddr4_dq        : inout std_logic_vector(71 downto 0);
    c0_ddr4_dqs_c     : inout std_logic_vector(8 downto 0);
    c0_ddr4_dqs_t     : inout std_logic_vector(8 downto 0);
    c0_calib_complete : out   std_logic;
    c0_diagnostic_led : out   std_ulogic;
    
    c1_sys_clk_p      : in    std_logic;   -- 125 MHz clock
    c1_sys_clk_n      : in    std_logic;   -- 125 MHz clock
    c1_ddr4_act_n     : out   std_logic;
    c1_ddr4_adr       : out   std_logic_vector(16 downto 0);
    c1_ddr4_ba        : out   std_logic_vector(1 downto 0);
    c1_ddr4_bg        : out   std_logic_vector(1 downto 0);
    c1_ddr4_cke       : out   std_logic_vector(1 downto 0);
    c1_ddr4_odt       : out   std_logic_vector(1 downto 0);
    c1_ddr4_cs_n      : out   std_logic_vector(1 downto 0);
    c1_ddr4_ck_t      : out   std_logic_vector(0 downto 0);
    c1_ddr4_ck_c      : out   std_logic_vector(0 downto 0);
    c1_ddr4_reset_n   : out   std_logic;
    c1_ddr4_dm_dbi_n  : inout std_logic_vector(8 downto 0);
    c1_ddr4_dq        : inout std_logic_vector(71 downto 0);
    c1_ddr4_dqs_c     : inout std_logic_vector(8 downto 0);
    c1_ddr4_dqs_t     : inout std_logic_vector(8 downto 0);
    c1_calib_complete : out   std_logic;
    c1_diagnostic_led : out   std_ulogic;
    
    c2_sys_clk_p      : in    std_logic;   -- 125 MHz clock
    c2_sys_clk_n      : in    std_logic;   -- 125 MHz clock
    c2_ddr4_act_n     : out   std_logic;
    c2_ddr4_adr       : out   std_logic_vector(16 downto 0);
    c2_ddr4_ba        : out   std_logic_vector(1 downto 0);
    c2_ddr4_bg        : out   std_logic_vector(1 downto 0);
    c2_ddr4_cke       : out   std_logic_vector(1 downto 0);
    c2_ddr4_odt       : out   std_logic_vector(1 downto 0);
    c2_ddr4_cs_n      : out   std_logic_vector(1 downto 0);
    c2_ddr4_ck_t      : out   std_logic_vector(0 downto 0);
    c2_ddr4_ck_c      : out   std_logic_vector(0 downto 0);
    c2_ddr4_reset_n   : out   std_logic;
    c2_ddr4_dm_dbi_n  : inout std_logic_vector(8 downto 0);
    c2_ddr4_dq        : inout std_logic_vector(71 downto 0);
    c2_ddr4_dqs_c     : inout std_logic_vector(8 downto 0);
    c2_ddr4_dqs_t     : inout std_logic_vector(8 downto 0);
    c2_calib_complete : out   std_logic;
    c2_diagnostic_led : out   std_ulogic;
    
    c3_sys_clk_p      : in    std_logic;   -- 125 MHz clock
    c3_sys_clk_n      : in    std_logic;   -- 125 MHz clock
    c3_ddr4_act_n     : out   std_logic;
    c3_ddr4_adr       : out   std_logic_vector(16 downto 0);
    c3_ddr4_ba        : out   std_logic_vector(1 downto 0);
    c3_ddr4_bg        : out   std_logic_vector(1 downto 0);
    c3_ddr4_cke       : out   std_logic_vector(1 downto 0);
    c3_ddr4_odt       : out   std_logic_vector(1 downto 0);
    c3_ddr4_cs_n      : out   std_logic_vector(1 downto 0);
    c3_ddr4_ck_t      : out   std_logic_vector(0 downto 0);
    c3_ddr4_ck_c      : out   std_logic_vector(0 downto 0);
    c3_ddr4_reset_n   : out   std_logic;
    c3_ddr4_dm_dbi_n  : inout std_logic_vector(8 downto 0);
    c3_ddr4_dq        : inout std_logic_vector(71 downto 0);
    c3_ddr4_dqs_c     : inout std_logic_vector(8 downto 0);
    c3_ddr4_dqs_t     : inout std_logic_vector(8 downto 0);
    c3_calib_complete : out   std_logic;
    c3_diagnostic_led : out   std_ulogic;
    -- UART
    uart_rxd          : in    std_ulogic;
    uart_txd          : out   std_ulogic;
    uart_ctsn         : in    std_ulogic;
    uart_rtsn         : out   std_ulogic;
    -- Ethernet signals
    reset_o2          : out   std_ulogic;
    etx_clk           : in    std_ulogic;
    erx_clk           : in    std_ulogic;
    erxd              : in    std_logic_vector(3 downto 0);
    erx_dv            : in    std_ulogic;
    erx_er            : in    std_ulogic;
    erx_col           : in    std_ulogic;
    erx_crs           : in    std_ulogic;
    etxd              : out   std_logic_vector(3 downto 0);
    etx_en            : out   std_ulogic;
    etx_er            : out   std_ulogic;
    emdc              : out   std_ulogic;
    emdio             : inout std_logic;
    -- DVI
    tft_nhpd          : in    std_ulogic;  -- Hot plug
    tft_clk_p         : out   std_ulogic;
    tft_clk_n         : out   std_ulogic;
    tft_data          : out   std_logic_vector(23 downto 0);
    tft_hsync         : out   std_ulogic;
    tft_vsync         : out   std_ulogic;
    tft_de            : out   std_ulogic;
    tft_dken          : out   std_ulogic;
    tft_ctl1_a1_dk1   : out   std_ulogic;
    tft_ctl2_a2_dk2   : out   std_ulogic;
    tft_a3_dk3        : out   std_ulogic;
    tft_isel          : out   std_ulogic;
    tft_bsel          : out   std_logic;
    tft_dsel          : out   std_logic;
    tft_edge          : out   std_ulogic;
    tft_npd           : out   std_ulogic;

    LED_RED    : out std_ulogic;
    LED_GREEN  : out std_ulogic;
    LED_BLUE   : out std_ulogic;
    LED_YELLOW : out std_ulogic
    );
end;


architecture rtl of top is

  component ahb2mig_ebddr4r5 is
    generic (
      hindex : integer);
    port (
      c0_sys_clk_p     : in    std_logic;
      c0_sys_clk_n     : in    std_logic;
      c0_ddr4_act_n    : out   std_logic;
      c0_ddr4_adr      : out   std_logic_vector(16 downto 0);
      c0_ddr4_ba       : out   std_logic_vector(1 downto 0);
      c0_ddr4_bg       : out   std_logic_vector(1 downto 0);
      c0_ddr4_cke      : out   std_logic_vector(1 downto 0);
      c0_ddr4_odt      : out   std_logic_vector(1 downto 0);
      c0_ddr4_cs_n     : out   std_logic_vector(1 downto 0);
      c0_ddr4_ck_t     : out   std_logic_vector(0 downto 0);
      c0_ddr4_ck_c     : out   std_logic_vector(0 downto 0);
      c0_ddr4_reset_n  : out   std_logic;
      c0_ddr4_dm_dbi_n : inout std_logic_vector(8 downto 0);
      c0_ddr4_dq       : inout std_logic_vector(71 downto 0);
      c0_ddr4_dqs_c    : inout std_logic_vector(8 downto 0);
      c0_ddr4_dqs_t    : inout std_logic_vector(8 downto 0);
      ahbso            : out   ahb_slv_out_type;
      ahbsi            : in    ahb_slv_in_type;
      calib_done       : out   std_logic;
      rst_n_syn        : in    std_logic;
      rst_n_async      : in    std_logic;
      clk_amba         : in    std_logic;
      ui_clk           : out   std_logic;
      ui_clk_sync_rst  : out   std_logic);
  end component ahb2mig_ebddr4r5;


-- pragma translate_off
-- Memory model for simulation purposes only
  component ahbram_sim
    generic (
      hindex : integer := 0;
      haddr  : integer := 0;
      hmask  : integer := 16#fff#;
      tech   : integer := DEFMEMTECH;
      kbytes : integer := 1;
      pipe   : integer := 0;
      maccsz : integer := AHBDW;
      fname  : string  := "ram.dat"
      );
    port (
      rst   : in  std_ulogic;
      clk   : in  std_ulogic;
      ahbsi : in  ahb_slv_in_type;
      ahbso : out ahb_slv_out_type
      );
  end component;
-- pragma translate_on

-- Switches
  signal sel0, sel1, sel2, sel3, sel4 : std_ulogic;

-- clock and reset
  signal clkm, clkm_1, clkm_2, clkm_3                   : std_ulogic := '0';
  signal clkm_sync_rst, clkm_sync_rst_1                 : std_ulogic;
  signal clkm_sync_rst_2, clkm_sync_rst_3               : std_ulogic;
  signal rstn, rstraw, rstraw_1, rstraw_2, rstraw_3     : std_ulogic;
  signal lock, rst                                      : std_ulogic;
  signal migrstn, migrstn_1, migrstn_2, migrstn_3       : std_logic;
  signal cgi                                            : clkgen_in_type;
  signal cgo                                            : clkgen_out_type;

---mig signals
  signal c0_calib_done        : std_ulogic;
  signal c0_diagnostic_count  : std_logic_vector(26 downto 0);
  signal c0_diagnostic_toggle : std_ulogic;
  signal c1_calib_done        : std_ulogic;
  signal c1_diagnostic_count  : std_logic_vector(26 downto 0);
  signal c1_diagnostic_toggle : std_ulogic;
  signal c2_calib_done        : std_ulogic;
  signal c2_diagnostic_count  : std_logic_vector(26 downto 0);
  signal c2_diagnostic_toggle : std_ulogic;
  signal c3_calib_done        : std_ulogic;
  signal c3_diagnostic_count  : std_logic_vector(26 downto 0);
  signal c3_diagnostic_toggle : std_ulogic;

-- Ethernet signals
  signal ethi : eth_in_type;
  signal etho : eth_out_type;

-- Tiles
constant MAX_NMEM_TILES : integer := 4;
-- Memory controller DDR4
  signal ddr_ahbsi : ahb_slv_in_vector_type(0 to MAX_NMEM_TILES - 1);
  signal ddr_ahbso : ahb_slv_out_vector_type(0 to MAX_NMEM_TILES - 1);

-- Ethernet
constant CPU_FREQ : integer := 78125;  -- cpu frequency in KHz

  signal eth0_apbi   : apb_slv_in_type;
  signal eth0_apbo   : apb_slv_out_type;
  signal sgmii0_apbi : apb_slv_in_type;

  signal sgmii0_apbo : apb_slv_out_type;
  signal eth0_ahbmi  : ahb_mst_in_type;
  signal eth0_ahbmo  : ahb_mst_out_type;
  signal edcl_ahbmo  : ahb_mst_out_type;

-- DVI

  component svga2tfp410
    generic (
      tech : integer);
    port (
      clk         : in  std_ulogic;
      rstn        : in  std_ulogic;
      vgaclk_fb   : in  std_ulogic;
      vgao        : in  apbvga_out_type;
      vgaclk      : out std_ulogic;
      idck_p      : out std_ulogic;
      idck_n      : out std_ulogic;
      data        : out std_logic_vector(23 downto 0);
      hsync       : out std_ulogic;
      vsync       : out std_ulogic;
      de          : out std_ulogic;
      dken        : out std_ulogic;
      ctl1_a1_dk1 : out std_ulogic;
      ctl2_a2_dk2 : out std_ulogic;
      a3_dk3      : out std_ulogic;
      isel        : out std_ulogic;
      bsel        : out std_ulogic;
      dsel        : out std_ulogic;
      edge        : out std_ulogic;
      npd         : out std_ulogic);
  end component;

  signal dvi_apbi  : apb_slv_in_type;
  signal dvi_apbo  : apb_slv_out_type;
  signal dvi_ahbmi : ahb_mst_in_type;
  signal dvi_ahbmo : ahb_mst_out_type;

  signal dvi_nhpd        : std_ulogic;
  signal dvi_data        : std_logic_vector(23 downto 0);
  signal dvi_hsync       : std_ulogic;
  signal dvi_vsync       : std_ulogic;
  signal dvi_de          : std_ulogic;
  signal dvi_dken        : std_ulogic;
  signal dvi_ctl1_a1_dk1 : std_ulogic;
  signal dvi_ctl2_a2_dk2 : std_ulogic;
  signal dvi_a3_dk3      : std_ulogic;
  signal dvi_isel        : std_ulogic;
  signal dvi_bsel        : std_ulogic;
  signal dvi_dsel        : std_ulogic;
  signal dvi_edge        : std_ulogic;
  signal dvi_npd         : std_ulogic;

  signal vgao                       : apbvga_out_type;
  signal clkvga, clkvga_p, clkvga_n : std_ulogic;

  attribute syn_keep               : boolean;
  attribute syn_preserve           : boolean;
  attribute syn_keep of clkvga     : signal is true;
  attribute syn_preserve of clkvga : signal is true;
  attribute keep                   : boolean;
  attribute keep of clkvga         : signal is true;

-- CPU flags
  signal cpuerr : std_ulogic;

-- NOC
  signal chip_rst       : std_ulogic;
  signal sys_clk        : std_logic_vector(0 to MAX_NMEM_TILES - 1);
  signal esp_clk        : std_ulogic;
  signal chip_refclk    : std_ulogic;
  signal chip_pllbypass : std_logic_vector(CFG_TILES_NUM-1 downto 0);
  signal chip_pllclk    : std_ulogic;


  attribute keep of clkm        : signal is true;
  attribute keep of clkm_1      : signal is true;
  attribute keep of clkm_2      : signal is true;
  attribute keep of clkm_3      : signal is true;
  attribute keep of chip_refclk : signal is true;

-- MMI64
  signal user_rstn      : std_ulogic;
  signal mon_ddr        : monitor_ddr_vector(0 to CFG_NMEM_TILE - 1);
  signal mon_ddr_reg    : monitor_ddr_vector(0 to CFG_NMEM_TILE - 1);
  signal mon_noc        : monitor_noc_matrix(1 to 6, 0 to CFG_TILES_NUM-1);
  signal mon_noc_actual : monitor_noc_matrix(0 to 1, 0 to CFG_TILES_NUM-1);
<<<<<<< HEAD
  signal mon_mem        : monitor_mem_vector(0 to CFG_NMEM_TILE - 1);
  signal mon_mem_reg    : monitor_mem_vector(0 to CFG_NMEM_TILE - 1);
=======
  signal mon_mem        : monitor_mem_vector(0 to CFG_NMEM_TILE + CFG_NSLM_TILE - 1);
>>>>>>> 770d3b53
  signal mon_l2         : monitor_cache_vector(0 to relu(CFG_NL2 - 1));
  signal mon_llc        : monitor_cache_vector(0 to relu(CFG_NLLC - 1));
  signal mon_acc        : monitor_acc_vector(0 to relu(accelerators_num-1));
  signal mon_dvfs       : monitor_dvfs_vector(0 to CFG_TILES_NUM-1);

begin

  c0_diagnostic : process (clkm, clkm_sync_rst)
  begin  -- process c0_diagnostic
    if clkm_sync_rst = '1' then           -- asynchronous reset (active high)
      c0_diagnostic_count <= (others => '0');
    elsif clkm'event and clkm = '1' then  -- rising clock edge
      c0_diagnostic_count <= c0_diagnostic_count + 1;
    end if;
  end process c0_diagnostic;
  c0_diagnostic_toggle <= c0_diagnostic_count(26);
  c0_led_diag_pad : outpad generic map (tech => CFG_PADTECH, level => cmos, voltage => x12v) port map (c0_diagnostic_led, c0_diagnostic_toggle);
  
  c1_diagnostic : process (clkm_1, clkm_sync_rst_1)
  begin  -- process c1_diagnostic
    if clkm_sync_rst_1 = '1' then           -- asynchronous reset (active high)
      c1_diagnostic_count <= (others => '0');
    elsif clkm_1'event and clkm_1 = '1' then  -- rising clock edge
      c1_diagnostic_count <= c1_diagnostic_count + 1;
    end if;
  end process c1_diagnostic;
  c1_diagnostic_toggle <= c1_diagnostic_count(26);
  c1_led_diag_pad : outpad generic map (tech => CFG_PADTECH, level => cmos, voltage => x12v) port map (c1_diagnostic_led, c1_diagnostic_toggle);

  c2_diagnostic : process (clkm_2, clkm_sync_rst_2)
  begin  -- process c2_diagnostic
    if clkm_sync_rst_2 = '1' then           -- asynchronous reset (active high)
      c2_diagnostic_count <= (others => '0');
    elsif clkm_2'event and clkm_2 = '1' then  -- rising clock edge
      c2_diagnostic_count <= c2_diagnostic_count + 1;
    end if;
  end process c2_diagnostic;
  c2_diagnostic_toggle <= c2_diagnostic_count(26);
  c2_led_diag_pad : outpad generic map (tech => CFG_PADTECH, level => cmos, voltage => x12v) port map (c2_diagnostic_led, c2_diagnostic_toggle);

  c3_diagnostic : process (clkm_3, clkm_sync_rst_3)
  begin  -- process c3_diagnostic
    if clkm_sync_rst_3 = '1' then           -- asynchronous reset (active high)
      c3_diagnostic_count <= (others => '0');
    elsif clkm_3'event and clkm_3 = '1' then  -- rising clock edge
      c3_diagnostic_count <= c3_diagnostic_count + 1;
    end if;
  end process c3_diagnostic;
  c3_diagnostic_toggle <= c3_diagnostic_count(26);
  c3_led_diag_pad : outpad generic map (tech => CFG_PADTECH, level => cmos, voltage => x12v) port map (c3_diagnostic_led, c3_diagnostic_toggle);


-------------------------------------------------------------------------------
-- Leds -----------------------------------------------------------------------
-------------------------------------------------------------------------------

  -- From memory controllers' PLLs
  lock_pad : outpad generic map (tech => CFG_PADTECH, level => cmos, voltage => x18v) port map (LED_GREEN, lock);

  -- From CPU 0 (on chip)
  cpuerr_pad : outpad generic map (tech => CFG_PADTECH, level => cmos, voltage => x18v) port map (LED_RED, cpuerr);
  --pragma translate_off
  process(clkm, rstn)
  begin  -- process
    if rstn = '1' then
      assert cpuerr = '0' report "Program Completed!" severity failure;
    end if;
  end process;
  --pragma translate_on

  -- From DDR controller (on FPGA)
  calib0_complete_pad : outpad generic map (tech => CFG_PADTECH, level => cmos, voltage => x12v) port map (c0_calib_complete, c0_calib_done);
  calib1_complete_pad : outpad generic map (tech => CFG_PADTECH, level => cmos, voltage => x12v) port map (c1_calib_complete, c1_calib_done);
  calib2_complete_pad : outpad generic map (tech => CFG_PADTECH, level => cmos, voltage => x12v) port map (c2_calib_complete, c2_calib_done);
  calib3_complete_pad : outpad generic map (tech => CFG_PADTECH, level => cmos, voltage => x12v) port map (c3_calib_complete, c3_calib_done);


  led3_pad : outpad generic map (tech => CFG_PADTECH, level => cmos, voltage => x18v) port map (LED_BLUE, '0');

  led4_pad : outpad generic map (tech => CFG_PADTECH, level => cmos, voltage => x18v) port map (LED_YELLOW, '0');

-------------------------------------------------------------------------------
-- Switches -------------------------------------------------------------------
-------------------------------------------------------------------------------

  --sw0_pad : iopad generic map (tech => CFG_PADTECH, level => cmos, voltage => x18v)
  --  port map (switch(0), '0', '1', sel0);
  --sw1_pad : iopad generic map (tech => CFG_PADTECH, level => cmos, voltage => x18v)
  --  port map (switch(1), '0', '1', sel1);
  --sw2_pad : iopad generic map (tech => CFG_PADTECH, level => cmos, voltage => x18v)
  --  port map (switch(2), '0', '1', sel2);
  --sw3_pad : iopad generic map (tech => CFG_PADTECH, level => cmos, voltage => x18v)
  --  port map (switch(3), '0', '1', sel3);
  --sw4_pad : iopad generic map (tech => CFG_PADTECH, level => cmos, voltage => x18v)
  --  port map (switch(4), '0', '1', sel4);
  sel0 <= '1';
  sel1 <= '0';
  sel2 <= '0';
  sel3 <= '0';
  sel4 <= '0';

-------------------------------------------------------------------------------
-- Buttons --------------------------------------------------------------------
-------------------------------------------------------------------------------

  --pio_pad : inpad generic map (tech => CFG_PADTECH, level => cmos, voltage => x18v)
  --  port map (button(i-4), gpioi.din(i));

----------------------------------------------------------------------
--- FPGA Reset and Clock generation  ---------------------------------
----------------------------------------------------------------------

  cgi.pllctrl <= "00";
  cgi.pllrst  <= rstraw;

  lock <= c0_calib_done and c1_calib_done and c2_calib_done and c3_calib_done and cgo.clklock;

  reset_pad : inpad generic map (tech => CFG_PADTECH, level => cmos, voltage => x12v) port map (reset, rst);
  rst0      : rstgen                    -- reset generator
    generic map (acthigh => 1, syncin => 0)
    port map (rst, clkm, lock, rstn, open);

  mig_rst0 : rstgen                         -- reset generator
    generic map (acthigh => 1)
    port map (rst, clkm, lock, migrstn, rstraw);
  mig_rst1 : rstgen                         -- reset generator
    generic map (acthigh => 1)
    port map (rst, clkm_1, lock, migrstn_1, rstraw_1);
  mig_rst2 : rstgen                         -- reset generator
    generic map (acthigh => 1)
    port map (rst, clkm_2, lock, migrstn_2, rstraw_2);
  mig_rst3 : rstgen                         -- reset generator
    generic map (acthigh => 1)
    port map (rst, clkm_3, lock, migrstn_3, rstraw_3);

  esp_clk_buf : ibufgds
    generic map(
      IBUF_LOW_PWR => FALSE
      )
    port map (
      I  => esp_clk_p,
      IB => esp_clk_n,
      O  => esp_clk
      );

  esp_clkgen : clkgen
    generic map (CFG_FABTECH, 8, 8, 0, 0, 0, 0, 0, CPU_FREQ)
    port map (esp_clk, esp_clk, chip_refclk, open, open, open, open, cgi, cgo, open, open, open);

----------------------------------------------------------------------
---  DDR4 memory controller ------------------------------------------
----------------------------------------------------------------------

  gen_mig : if (SIMULATION /= true) generate
    ddrc0 : ahb2mig_ebddr4r5
      generic map (
        hindex => 4)
      port map (
        c0_sys_clk_p     => c0_sys_clk_p,
        c0_sys_clk_n     => c0_sys_clk_n,
        c0_ddr4_act_n    => c0_ddr4_act_n,
        c0_ddr4_adr      => c0_ddr4_adr,
        c0_ddr4_ba       => c0_ddr4_ba,
        c0_ddr4_bg       => c0_ddr4_bg,
        c0_ddr4_cke      => c0_ddr4_cke,
        c0_ddr4_odt      => c0_ddr4_odt,
        c0_ddr4_cs_n     => c0_ddr4_cs_n,
        c0_ddr4_ck_t     => c0_ddr4_ck_t,
        c0_ddr4_ck_c     => c0_ddr4_ck_c,
        c0_ddr4_reset_n  => c0_ddr4_reset_n,
        c0_ddr4_dm_dbi_n => c0_ddr4_dm_dbi_n,
        c0_ddr4_dq       => c0_ddr4_dq,
        c0_ddr4_dqs_c    => c0_ddr4_dqs_c,
        c0_ddr4_dqs_t    => c0_ddr4_dqs_t,
        ahbso            => ddr_ahbso(0),
        ahbsi            => ddr_ahbsi(0),
        calib_done       => c0_calib_done,
        rst_n_syn        => migrstn,
        rst_n_async      => rstraw,
        clk_amba         => clkm,
        ui_clk           => clkm,
        ui_clk_sync_rst  => clkm_sync_rst
        );
    
    ddrc1 : ahb2mig_ebddr4r5
      generic map (
        hindex => 5)
      port map (
        c0_sys_clk_p     => c1_sys_clk_p,
        c0_sys_clk_n     => c1_sys_clk_n,
        c0_ddr4_act_n    => c1_ddr4_act_n,
        c0_ddr4_adr      => c1_ddr4_adr,
        c0_ddr4_ba       => c1_ddr4_ba,
        c0_ddr4_bg       => c1_ddr4_bg,
        c0_ddr4_cke      => c1_ddr4_cke,
        c0_ddr4_odt      => c1_ddr4_odt,
        c0_ddr4_cs_n     => c1_ddr4_cs_n,
        c0_ddr4_ck_t     => c1_ddr4_ck_t,
        c0_ddr4_ck_c     => c1_ddr4_ck_c,
        c0_ddr4_reset_n  => c1_ddr4_reset_n,
        c0_ddr4_dm_dbi_n => c1_ddr4_dm_dbi_n,
        c0_ddr4_dq       => c1_ddr4_dq,
        c0_ddr4_dqs_c    => c1_ddr4_dqs_c,
        c0_ddr4_dqs_t    => c1_ddr4_dqs_t,
        ahbso            => ddr_ahbso(1),
        ahbsi            => ddr_ahbsi(1),
        calib_done       => c1_calib_done,
        rst_n_syn        => migrstn_1,
        rst_n_async      => rstraw_1,
        clk_amba         => clkm_1,
        ui_clk           => clkm_1,
        ui_clk_sync_rst  => clkm_sync_rst_1
        );
    
    ddrc2 : ahb2mig_ebddr4r5
      generic map (
        hindex => 6)
      port map (
        c0_sys_clk_p     => c2_sys_clk_p,
        c0_sys_clk_n     => c2_sys_clk_n,
        c0_ddr4_act_n    => c2_ddr4_act_n,
        c0_ddr4_adr      => c2_ddr4_adr,
        c0_ddr4_ba       => c2_ddr4_ba,
        c0_ddr4_bg       => c2_ddr4_bg,
        c0_ddr4_cke      => c2_ddr4_cke,
        c0_ddr4_odt      => c2_ddr4_odt,
        c0_ddr4_cs_n     => c2_ddr4_cs_n,
        c0_ddr4_ck_t     => c2_ddr4_ck_t,
        c0_ddr4_ck_c     => c2_ddr4_ck_c,
        c0_ddr4_reset_n  => c2_ddr4_reset_n,
        c0_ddr4_dm_dbi_n => c2_ddr4_dm_dbi_n,
        c0_ddr4_dq       => c2_ddr4_dq,
        c0_ddr4_dqs_c    => c2_ddr4_dqs_c,
        c0_ddr4_dqs_t    => c2_ddr4_dqs_t,
        ahbso            => ddr_ahbso(2),
        ahbsi            => ddr_ahbsi(2),
        calib_done       => c2_calib_done,
        rst_n_syn        => migrstn_2,
        rst_n_async      => rstraw_2,
        clk_amba         => clkm_2,
        ui_clk           => clkm_2,
        ui_clk_sync_rst  => clkm_sync_rst_2
        );
    
    ddrc3 : ahb2mig_ebddr4r5
      generic map (
        hindex => 7)
      port map (
        c0_sys_clk_p     => c3_sys_clk_p,
        c0_sys_clk_n     => c3_sys_clk_n,
        c0_ddr4_act_n    => c3_ddr4_act_n,
        c0_ddr4_adr      => c3_ddr4_adr,
        c0_ddr4_ba       => c3_ddr4_ba,
        c0_ddr4_bg       => c3_ddr4_bg,
        c0_ddr4_cke      => c3_ddr4_cke,
        c0_ddr4_odt      => c3_ddr4_odt,
        c0_ddr4_cs_n     => c3_ddr4_cs_n,
        c0_ddr4_ck_t     => c3_ddr4_ck_t,
        c0_ddr4_ck_c     => c3_ddr4_ck_c,
        c0_ddr4_reset_n  => c3_ddr4_reset_n,
        c0_ddr4_dm_dbi_n => c3_ddr4_dm_dbi_n,
        c0_ddr4_dq       => c3_ddr4_dq,
        c0_ddr4_dqs_c    => c3_ddr4_dqs_c,
        c0_ddr4_dqs_t    => c3_ddr4_dqs_t,
        ahbso            => ddr_ahbso(3),
        ahbsi            => ddr_ahbsi(3),
        calib_done       => c3_calib_done,
        rst_n_syn        => migrstn_3,
        rst_n_async      => rstraw_3,
        clk_amba         => clkm_3,
        ui_clk           => clkm_3,
        ui_clk_sync_rst  => clkm_sync_rst_3
        );
  
     end generate gen_mig;

  gen_mig_model : if (SIMULATION = true) generate
    -- pragma translate_off

    mig_ahbram : ahbram_sim
      generic map (
        hindex => 4,
        haddr  => 16#400#,
        hmask  => 16#F00#,
        tech   => 0,
        kbytes => 1000,
        pipe   => 0,
        maccsz => AHBDW,
        fname  => "ram.srec"
        )
      port map(
        rst   => rstn,
        clk   => clkm,
        ahbsi => ddr_ahbsi(0),
        ahbso => ddr_ahbso(0)
        );
    
    mig_ahbram1 : ahbram_sim
      generic map (
        hindex => 5,
        haddr  => 16#500#,
        hmask  => 16#F00#,
        tech   => 0,
        kbytes => 1000,
        pipe   => 0,
        maccsz => AHBDW,
        fname  => "ram.srec"
        )
      port map(
        rst   => rstn,
        clk   => clkm,
        ahbsi => ddr_ahbsi(1),
        ahbso => ddr_ahbso(1)
        );
      
    mig_ahbram2 : ahbram_sim
      generic map (
        hindex => 6,
        haddr  => 16#600#,
        hmask  => 16#F00#,
        tech   => 0,
        kbytes => 1000,
        pipe   => 0,
        maccsz => AHBDW,
        fname  => "ram.srec"
        )
      port map(
        rst   => rstn,
        clk   => clkm,
        ahbsi => ddr_ahbsi(2),
        ahbso => ddr_ahbso(2)
        );
    
    mig_ahbram3 : ahbram_sim
      generic map (
        hindex => 7,
        haddr  => 16#700#,
        hmask  => 16#F00#,
        tech   => 0,
        kbytes => 1000,
        pipe   => 0,
        maccsz => AHBDW,
        fname  => "ram.srec"
        )
      port map(
        rst   => rstn,
        clk   => clkm,
        ahbsi => ddr_ahbsi(3),
        ahbso => ddr_ahbso(3)
        );

    c0_ddr4_act_n    <= '1';
    c0_ddr4_adr      <= (others => '0');
    c0_ddr4_ba       <= (others => '0');
    c0_ddr4_bg       <= (others => '0');
    c0_ddr4_cke      <= (others => '0');
    c0_ddr4_odt      <= (others => '0');
    c0_ddr4_cs_n     <= (others => '0');
    c0_ddr4_ck_t     <= (others => '0');
    c0_ddr4_ck_c     <= (others => '0');
    c0_ddr4_reset_n  <= '1';
    c0_ddr4_dm_dbi_n <= (others => 'Z');
    c0_ddr4_dq       <= (others => 'Z');
    c0_ddr4_dqs_c    <= (others => 'Z');
    c0_ddr4_dqs_t    <= (others => 'Z');
    c0_calib_done <= '1';
    clkm          <= not clkm        after 3.2 ns;
    
    c1_ddr4_act_n    <= '1';
    c1_ddr4_adr      <= (others => '0');
    c1_ddr4_ba       <= (others => '0');
    c1_ddr4_bg       <= (others => '0');
    c1_ddr4_cke      <= (others => '0');
    c1_ddr4_odt      <= (others => '0');
    c1_ddr4_cs_n     <= (others => '0');
    c1_ddr4_ck_t     <= (others => '0');
    c1_ddr4_ck_c     <= (others => '0');
    c1_ddr4_reset_n  <= '1';
    c1_ddr4_dm_dbi_n <= (others => 'Z');
    c1_ddr4_dq       <= (others => 'Z');
    c1_ddr4_dqs_c    <= (others => 'Z');
    c1_ddr4_dqs_t    <= (others => 'Z');
    c1_calib_done <= '1';
    clkm_1          <= not clkm_1        after 3.2 ns;
    
    c2_ddr4_act_n    <= '1';
    c2_ddr4_adr      <= (others => '0');
    c2_ddr4_ba       <= (others => '0');
    c2_ddr4_bg       <= (others => '0');
    c2_ddr4_cke      <= (others => '0');
    c2_ddr4_odt      <= (others => '0');
    c2_ddr4_cs_n     <= (others => '0');
    c2_ddr4_ck_t     <= (others => '0');
    c2_ddr4_ck_c     <= (others => '0');
    c2_ddr4_reset_n  <= '1';
    c2_ddr4_dm_dbi_n <= (others => 'Z');
    c2_ddr4_dq       <= (others => 'Z');
    c2_ddr4_dqs_c    <= (others => 'Z');
    c2_ddr4_dqs_t    <= (others => 'Z');
    c2_calib_done <= '1';
    clkm_2          <= not clkm_2        after 3.2 ns;
    
    c3_ddr4_act_n    <= '1';
    c3_ddr4_adr      <= (others => '0');
    c3_ddr4_ba       <= (others => '0');
    c3_ddr4_bg       <= (others => '0');
    c3_ddr4_cke      <= (others => '0');
    c3_ddr4_odt      <= (others => '0');
    c3_ddr4_cs_n     <= (others => '0');
    c3_ddr4_ck_t     <= (others => '0');
    c3_ddr4_ck_c     <= (others => '0');
    c3_ddr4_reset_n  <= '1';
    c3_ddr4_dm_dbi_n <= (others => 'Z');
    c3_ddr4_dq       <= (others => 'Z');
    c3_ddr4_dqs_c    <= (others => 'Z');
    c3_ddr4_dqs_t    <= (others => 'Z');
    c3_calib_done <= '1';
    clkm_3          <= not clkm_3        after 3.2 ns;

  -- pragma translate_on
  end generate gen_mig_model;

-----------------------------------------------------------------------
---  ETHERNET ---------------------------------------------------------
-----------------------------------------------------------------------

  reset_o2 <= rstn;
  eth0 : if SIMULATION = false and CFG_GRETH = 1 generate  -- Gaisler ethernet MAC
    e1 : grethm
      generic map(
        hindex      => CFG_AHB_JTAG,
        ehindex     => CFG_AHB_JTAG + 1,
        pindex      => 14,
        paddr       => 16#800#,
        pmask       => 16#f00#,
        pirq        => 12,
        little_end  => GLOB_CPU_AXI,
        memtech     => CFG_MEMTECH,
        mdcscaler   => CPU_FREQ/1000,
        enable_mdio => 1,
        fifosize    => CFG_ETH_FIFO,
        nsync       => 1,
        edcl        => CFG_DSU_ETH,
        edclbufsz   => CFG_ETH_BUF,
        macaddrh    => CFG_ETH_ENM,
        macaddrl    => CFG_ETH_ENL,
        phyrstadr   => 1,
        ipaddrh     => CFG_ETH_IPM,
        ipaddrl     => CFG_ETH_IPL,
        giga        => CFG_GRETH1G,
        edclsepahbg => 1)
      port map(
        rst    => rstn,
        clk    => chip_refclk,
        ahbmi  => eth0_ahbmi,
        ahbmo  => eth0_ahbmo,
        eahbmo => edcl_ahbmo,
        apbi   => eth0_apbi,
        apbo   => eth0_apbo,
        ethi   => ethi,
        etho   => etho);
  end generate;

  ethi.edclsepahb <= '1';

  -- eth pads
  eth0_inpads : if (CFG_GRETH = 1) generate
    etxc_pad : clkpad generic map (tech => CFG_PADTECH, level => cmos, voltage => x18v, arch => 2)
      port map (etx_clk, ethi.tx_clk);
    erxc_pad : clkpad generic map (tech => CFG_PADTECH, level => cmos, voltage => x18v, arch => 2)
      port map (erx_clk, ethi.rx_clk);
    erxd_pad : inpadv generic map (tech => CFG_PADTECH, level => cmos, voltage => x18v, width => 4)
      port map (erxd, ethi.rxd(3 downto 0));
    erxdv_pad : inpad generic map (tech => CFG_PADTECH, level => cmos, voltage => x18v)
      port map (erx_dv, ethi.rx_dv);
    erxer_pad : inpad generic map (tech => CFG_PADTECH, level => cmos, voltage => x18v)
      port map (erx_er, ethi.rx_er);
    erxco_pad : inpad generic map (tech => CFG_PADTECH, level => cmos, voltage => x18v)
      port map (erx_col, ethi.rx_col);
    erxcr_pad : inpad generic map (tech => CFG_PADTECH, level => cmos, voltage => x18v)
      port map (erx_crs, ethi.rx_crs);
  end generate eth0_inpads;

  emdio_pad : iopad generic map (tech => CFG_PADTECH, level => cmos, voltage => x18v)
    port map (emdio, etho.mdio_o, etho.mdio_oe, ethi.mdio_i);
  etxd_pad : outpadv generic map (tech => CFG_PADTECH, level => cmos, voltage => x18v, width => 4)
    port map (etxd, etho.txd(3 downto 0));
  etxen_pad : outpad generic map (tech => CFG_PADTECH, level => cmos, voltage => x18v)
    port map (etx_en, etho.tx_en);
  etxer_pad : outpad generic map (tech => CFG_PADTECH, level => cmos, voltage => x18v)
    port map (etx_er, etho.tx_er);
  emdc_pad : outpad generic map (tech => CFG_PADTECH, level => cmos, voltage => x18v)
    port map (emdc, etho.mdc);

  no_eth0 : if SIMULATION = true or CFG_GRETH = 0 generate
    eth0_apbo    <= apb_none;
    eth0_ahbmo   <= ahbm_none;
    edcl_ahbmo   <= ahbm_none;
    etho.mdio_o  <= '0';
    etho.mdio_oe <= '0';
    etho.txd     <= (others => '0');
    etho.tx_en   <= '0';
    etho.tx_er   <= '0';
    etho.mdc     <= '0';
  end generate no_eth0;

  sgmii0_apbo <= apb_none;

  -----------------------------------------------------------------------------
  -- DVI
  -----------------------------------------------------------------------------

  svga : if CFG_SVGA_ENABLE /= 0 generate
    svga0 : svgactrl generic map(
      memtech  => CFG_MEMTECH,
      pindex   => 13,
      paddr    => 6,
      hindex   => 0,
      clk0     => 25000,
      clk1     => 25000,
      clk2     => 25000,
      clk3     => 25000,
      burstlen => 6,
      ahbaccsz => CFG_AHBDW)
      port map(
        rst     => rstn,
        clk     => chip_refclk,
        vgaclk  => clkvga,
        apbi    => dvi_apbi,
        apbo    => dvi_apbo,
        vgao    => vgao,
        ahbi    => dvi_ahbmi,
        ahbo    => dvi_ahbmo,
        clk_sel => open);

    dvi0 : svga2tfp410
      generic map (
        tech => CFG_FABTECH)
      port map (
        clk         => chip_refclk,
        rstn        => rstraw,
        vgao        => vgao,
        vgaclk_fb   => clkvga,
        vgaclk      => clkvga,
        idck_p      => clkvga_p,
        idck_n      => clkvga_n,
        data        => dvi_data,
        hsync       => dvi_hsync,
        vsync       => dvi_vsync,
        de          => dvi_de,
        dken        => dvi_dken,
        ctl1_a1_dk1 => dvi_ctl1_a1_dk1,
        ctl2_a2_dk2 => dvi_ctl2_a2_dk2,
        a3_dk3      => dvi_a3_dk3,
        isel        => dvi_isel,
        bsel        => dvi_bsel,
        dsel        => dvi_dsel,
        edge        => dvi_edge,
        npd         => dvi_npd);

  end generate;

  novga : if CFG_SVGA_ENABLE = 0 generate
    dvi_apbo        <= apb_none;
    dvi_ahbmo       <= ahbm_none;
    dvi_data        <= (others => '0');
    clkvga_p        <= '0';
    clkvga_n        <= '0';
    dvi_hsync       <= '0';
    dvi_vsync       <= '0';
    dvi_de          <= '0';
    dvi_dken        <= '0';
    dvi_ctl1_a1_dk1 <= '0';
    dvi_ctl2_a2_dk2 <= '0';
    dvi_a3_dk3      <= '0';
    dvi_isel        <= '0';
    dvi_bsel        <= '0';
    dvi_dsel        <= '0';
    dvi_edge        <= '0';
    dvi_npd         <= '0';
  end generate;

  tft_nhpd_pad : inpad generic map (tech => CFG_PADTECH, level => cmos, voltage => x18v)
    port map (tft_nhpd, dvi_nhpd);

  tft_clkp_pad : outpad generic map (tech => CFG_PADTECH, level => cmos, voltage => x18v)
    port map (tft_clk_p, clkvga_p);
  tft_clkn_pad : outpad generic map (tech => CFG_PADTECH, level => cmos, voltage => x18v)
    port map (tft_clk_n, clkvga_n);

  tft_data_pad : outpadv generic map (width => 24, tech => CFG_PADTECH, level => cmos, voltage => x18v)
    port map (tft_data, dvi_data);
  tft_hsync_pad : outpad generic map (tech => CFG_PADTECH, level => cmos, voltage => x18v)
    port map (tft_hsync, dvi_hsync);
  tft_vsync_pad : outpad generic map (tech => CFG_PADTECH, level => cmos, voltage => x18v)
    port map (tft_vsync, dvi_vsync);
  tft_de_pad : outpad generic map (tech => CFG_PADTECH, level => cmos, voltage => x18v)
    port map (tft_de, dvi_de);

  tft_dken_pad : outpad generic map (tech => CFG_PADTECH, level => cmos, voltage => x18v)
    port map (tft_dken, dvi_dken);
  tft_ctl1_a1_dk1_pad : outpad generic map (tech => CFG_PADTECH, level => cmos, voltage => x18v)
    port map (tft_ctl1_a1_dk1, dvi_ctl1_a1_dk1);
  tft_ctl2_a2_dk2_pad : outpad generic map (tech => CFG_PADTECH, level => cmos, voltage => x18v)
    port map (tft_ctl2_a2_dk2, dvi_ctl2_a2_dk2);
  tft_a3_dk3_pad : outpad generic map (tech => CFG_PADTECH, level => cmos, voltage => x18v)
    port map (tft_a3_dk3, dvi_a3_dk3);

  tft_isel_pad : outpad generic map (tech => CFG_PADTECH, level => cmos, voltage => x18v)
    port map (tft_isel, dvi_isel);
  tft_bsel_pad : outpad generic map (tech => CFG_PADTECH, level => cmos, voltage => x18v)
    port map (tft_bsel, dvi_bsel);
  tft_dsel_pad : outpad generic map (tech => CFG_PADTECH, level => cmos, voltage => x18v)
    port map (tft_dsel, dvi_dsel);
  tft_edge_pad : outpad generic map (tech => CFG_PADTECH, level => cmos, voltage => x18v)
    port map (tft_edge, dvi_edge);
  tft_npd_pad : outpad generic map (tech => CFG_PADTECH, level => cmos, voltage => x18v)
    port map (tft_npd, dvi_npd);

  -----------------------------------------------------------------------------
  -- CHIP
  -----------------------------------------------------------------------------
  chip_rst       <= rstn;
  sys_clk(0)     <= clkm;
  sys_clk(1)     <= clkm_1;
  sys_clk(2)     <= clkm_2;
  sys_clk(3)     <= clkm_3; 
  chip_pllbypass <= (others => '0');

  set_upper_ahbsi : for i in CFG_NMEM_TILE to MAX_NMEM_TILES-1 generate
        ddr_ahbsi(i) <= ahbs_in_none; 
  end generate set_upper_ahbsi; 

  esp_1 : esp
    generic map (
      SIMULATION => SIMULATION)
    port map (
      rst         => chip_rst,
      sys_clk     => sys_clk(0 to CFG_NMEM_TILE - 1),
      refclk      => chip_refclk,
      pllbypass   => chip_pllbypass,
      uart_rxd    => uart_rxd,
      uart_txd    => uart_txd,
      uart_ctsn   => uart_ctsn,
      uart_rtsn   => uart_rtsn,
      cpuerr      => cpuerr,
      ddr_ahbsi   => ddr_ahbsi(0 to CFG_NMEM_TILE - 1),
      ddr_ahbso   => ddr_ahbso(0 to CFG_NMEM_TILE - 1),
      eth0_apbi   => eth0_apbi,
      eth0_apbo   => eth0_apbo,
      edcl_ahbmo  => edcl_ahbmo,
      sgmii0_apbi => sgmii0_apbi,
      sgmii0_apbo => sgmii0_apbo,
      eth0_ahbmi  => eth0_ahbmi,
      eth0_ahbmo  => eth0_ahbmo,
      dvi_apbi    => dvi_apbi,
      dvi_apbo    => dvi_apbo,
      dvi_ahbmi   => dvi_ahbmi,
      dvi_ahbmo   => dvi_ahbmo,
      -- Monitor signals
      mon_noc     => mon_noc,
      mon_acc     => mon_acc,
      mon_mem     => mon_mem,
      mon_l2      => mon_l2,
      mon_llc     => mon_llc,
      mon_dvfs    => mon_dvfs
      );


  profpga_mmi64_gen : if CFG_MON_DDR_EN + CFG_MON_NOC_INJECT_EN + CFG_MON_NOC_QUEUES_EN + CFG_MON_ACC_EN + CFG_MON_DVFS_EN /= 0 generate
    -- MMI64
    user_rstn <= rstn;

    mon_ddr(0).clk <= clkm;
    mon_ddr(1).clk <= clkm_1;
    mon_ddr(2).clk <= clkm_2;
    mon_ddr(3).clk <= clkm_3;
    
    gen_mon_ddr : for i in 0 to CFG_NMEM_TILE - 1 generate
        detect_ddr_access : process (ddr_ahbsi)
        begin  -- process detect_mem_access
          mon_ddr(i).word_transfer <= '0';

          if ((ddr_ahbsi(i).haddr(31 downto 20) xor conv_std_logic_vector(ddr_haddr(i), 12))
              and conv_std_logic_vector(ddr_hmask(i), 12)) = zero32(31 downto 20) then
            if ddr_ahbsi(i).hready = '1' and ddr_ahbsi(i).htrans /= HTRANS_IDLE then
              mon_ddr(i).word_transfer <= '1';
            end if;
          end if;
        end process detect_ddr_access;
    end generate gen_mon_ddr;
    
    gen_mon_regs : for i in 0 to CFG_NMEM_TILE - 1 generate
        mon_mem_reg(i).clk <= mon_mem(i).clk;
        mon_mem_reg_gen : process(mon_mem(i).clk, rstn) 
        begin 
            if rstn = '0' then 
                mon_mem_reg(i).coherent_req <= '0';
                mon_mem_reg(i).coherent_fwd <= '0';
                mon_mem_reg(i).coherent_rsp_rcv <= '0';
                mon_mem_reg(i).coherent_rsp_snd <= '0';
                mon_mem_reg(i).dma_req <= '0';
                mon_mem_reg(i).dma_rsp <= '0';
                mon_mem_reg(i).coherent_dma_req <= '0';
                mon_mem_reg(i).coherent_dma_rsp <= '0';
            elsif mon_mem(i).clk'event and mon_mem(i).clk = '1' then 
                mon_mem_reg(i).coherent_req <= mon_mem(i).coherent_req;
                mon_mem_reg(i).coherent_fwd <= mon_mem(i).coherent_fwd;
                mon_mem_reg(i).coherent_rsp_rcv <= mon_mem(i).coherent_rsp_rcv;
                mon_mem_reg(i).coherent_rsp_snd <= mon_mem(i).coherent_rsp_snd;
                mon_mem_reg(i).dma_req <= mon_mem(i).dma_req;
                mon_mem_reg(i).dma_rsp <= mon_mem(i).dma_rsp;
                mon_mem_reg(i).coherent_dma_req <= mon_mem(i).coherent_dma_req;
                mon_mem_reg(i).coherent_dma_rsp <= mon_mem(i).coherent_dma_rsp;
            end if;
        end process mon_mem_reg_gen;
   
        mon_ddr_reg(i).clk <= mon_ddr(i).clk;
        mon_ddr_reg_gen : process(mon_ddr(i).clk, rstn)
        begin 
            if rstn = '0' then 
                mon_ddr_reg(i).word_transfer <= '0';
            elsif mon_ddr(i).clk'event and mon_ddr(i).clk = '1' then 
                mon_ddr_reg(i).word_transfer <= mon_ddr(i).word_transfer;
            end if;
        end process mon_ddr_reg_gen;
        
    end generate gen_mon_regs; 
    
    mon_noc_map_gen : for i in 0 to CFG_TILES_NUM-1 generate
      --mon_noc_actual(0,i) <= mon_noc(1,i);
      --mon_noc_actual(1,i) <= mon_noc(3,i);
      mon_noc_actual(0, i) <= mon_noc(4, i);
      --mon_noc_actual(3,i) <= mon_noc(5,i);
      mon_noc_actual(1, i) <= mon_noc(6, i);
    end generate mon_noc_map_gen;

    monitor_1 : monitor
      generic map (
        memtech                => CFG_MEMTECH,
        mmi64_width            => 32,
        ddrs_num               => CFG_NMEM_TILE,
        slms_num               => CFG_NSLM_TILE,
        nocs_num               => 2,
        tiles_num              => CFG_TILES_NUM,
        accelerators_num       => accelerators_num,
        l2_num                 => CFG_NL2,
        llc_num                => CFG_NLLC,
        mon_ddr_en             => CFG_MON_DDR_EN,
        mon_mem_en             => CFG_MON_MEM_EN,
        mon_noc_tile_inject_en => CFG_MON_NOC_INJECT_EN,
        mon_noc_queues_full_en => CFG_MON_NOC_QUEUES_EN,
        mon_acc_en             => CFG_MON_ACC_EN,
        mon_l2_en              => CFG_MON_L2_EN,
        mon_llc_en             => CFG_MON_LLC_EN,
        mon_dvfs_en            => CFG_MON_DVFS_EN)
      port map (
        profpga_clk0_p  => profpga_clk0_p,
        profpga_clk0_n  => profpga_clk0_n,
        profpga_sync0_p => profpga_sync0_p,
        profpga_sync0_n => profpga_sync0_n,
        dmbi_h2f        => dmbi_h2f,
        dmbi_f2h        => dmbi_f2h,
        user_rstn       => user_rstn,
        mon_ddr         => mon_ddr_reg,
        mon_mem         => mon_mem_reg,
        mon_noc         => mon_noc_actual,
        mon_acc         => mon_acc,
        mon_l2          => mon_l2,
        mon_llc         => mon_llc,
        mon_dvfs        => mon_dvfs);

  end generate profpga_mmi64_gen;

  no_profpga_mmi64_gen : if CFG_MON_DDR_EN + CFG_MON_NOC_INJECT_EN + CFG_MON_NOC_QUEUES_EN + CFG_MON_ACC_EN + CFG_MON_DVFS_EN = 0 generate
    dmbi_f2h <= (others => '0');
  end generate no_profpga_mmi64_gen;

end;
<|MERGE_RESOLUTION|>--- conflicted
+++ resolved
@@ -358,12 +358,8 @@
   signal mon_ddr_reg    : monitor_ddr_vector(0 to CFG_NMEM_TILE - 1);
   signal mon_noc        : monitor_noc_matrix(1 to 6, 0 to CFG_TILES_NUM-1);
   signal mon_noc_actual : monitor_noc_matrix(0 to 1, 0 to CFG_TILES_NUM-1);
-<<<<<<< HEAD
-  signal mon_mem        : monitor_mem_vector(0 to CFG_NMEM_TILE - 1);
-  signal mon_mem_reg    : monitor_mem_vector(0 to CFG_NMEM_TILE - 1);
-=======
   signal mon_mem        : monitor_mem_vector(0 to CFG_NMEM_TILE + CFG_NSLM_TILE - 1);
->>>>>>> 770d3b53
+  signal mon_mem_reg    : monitor_mem_vector(0 to CFG_NMEM_TILE + CFG_NSLM_TILE - 1);
   signal mon_l2         : monitor_cache_vector(0 to relu(CFG_NL2 - 1));
   signal mon_llc        : monitor_cache_vector(0 to relu(CFG_NLLC - 1));
   signal mon_acc        : monitor_acc_vector(0 to relu(accelerators_num-1));
