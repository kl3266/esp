# Copyright (c) 2011-2019 Columbia University, System Level Design Group
# SPDX-License-Identifier: Apache-2.0

############################################################
# Project Parameters
############################################################

#
# Technology Libraries
#
set TECH $::env(TECH)
set ESP_ROOT $::env(ESP_ROOT)
set ACCELERATOR $::env(ACCELERATOR)
set TECH_PATH "$ESP_ROOT/tech/$TECH"
set fpga_techs [list "virtex7" "zynq7000" "virtexu" "virtexup"]

source "./custom.tcl"

foreach dma $dma_width {

    set index 0
    foreach width $word_widths {

    set key_check [lindex $key_checks $index]

	if {$dma < $width} {error "dma width larger than word width"}

	set unroll_factor [expr $dma / $width]

	# Create project

    if {$key_check} {
	    open_project "${ACCELERATOR}_check_dma${dma}_w${width}"
    } else {
	    open_project "${ACCELERATOR}_dma${dma}_w${width}"
    }

	set_top "top"

    if {$key_check} {
	    add_files [glob ../src/*] -cflags "-I../inc -DKEY_CHECK -DDMA_SIZE=${dma} -DDATA_BITWIDTH=${width} -std=c++0x "

        add_files -tb ../tb/tb.cc -cflags "-I../inc -Wno-unknown-pragmas -Wno-unknown-pragmas -DKEY_CHECK -DDMA_SIZE=${dma} -DDATA_BITWIDTH=${width} -std=c++0x "
    } else {
	    add_files [glob ../src/*] -cflags "-I../inc -DDMA_SIZE=${dma} -DDATA_BITWIDTH=${width} -std=c++0x "
        add_files -tb ../tb/tb.cc -cflags "-I../inc -Wno-unknown-pragmas -Wno-unknown-pragmas -DDMA_SIZE=${dma} -DDATA_BITWIDTH=${width} -std=c++0x "
    }

	open_solution "${ACCELERATOR}_acc"

	create_clock -period $clock_period -name default

	if {[lsearch $fpga_techs $TECH] >= 0} {
	    if {$TECH eq "virtex7"} {
		set_part "xc7v2000tflg1925-2"
	    }
	    if {$TECH eq "zynq7000"} {
		set_part "xc7z020clg484-1"
	    }
	    if {$TECH eq "virtexu"} {
		set_part "xcvu440-flga2892-2-e"
	    }
	    if {$TECH eq "virtexup"} {
		set_part "xcvu9p-flga2104-2L-e"
	    }
	}

	# Config HLS
    if {$key_check} {
	    config_rtl -prefix "${ACCELERATOR}_check_dma${dma}_w${width}_"
    } else {
        config_rtl -prefix "${ACCELERATOR}_dma${dma}_w${width}_"
    }

    config_compile -no_signed_zeros=0 -unsafe_math_optimizations=0
	config_schedule -effort medium -relax_ii_for_timing=0 -verbose=0
	config_bind -effort medium
	config_sdx -optimization_level none -target none
	set_clock_uncertainty 12.5%

	# Directives
<<<<<<< HEAD
	set_directive_interface -mode ap_hs -depth 10 "top" load_ctrl
	set_directive_interface -mode ap_hs -depth 10 "top" store_ctrl
=======
	set_directive_interface -mode ap_none "top" conf_info_encryption
	set_directive_interface -mode ap_none "top" conf_info_num_blocks
	set_directive_interface -mode ap_fifo -depth 10 "top" load_ctrl
	set_directive_interface -mode ap_fifo -depth 10 "top" store_ctrl
>>>>>>> 80fbedf0
	set_directive_interface -mode ap_fifo -depth 100000 "top" in1
	set_directive_interface -mode ap_fifo -depth 100000 "top" out
	set_directive_data_pack "top" load_ctrl
	set_directive_data_pack "top" store_ctrl
	set_directive_data_pack "top" in1
	set_directive_data_pack "top" out
	set_directive_loop_tripcount -min 256 -max 256 -avg 256 "top/go"
	# set_directive_dataflow "top/go"
    set_directive_unroll -factor ${unroll_factor} "load_k/load_label0"
    set_directive_unroll -factor ${unroll_factor} "load_d/load_label1"
    set_directive_unroll -factor ${unroll_factor} "store_d/store_label1"
    if {$key_check} {
        set_directive_unroll -factor ${unroll_factor} "store_c/store_label2"
    }

    set_directive_array_partition -type cyclic -factor ${unroll_factor} -dim 1 "top" _inbuff
	set_directive_array_partition -type cyclic -factor ${unroll_factor} -dim 1 "top" _outbuff

	# Custom directives
	source "./directives.tcl"

	# C Simulation
	csim_design

	# HLS
	csynth_design

	# # C-RTL Cosimulation
	# add_files -tb ../tb/tb.cc -cflags "-I../inc -Wno-unknown-pragmas -Wno-unknown-pragmas -DDMA_SIZE=${dma} -std=c++0x -DRTL_SIM"
	# cosim_design

	# Export RTL
	export_design -rtl verilog -format ip_catalog

    incr index
    }
}

exit<|MERGE_RESOLUTION|>--- conflicted
+++ resolved
@@ -79,15 +79,10 @@
 	set_clock_uncertainty 12.5%
 
 	# Directives
-<<<<<<< HEAD
-	set_directive_interface -mode ap_hs -depth 10 "top" load_ctrl
-	set_directive_interface -mode ap_hs -depth 10 "top" store_ctrl
-=======
 	set_directive_interface -mode ap_none "top" conf_info_encryption
 	set_directive_interface -mode ap_none "top" conf_info_num_blocks
 	set_directive_interface -mode ap_fifo -depth 10 "top" load_ctrl
 	set_directive_interface -mode ap_fifo -depth 10 "top" store_ctrl
->>>>>>> 80fbedf0
 	set_directive_interface -mode ap_fifo -depth 100000 "top" in1
 	set_directive_interface -mode ap_fifo -depth 100000 "top" out
 	set_directive_data_pack "top" load_ctrl
