# Copyright (c) 2011-2022 Columbia University, System Level Design Group
# SPDX-License-Identifier: Apache-2.0

############################################################
# Design Parameters
############################################################

#
# Source the common configurations
#
source ../../../common/hls/project.tcl


#
# Set the private memory library
#
use_hls_lib "./memlib"


#
# Local synthesis attributes
#
if {$TECH eq "virtex7"} {
    # Library is in ns, but simulation uses ps!
    set CLOCK_PERIOD 10.0
    set SIM_CLOCK_PERIOD 10000.0
    set_attr default_input_delay      0.1
}
if {$TECH eq "zynq7000"} {
    # Library is in ns, but simulation uses ps!
    set CLOCK_PERIOD 10.0
    set SIM_CLOCK_PERIOD 10000.0
    set_attr default_input_delay      0.1
}
if {$TECH eq "virtexu"} {
    # Library is in ns, but simulation uses ps!
    set CLOCK_PERIOD 8
    set SIM_CLOCK_PERIOD 8000.0
    set_attr default_input_delay      0.1
}
if {$TECH eq "virtexup"} {
    # Library is in ns, but simulation uses ps!
    set CLOCK_PERIOD 10
    set SIM_CLOCK_PERIOD 10000.0
    set_attr default_input_delay      0.1
}
if {$TECH eq "cmos32soi"} {
    set CLOCK_PERIOD 1000.0
    set SIM_CLOCK_PERIOD 1000.0
    set_attr default_input_delay      100.0
}
if {$TECH eq "gf12"} {
    set CLOCK_PERIOD 750.0
    set SIM_CLOCK_PERIOD 2000.0
    set_attr default_input_delay      100.0
}
set_attr clock_period $CLOCK_PERIOD

#
# System level modules to be synthesized
#
define_hls_module nightvision ../src/nightvision.cpp


#
# Testbench or system level modules
#
define_system_module tb ../tb/system.cpp ../tb/sc_main.cpp

######################################################################
# HLS and Simulation configurations
######################################################################
set DEFAULT_ARGV ""

<<<<<<< HEAD
foreach dma [list 32 64] {
    foreach plm_img_size [list 1024] {
	foreach max_pxl_width_log [list 3] {
=======
foreach dma [list 64] {
    foreach plm_img_size [list 307200] {
        foreach max_pxl_width_log [list 4] {
>>>>>>> 25492bd4

            # # Skip these configurations
            # if {$plm_img_size == 1024 && $max_pxl_width_log == 4} {continue}
            # if {$plm_img_size == 307200 && $max_pxl_width_log == 3} {continue}

            set ext DMA$dma\_IMG$plm_img_size\_PXL$max_pxl_width_log

            define_io_config * IOCFG_$ext -DDMA_WIDTH=$dma \
            -DPLM_IMG_SIZE=$plm_img_size -DMAX_PXL_WIDTH_LOG=$max_pxl_width_log

            define_system_config tb TESTBENCH_$ext -io_config IOCFG_$ext

            define_sim_config "BEHAV_$ext" "nightvision BEH" "tb TESTBENCH_$ext" -io_config IOCFG_$ext -argv $DEFAULT_ARGV

            foreach cfg [list FAST] {
                set cname $cfg\_$ext
                define_hls_config nightvision $cname -io_config IOCFG_$ext --clock_period=$CLOCK_PERIOD $COMMON_HLS_FLAGS -DHLS_DIRECTIVES_$cfg
                if {$TECH_IS_XILINX == 1} {
                    define_sim_config "$cname\_V" "nightvision RTL_V $cname" "tb TESTBENCH_$ext" -io_config IOCFG_$ext -argv $DEFAULT_ARGV -verilog_top_modules glbl
                } else {
                    define_sim_config "$cname\_V" "nightvision RTL_V $cname" "tb TESTBENCH_$ext" -io_config IOCFG_$ext -argv $DEFAULT_ARGV
                }
            }
	    }
    }
}

#
# Compile Flags
#
set_attr hls_cc_options "$INCLUDES"

#
# Simulation Options
#
use_systemc_simulator xcelium
set_attr cc_options "$INCLUDES -DCLOCK_PERIOD=$SIM_CLOCK_PERIOD"
# enable_waveform_logging -vcd
set_attr end_of_sim_command "make saySimPassed"<|MERGE_RESOLUTION|>--- conflicted
+++ resolved
@@ -72,15 +72,9 @@
 ######################################################################
 set DEFAULT_ARGV ""
 
-<<<<<<< HEAD
-foreach dma [list 32 64] {
-    foreach plm_img_size [list 1024] {
-	foreach max_pxl_width_log [list 3] {
-=======
 foreach dma [list 64] {
     foreach plm_img_size [list 307200] {
         foreach max_pxl_width_log [list 4] {
->>>>>>> 25492bd4
 
             # # Skip these configurations
             # if {$plm_img_size == 1024 && $max_pxl_width_log == 4} {continue}
